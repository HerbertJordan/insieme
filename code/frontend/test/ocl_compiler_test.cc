--- conflicted
+++ resolved
@@ -140,16 +140,10 @@
 
     // Set severity level
     SetStderrLogging(5);
-<<<<<<< HEAD
 //    CommandLineOptions::Verbosity = 2;
-
-    core::SharedNodeManager sharedManager = std::make_shared<core::NodeManager>();
-    core::ProgramPtr program = core::Program::create(*sharedManager);
-=======
-    CommandLineOptions::Verbosity = 2;
     core::NodeManager manager;
     core::ProgramPtr program = core::Program::create(manager);
->>>>>>> 344e7d5e
+
 
     LOG(INFO) << "Converting input program '" << std::string(SRC_DIR) << "hello.cl" << "' to IR...";
     fe::Program prog(manager);
