/**
 * Copyright (c) 2002-2013 Distributed and Parallel Systems Group,
 *                Institute of Computer Science,
 *               University of Innsbruck, Austria
 *
 * This file is part of the INSIEME Compiler and Runtime System.
 *
 * We provide the software of this file (below described as "INSIEME")
 * under GPL Version 3.0 on an AS IS basis, and do not warrant its
 * validity or performance.  We reserve the right to update, modify,
 * or discontinue this software at any time.  We shall have no
 * obligation to supply such updates or modifications or any other
 * form of support to you.
 *
 * If you require different license terms for your intended use of the
 * software, e.g. for proprietary commercial or industrial use, please
 * contact us at:
 *                   insieme@dps.uibk.ac.at
 *
 * We kindly ask you to acknowledge the use of this software in any
 * publication or other disclosure of results by referring to the
 * following citation:
 *
 * H. Jordan, P. Thoman, J. Durillo, S. Pellegrini, P. Gschwandtner,
 * T. Fahringer, H. Moritsch. A Multi-Objective Auto-Tuning Framework
 * for Parallel Codes, in Proc. of the Intl. Conference for High
 * Performance Computing, Networking, Storage and Analysis (SC 2012),
 * IEEE Computer Society Press, Nov. 2012, Salt Lake City, USA.
 *
 * All copyright notices must be kept intact.
 *
 * INSIEME depends on several third party software packages. Please 
 * refer to http://www.dps.uibk.ac.at/insieme/license.html for details 
 * regarding third party software licenses.
 */

// ignore warnings
#pragma GCC diagnostic ignored "-Wall"

void decl_stmt_test() {
	#pragma test \
	"decl ref<int<4>> v1 = ( var(0))"
	int b = 0;

	#pragma test \
	"decl ref<uint<4>> v1 = ( var(0))"
	unsigned int c;

	#pragma test \
	"decl ref<real<4>> v1 = ( var(0.0))"
	float d;

	// ...
}

// Simple struct
void binary_op_test() {

	int a = 0, b = 0;
	unsigned c;

	#pragma test \
	"(( *v1)+( *v2))"
	a + b;

	#pragma test \
	"(v1 := (( *v1)+( *v2)))"
	a += b;

	#pragma test \
	"(( *v1)-( *v2))"
	a - b;

	#pragma test \
	"(( *v1)-int.to.uint(1, 4))"
	c - 1;

	#pragma test \
	"(v1 := (( *v1)-( *v2)))"
	a -= b;

	#pragma test \
	"fun(ref<int<4>> v3, ref<int<4>> v4) -> int<4> { (( *v3)+1); return (( *v4)-1);}(v1, v2)"
	(a+1, b-1);
}

void unary_op_test() {

	#pragma test "decl ref<int<4>> v1 = ( var(0))"
	int a = 0;

	#pragma test "(!int.to.Bool(( *v1)))"
	!a;

	#pragma test "( *v1)"
	+a;

	#pragma test "(CAST<int<4>>(0)-( *v1))"
	-a;

	#pragma test "decl ref<ref<array<int<4>,1>>> v1 = ( var(scalar.to.array(v2)))"
	int* b = &a;

	#pragma test "( *(( *v1)&[0]))"
	*b;

	#pragma test "fun(ref<'a> v1) -> 'a { decl 'a v2 = ( *v1); (v1 := gen.add(( *v1), 1)); return v2;}(v1)"
	a++;

	#pragma test "fun(ref<'a> v1) -> 'a { decl 'a v2 = ( *v1); (v1 := gen.sub(( *v1), 1)); return v2;}(v1)"
	a--;

	#pragma test "fun(ref<'a> v1) -> 'a { (v1 := gen.add(( *v1), 1)); return ( *v1);}(v1)"
	++a;

	#pragma test "fun(ref<'a> v1) -> 'a { (v1 := gen.sub(( *v1), 1)); return ( *v1);}(v1)"
	--a;

	#pragma test "(( *v1)<<2)"
	a << 2;

<<<<<<< HEAD
	#pragma test "uint.lshift(int.to.uint(( *v1), 4), 2)"
=======
	#pragma test "(CAST<uint<4>>(( *v1))<<2)"
>>>>>>> a641e755
	(unsigned int)a << 2;
}

void array_test() {

	#pragma test "decl ref<ref<array<int<4>,1>>> v1 = ( var(undefined(type<ref<array<int<4>,1>>>)))"
	int* a;

	#pragma test "( *(( *v1)&[int.to.uint(0, 4)]))"
	a[0];

}


struct Person { int weigth; int age; };

void member_access_test() {

	#pragma test "decl ref<struct<weigth:int<4>,age:int<4>>> v1 = ( var(undefined(type<struct<weigth:int<4>,age:int<4>>>)))"
	struct Person p;

	#pragma test "( *(v1->weigth))"
	p.weigth;

	#pragma test "decl ref<ref<array<struct<weigth:int<4>,age:int<4>>,1>>> v1 = ( var(scalar.to.array(v2)))"
	struct Person* ptr = &p;

	#pragma test "( *((( *v1)&[0])->age))"
	ptr->age;

	#pragma test "(((( *v1)&[0])->age) := 100)"
	ptr->age = 100;
}

void if_stmt_test() {

	int cond = 0;

	#pragma test \
	"if(int.to.Bool(( *v1))) { (v1 := (( *v1)+1));} else { (v1 := (( *v1)-1));}"
	if(cond) {
		cond += 1;
	} else {
		cond -= 1;
	}

	#pragma test \
	"if((( *v1)==0)) { (v1 := (( *v1)+( *v1)));}"
	if(cond == 0) {
		cond += cond;
	}

	int a=1;
	#pragma test \
	"((int.to.Bool(( *v1)))?bind(){fun(ref<int<4>> v3) -> int<4> { return (( *v3)+1);}(v1)}:bind(){fun(ref<int<4>> v2) -> int<4> { return (( *v2)-1);}(v1)})"
	a ? a+1 : a-1;

	#pragma test \
	"(((( *v1)==0))?bind(){fun(ref<int<4>> v3) -> int<4> { return (( *v3)+1);}(v1)}:bind(){fun(ref<int<4>> v2) -> int<4> { return (( *v2)-1);}(v1)})"
	a == 0 ? a+1 : a-1;

	#pragma test \
	"if(((( *v1)>0) && bind(){fun(ref<int<4>> v2) -> bool { return (( *v2)!=1);}(v1)})) { }"
	if(cond > 0 && cond != 1) {	; }
}

void for_stmt_test() {

	int it = 0;
	int a = 1;

	// standard for loop
	#pragma test \
	"for(decl int<4> v2 = 0 .. 100 : 1) { }"
	for(int i=0; i<100; i++) { ; }

	// for loop using a variable declared outside
	#pragma test \
	"{ for(decl int<4> v2 = 0 .. 100 : 1) { (v3 := v2); }; (v1 := (0+(CAST<int<4>>(ceil((CAST<real<8>>((100-0))/CAST<real<8>>(1))))*CAST<int<4>>(1))));}"
	for(it=0; it<100; ++it) { a=it; }

	#pragma test \
	"{ for(decl int<4> v2 = ( *v3) .. 100 : 6) { (v3 := v2); }; (v1 := (( *v3)+(CAST<int<4>>(ceil((CAST<real<8>>((100-( *v3)))/CAST<real<8>>(6))))*CAST<int<4>>(6))));}"
	for(it=a; it<100; it+=6) { a=it; }

	#pragma test \
	"while((( *v1)<100)) { { }; (v1 := (( *v1)+1));}"
	for(; it<100; it+=1) { ; }

	#pragma test \
	"{ decl ref<int<4>> v4 = ( var(1)); decl ref<int<4>> v5 = ( var(2)); for(decl int<4> v2 = 0 .. 100 : 1) { (v3 := v2); };}"
	for(int i=0,j=1,z=2; i<100; i+=1) { a=i; }

	int mq, nq;
	#pragma test "{ (v1 := 0); while((( *v4)>1)) { { }; fun(ref<int<4>> v5, ref<int<4>> v6) -> ref<int<4>> { fun(ref<'a> v1) -> 'a { decl 'a v2 = ( *v1); (v1 := gen.add(( *v1), 1)); return v2; }(v5); (v6 := (( *v6)/2)); return v6; }(v1, v4); };}"
    for( mq=0; nq>1; mq++,nq/=2 ) ;

	//(v1 := 0);
	//while((( *v2)>1)) {
	//	{ };
	//	fun(ref<int<4>> v5, ref<int<4>> v6) {
	//		fun(ref<int<4>> v4) {
	//			decl int<4> v3 = ( *v4);
	//			(v4 := (( *v4)+CAST<int<4>>(1)));
	//			return v3;
	//		}(v5);
	//		return (v6 := (( *v6)/2));
	//	}(v1, v2);
	//};
}

void switch_stmt_test() {

	int a=0;

	#pragma test \
	"{ decl int<4> v2 = CAST<int<4>>(( *v1)); switch(v2) { case 1: { } default: { } };}"
	switch(a) {
	case 1:
		break;
	}
	//decl int<a> v2 = CAST<int<a>>(( *v1));
	//switch(v2) {
	//	case 1: { }
	//	default: { }
	//};


	// EVIL CODE
	#pragma test \
	"{ decl int<4> v2 = CAST<int<4>>((( *v1)+8)); (v1 := (( *v1)+1)); switch(v2) { case 1: { } default: { } };}"
	switch(a+8) {
	a += 1;
	case 1:
		break;
	}
	//decl int<a> v2 = CAST<int<a>>((( *v1)+8));
	//(v1 := (( *v1)+1));
	//switch(v2) {
	//	case 1: { }
	//	default: { }
	//};


	#pragma test \
	"{ decl int<4> v2 = CAST<int<4>>(( *v1)); switch(v2) { case 0: { } default: { fun(ref<'a> v1) -> 'a { decl 'a v2 = ( *v1); (v1 := gen.add(( *v1), 1)); return v2; }(v1); } };}"
	switch(a) {
	case 0:
		break;
	default:
		a++;
	}
	//decl int<a> v2 = CAST<int<a>>(( *v1));
	//switch(v2) {
	//	case 0: { }
	//	default: fun(ref<int<4>> v4) {
	//		decl int<4> v3 = ( *v4);
	//		(v4 := (( *v4)+CAST<int<4>>(1)));
	//		return v3;
	//	}(v1)
	//};

	#pragma test \
	"{ decl int<4> v2 = CAST<int<4>>(( *v1)); switch(v2) { case 1: { (v1 := (( *v1)+1)); } case 2: { { decl ref<int<4>> v3 = ( var(0)); (( *v3)+1); }; (( *v1)-1); } default: { (( *v1)-1); } };}"
	switch(a) {
	case 1:
		a+=1;
		break;
	case 2:
		{ int c; c+1; }
	default:
		a-1;
		break;
	}

	//decl int<a> v2 = CAST<int<a>>(( *v1));
	//switch(v2) {
	//	case 1: (v1 := (( *v1)+1))
	//	case 2: {
	//		decl ref<int<4>> v3 = ( var(0));
	//		(( *v3)+1);
	//	}
	//	default: {
	//		{
	//			decl ref<int<4>> v3 = ( var(0));
	//			(( *v3)+1);
	//		};
	//		(( *v1)-1);
	//	}
	//};

	for(;;) {
	#pragma test \
	"{ decl int<4> v2 = CAST<int<4>>(( *v1)); switch(v2) { case 10: { } case 8: { (v1 := (( *v1)+10)); } case 2: { (v1 := 1); continue; } case 3: { fun(ref<'a> v1) -> 'a { decl 'a v2 = ( *v1); (v1 := gen.add(( *v1), 1)); return v2; }(v1); return unit; } default: { } };}"
	switch(a) {
		case 10:
			break;
		case 8:
			a += 10;
			break;
		case 2:
			a = 1;
			continue;
		case 3: 
			a++;
			return;
		default:
			break;
	}
	}
}


void while_stmt_test() {
	int it = 0;
	#pragma test \
	"while((( *v1)!=0)) { (v1 := (( *v1)-1));}"
	while(it != 0) { it-=1; }

	#pragma test \
	"{ (v1 := (( *v1)+1)); while((( *v1)<10)) { (v1 := (( *v1)+1)); };}"
	do{ it+=1; }while(it < 10);
}

#pragma test \
	"recFun v11 { v11 = fun(int<4> v13) -> int<4> { return v12((v13-1)); }; v12 = fun(int<4> v14) -> int<4> { return v11((v14+1)); };}"
int f(int x) {
	return g(x-1);
}

#pragma test \
	"recFun v11 { v11 = fun(int<4> v13) -> int<4> { return v12((v13+1)); }; v12 = fun(int<4> v14) -> int<4> { return v11((v14-1)); };}"
int g(int x) {
	return f(x+1);
}
//recFun v1 {
//    v2 = fun(int<4> v4) {
//        return v1((v4+1));
//    };
//    v1 = fun(int<4> v3) {
//        return v2((v3-1));
//    };
//}

void rec_function_call_test() {
	#pragma test \
	"recFun v11 { v11 = fun(int<4> v13) -> int<4> { return v12((v13-1)); }; v12 = fun(int<4> v14) -> int<4> { return v11((v14+1)); };}(10)"
	f(10);
}

void evil(int** anything) { }

void vector_stmt_test() {

	#pragma test "decl ref<vector<int<4>,5>> v1 = ( var(undefined(type<vector<int<4>,5>>)))"
	int a[5];

	#pragma test \
	"( *(ref.vector.to.ref.array(v1)&[int.to.uint(0, 4)]))"
	a[0];

	#pragma test \
	"((ref.vector.to.ref.array(v1)&[int.to.uint(0, 4)]) := 1)"
	a[0] = 1;

	#pragma test \
	"decl ref<vector<vector<int<4>,3>,2>> v1 = ( var(undefined(type<vector<vector<int<4>,3>,2>>)))"
	int b[2][3];

	#pragma test \
	"( *(ref.vector.to.ref.array((ref.vector.to.ref.array(v1)&[int.to.uint(0, 4)]))&[int.to.uint(0, 4)]))"
	b[0][0];

	#pragma test \
	"((ref.vector.to.ref.array((ref.vector.to.ref.array(v1)&[int.to.uint(1, 4)]))&[int.to.uint(1, 4)]) := 0)"
	b[1][1] = 0;

	#pragma test \
	"decl ref<vector<int<4>,10>> v1 = ( var(vector.init.partial(([0]), 10)))"
	int vec[10] = {0};

	#pragma test \
	"decl ref<ref<array<int<4>,1>>> v1 = ( var(ref.vector.to.ref.array(( var(vector.init.partial(([0,5,10]), 10))))))"
	int *vec_ptr = (int[10]) {0, 5, 10};

	#pragma test \
	"fun(ref<array<ref<array<int<4>,1>>,1>> v2) -> unit { }(ref.reinterpret(ref.vector.to.ref.array(v1), type<array<ref<array<int<4>,1>>,1>>))"
	evil(b);
}

void* vf(void* ptr) { return ptr; }

void init_expr() {

	// #pragma test "decl ref<array<int<4>,1>> v1 = ( var(CAST<array<int<4>,1>>(null)))"
	int* a = 0;

	#pragma test \
	"( *(ref.vector.to.ref.array(( var([1, 2, 3])))&[int.to.uint(1, 4)]))"
	((int[3]) {1,2,3})[1];

	struct Person p;
	#pragma test \
	"(v1 := struct{weigth:=10, age:=20})"
	p = (struct Person) {10, 20};

	// #pragma test "fun(ref<array<'a,1>> v2){ return ( *v2);}(v1)"
	vf(a);

}

<|MERGE_RESOLUTION|>--- conflicted
+++ resolved
@@ -119,11 +119,7 @@
 	#pragma test "(( *v1)<<2)"
 	a << 2;
 
-<<<<<<< HEAD
 	#pragma test "uint.lshift(int.to.uint(( *v1), 4), 2)"
-=======
-	#pragma test "(CAST<uint<4>>(( *v1))<<2)"
->>>>>>> a641e755
 	(unsigned int)a << 2;
 }
 
