/**
 * Copyright (c) 2002-2013 Distributed and Parallel Systems Group,
 *                Institute of Computer Science,
 *               University of Innsbruck, Austria
 *
 * This file is part of the INSIEME Compiler and Runtime System.
 *
 * We provide the software of this file (below described as "INSIEME")
 * under GPL Version 3.0 on an AS IS basis, and do not warrant its
 * validity or performance.  We reserve the right to update, modify,
 * or discontinue this software at any time.  We shall have no
 * obligation to supply such updates or modifications or any other
 * form of support to you.
 *
 * If you require different license terms for your intended use of the
 * software, e.g. for proprietary commercial or industrial use, please
 * contact us at:
 *                   insieme@dps.uibk.ac.at
 *
 * We kindly ask you to acknowledge the use of this software in any
 * publication or other disclosure of results by referring to the
 * following citation:
 *
 * H. Jordan, P. Thoman, J. Durillo, S. Pellegrini, P. Gschwandtner,
 * T. Fahringer, H. Moritsch. A Multi-Objective Auto-Tuning Framework
 * for Parallel Codes, in Proc. of the Intl. Conference for High
 * Performance Computing, Networking, Storage and Analysis (SC 2012),
 * IEEE Computer Society Press, Nov. 2012, Salt Lake City, USA.
 *
 * All copyright notices must be kept intact.
 *
 * INSIEME depends on several third party software packages. Please 
 * refer to http://www.dps.uibk.ac.at/insieme/license.html for details 
 * regarding third party software licenses.
 */

#pragma once

#include "insieme/core/ir_builder.h"
#include "insieme/core/transform/node_mapper_utils.h"
#include "insieme/core/ir_address.h"

#include "insieme/frontend/program.h"
#include "insieme/utils/logging.h"

namespace insieme {
namespace frontend {
namespace ocl {

typedef insieme::utils::map::PointerMap<core::ExpressionPtr, size_t > EquivalenceMap;

/**
 * A visitor that checks if two variables lie on the same path in the ast
 */


/**
 * This specialized hasher hashes array accesses to the same variable to the same bin
 * regardless of the array index
 */
struct hash_target_specialized : public hash_target<core::ExpressionPtr> {

	core::IRBuilder builder;
	EquivalenceMap& eqMap;

	hash_target_specialized(core::IRBuilder build, EquivalenceMap& equivalenceMap) : hash_target(), builder(build), eqMap(equivalenceMap) {}

	/**
	 * Computes the hash value of the given pointer based on the target it is pointing to. For subscript operations only the subscripted variable/call
	 * is considered
	 */
	std::size_t operator()(const core::ExpressionPtr expr) const {
		if(!expr)
			return 0;

		if(const core::VariablePtr var = dynamic_pointer_cast<const core::Variable>(expr)){
/*			if(eqMap.find(var) != eqMap.end()) {
				return hasher(*builder.uintLit(eqMap[var]));
			}
			else*/
				return 0; // all variables are mapped to the same bin
		}

		const core::CallExprPtr& call = dynamic_pointer_cast<const core::CallExpr>(expr);

		if(!call)
			return hasher(*expr);

//		while(const core::CallExprPtr& tmp = dynamic_pointer_cast<const core::CallExpr>(call->getArgument(0)))
//			call = tmp;

		if(builder.getNodeManager().getLangBasic().isSubscriptOperator(call->getFunctionExpr()))
			return this->operator()(call->getArgument(0));

		if(builder.getNodeManager().getLangBasic().isMemberAccess(call->getFunctionExpr())) {
			// the type argument can be ignored since it should always be related to the identifier/index
			return this->operator()(call->getArgument(0)) + this->operator()(call->getArgument(1));
		}

		return hasher(*expr);
	}
};

/**
 * compares two Expressions. Returns true if they are equal or if they are both a SubscriptOperator on the same variable,
 * regardless of the index
 */
struct equal_variables {// : public std::binary_function<const core::ExpressionPtr&, const core::ExpressionPtr&, bool> {
	const core::IRBuilder& builder;
	const core::ProgramPtr& root;

	equal_variables(const core::IRBuilder& build, const core::ProgramPtr& program) : builder(build), root(program) {}

	/**
	 * Performs the actual comparison by using the operator== of the generic
	 * pointer type.
	 *
	 * @param x the pointer to the first element to be compared
	 * @param y the pointer to the second element to be compared
	 */
	bool operator()(const core::ExpressionPtr& x, const core::ExpressionPtr& y) const {
		if(x == y || *x == *y)
			return true;

		core::CallExprPtr xCall = dynamic_pointer_cast<const core::CallExpr>(x);
		core::CallExprPtr yCall = dynamic_pointer_cast<const core::CallExpr>(y);

<<<<<<< HEAD
//std::cout << "\ncomparing " << x << " and\n          " << y << "\neqMap: " << eqMap << std::endl;
		if(!!xCall && builder.getNodeManager().getLangBasic().isSubscriptOperator(xCall->getFunctionExpr()))
			if(!!yCall && builder.getNodeManager().getLangBasic().isSubscriptOperator(yCall->getFunctionExpr()))
				return this->operator ()(xCall->getArgument(0), yCall->getArgument(0));
=======
		// remove deref operation
		// TODO of questionable use, maybe remove?
/*		if(!!xCall && builder.getNodeManager().basic.isRefDeref(xCall->getFunctionExpr())) {
			return this->operator ()(xCall->getArgument(0), y);
		}
		if(!!yCall && builder.getNodeManager().basic.isRefDeref(yCall->getFunctionExpr())) {
			return this->operator ()(x, yCall->getArgument(0));
		}
*/
		if(!!xCall && builder.getNodeManager().basic.isSubscriptOperator(xCall->getFunctionExpr()))
			return this->operator ()(xCall->getArgument(0), y);

		if(!!yCall && builder.getNodeManager().basic.isSubscriptOperator(yCall->getFunctionExpr()))
			return this->operator ()(x, yCall->getArgument(0));
>>>>>>> c2b0fb99

		if(!!xCall && builder.getNodeManager().getLangBasic().isMemberAccess(xCall->getFunctionExpr()))
			if(!!yCall && builder.getNodeManager().getLangBasic().isMemberAccess(yCall->getFunctionExpr())){
				// the type argument can be ignored since it should always be related to the identifier/index
				return this->operator()(xCall->getArgument(0), yCall->getArgument(0)) && this->operator()(xCall->getArgument(1), yCall->getArgument(1));
			}

		const core::VariablePtr& xVar = dynamic_pointer_cast<const core::Variable>(x);
		const core::VariablePtr& yVar = dynamic_pointer_cast<const core::Variable>(y);
/*
		if(xVar->getId() == 3 || xVar->getId() == 9)
			std::cout << std::endl  << " " << xVar << " vs "  << " " << yVar << std::endl;
*/
		if(!xVar || !yVar) {
			return false;
		}

		core::NodeAddress xAddr = core::Address<const core::Variable>::find(xVar, root);
		core::NodeAddress yAddr = core::Address<const core::Variable>::find(yVar, root);

		bool reverse;
		if(xAddr.getDepth() > yAddr.getDepth()) {
			core::NodeAddress tmp = xAddr;
			xAddr = yAddr;
			yAddr = tmp;
			reverse = true;
		}

		auto visitor = core::makeLambdaVisitor([&](const core::NodeAddress& addr) {
			bool ret = false;
			if(const core::CallExprAddress call = core::dynamic_address_cast<const core::CallExpr>(addr)) {
				if(const core::LambdaExprPtr lambda = core::dynamic_pointer_cast<const core::LambdaExpr>(call.getAddressedNode()->getFunctionExpr())) {
					for_range(make_paired_range(lambda->getParameterList(), call->getArguments()),
							[&](const std::pair<core::VariablePtr, core::ExpressionPtr>& cur) {
						// get rid of f**king deref and vectorToArray operations
						core::ExpressionPtr arg = cur.second;
						core::CallExprPtr unneccecaryFunction = dynamic_pointer_cast<const core::CallExpr>(cur.second);
						if(unneccecaryFunction && (
							builder.getNodeManager().basic.isRefDeref(unneccecaryFunction->getFunctionExpr()) ||
							builder.getNodeManager().basic.isRefVectorToRefArray(unneccecaryFunction->getFunctionExpr()) ||
							builder.getNodeManager().basic.isVectorToArray(unneccecaryFunction->getFunctionExpr()) ))
								arg = unneccecaryFunction->getArgument(0);

//std::cout << "\n 1 " << *yAddr << " - " << *cur.first << std::endl;
						if(*yAddr == *cur.first) {
//std::cout << " 2 " << *xAddr << " - " << *arg << std::endl;
							if(*xAddr == *arg)
								ret = true;
							else
								ret = this->operator ()(arg, reverse ? y : x);
						}
					});
				}
			}
			return ret;
		});

		return core::visitPathBottomUpInterruptible(yAddr, visitor);
	}
};
typedef insieme::utils::map::PointerMap<core::VariablePtr, core::VariablePtr> ClmemTable;
typedef boost::unordered_map<core::ExpressionPtr, std::vector<core::ExpressionPtr>, hash_target_specialized, equal_variables> KernelArgsOld;
typedef boost::unordered_map<core::ExpressionPtr, std::vector<core::ExpressionPtr>, hash_target_specialized, equal_variables> KernelArgs;
//typedef std::map<core::ExpressionPtr, std::vector<core::ExpressionPtr>, equal_variables> KernelArgs;
//typedef insieme::utils::map::PointerMap<core::ExpressionPtr, std::vector<core::ExpressionPtr> > KernelArgs;
typedef boost::unordered_map<string, core::ExpressionPtr, boost::hash<string> > KernelNames;
typedef boost::unordered_map<core::ExpressionPtr, core::LambdaExprPtr, hash_target_specialized, equal_variables> KernelLambdas;
typedef boost::unordered_map<core::ExpressionPtr, std::vector<core::DeclarationStmtPtr>, hash_target_specialized, equal_variables > LocalMemDecls;


} //namespace ocl
} //namespace frontend
} //namespace insieme<|MERGE_RESOLUTION|>--- conflicted
+++ resolved
@@ -125,27 +125,20 @@
 		core::CallExprPtr xCall = dynamic_pointer_cast<const core::CallExpr>(x);
 		core::CallExprPtr yCall = dynamic_pointer_cast<const core::CallExpr>(y);
 
-<<<<<<< HEAD
-//std::cout << "\ncomparing " << x << " and\n          " << y << "\neqMap: " << eqMap << std::endl;
-		if(!!xCall && builder.getNodeManager().getLangBasic().isSubscriptOperator(xCall->getFunctionExpr()))
-			if(!!yCall && builder.getNodeManager().getLangBasic().isSubscriptOperator(yCall->getFunctionExpr()))
-				return this->operator ()(xCall->getArgument(0), yCall->getArgument(0));
-=======
 		// remove deref operation
 		// TODO of questionable use, maybe remove?
-/*		if(!!xCall && builder.getNodeManager().basic.isRefDeref(xCall->getFunctionExpr())) {
+/*		if(!!xCall && builder.getNodeManager().getLangBasic().isRefDeref(xCall->getFunctionExpr())) {
 			return this->operator ()(xCall->getArgument(0), y);
 		}
-		if(!!yCall && builder.getNodeManager().basic.isRefDeref(yCall->getFunctionExpr())) {
+		if(!!yCall && builder.getNodeManager().getLangBasic().isRefDeref(yCall->getFunctionExpr())) {
 			return this->operator ()(x, yCall->getArgument(0));
 		}
 */
-		if(!!xCall && builder.getNodeManager().basic.isSubscriptOperator(xCall->getFunctionExpr()))
+		if(!!xCall && builder.getNodeManager().getLangBasic().isSubscriptOperator(xCall->getFunctionExpr()))
 			return this->operator ()(xCall->getArgument(0), y);
 
-		if(!!yCall && builder.getNodeManager().basic.isSubscriptOperator(yCall->getFunctionExpr()))
+		if(!!yCall && builder.getNodeManager().getLangBasic().isSubscriptOperator(yCall->getFunctionExpr()))
 			return this->operator ()(x, yCall->getArgument(0));
->>>>>>> c2b0fb99
 
 		if(!!xCall && builder.getNodeManager().getLangBasic().isMemberAccess(xCall->getFunctionExpr()))
 			if(!!yCall && builder.getNodeManager().getLangBasic().isMemberAccess(yCall->getFunctionExpr())){
@@ -184,9 +177,9 @@
 						core::ExpressionPtr arg = cur.second;
 						core::CallExprPtr unneccecaryFunction = dynamic_pointer_cast<const core::CallExpr>(cur.second);
 						if(unneccecaryFunction && (
-							builder.getNodeManager().basic.isRefDeref(unneccecaryFunction->getFunctionExpr()) ||
-							builder.getNodeManager().basic.isRefVectorToRefArray(unneccecaryFunction->getFunctionExpr()) ||
-							builder.getNodeManager().basic.isVectorToArray(unneccecaryFunction->getFunctionExpr()) ))
+							builder.getNodeManager().getLangBasic().isRefDeref(unneccecaryFunction->getFunctionExpr()) ||
+							builder.getNodeManager().getLangBasic().isRefVectorToRefArray(unneccecaryFunction->getFunctionExpr()) ||
+							builder.getNodeManager().getLangBasic().isVectorToArray(unneccecaryFunction->getFunctionExpr()) ))
 								arg = unneccecaryFunction->getArgument(0);
 
 //std::cout << "\n 1 " << *yAddr << " - " << *cur.first << std::endl;
