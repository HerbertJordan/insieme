--- conflicted
+++ resolved
@@ -593,18 +593,12 @@
 		    				std::string("For loop converted into while loop, cause: ") + e.what() )
 		    			);
 		}
-<<<<<<< HEAD
-		//retStmt = tryAggregateStmts(builder, retStmt);
-
-		//END_LOG_STMT_CONVERSION( retStmt.getSingleStmt() );
-=======
 
 		if (addDeclStmt) {
 			retStmt = tryAggregateStmts(builder, retStmt);
 		}
 
 		// END_LOG_STMT_CONVERSION( retStmt.getSingleStmt() );
->>>>>>> 0b14199d
 		return retStmt;
 	}
 
