/**
 * Copyright (c) 2002-2013 Distributed and Parallel Systems Group,
 *                Institute of Computer Science,
 *               University of Innsbruck, Austria
 *
 * This file is part of the INSIEME Compiler and Runtime System.
 *
 * We provide the software of this file (below described as "INSIEME")
 * under GPL Version 3.0 on an AS IS basis, and do not warrant its
 * validity or performance.  We reserve the right to update, modify,
 * or discontinue this software at any time.  We shall have no
 * obligation to supply such updates or modifications or any other
 * form of support to you.
 *
 * If you require different license terms for your intended use of the
 * software, e.g. for proprietary commercial or industrial use, please
 * contact us at:
 *                   insieme@dps.uibk.ac.at
 *
 * We kindly ask you to acknowledge the use of this software in any
 * publication or other disclosure of results by referring to the
 * following citation:
 *
 * H. Jordan, P. Thoman, J. Durillo, S. Pellegrini, P. Gschwandtner,
 * T. Fahringer, H. Moritsch. A Multi-Objective Auto-Tuning Framework
 * for Parallel Codes, in Proc. of the Intl. Conference for High
 * Performance Computing, Networking, Storage and Analysis (SC 2012),
 * IEEE Computer Society Press, Nov. 2012, Salt Lake City, USA.
 *
 * All copyright notices must be kept intact.
 *
 * INSIEME depends on several third party software packages. Please 
 * refer to http://www.dps.uibk.ac.at/insieme/license.html for details 
 * regarding third party software licenses.
 */

#include "insieme/frontend/convert.h"

#include "insieme/frontend/utils/source_locations.h"
#include "insieme/frontend/analysis/loop_analyzer.h"
#include "insieme/frontend/omp/omp_pragma.h"
#include "insieme/frontend/ocl/ocl_compiler.h"
#include "insieme/frontend/insieme_pragma.h"

#include "insieme/utils/container_utils.h"
#include "insieme/utils/logging.h"

#include "insieme/core/ir_statements.h"
#include "insieme/core/analysis/ir_utils.h"

#include "insieme/annotations/c/naming.h"
#include "insieme/annotations/c/location.h"
#include "insieme/annotations/ocl/ocl_annotations.h"

#include "insieme/core/transform/node_replacer.h"

#include "clang/AST/StmtVisitor.h"

using namespace clang;
using namespace insieme;
namespace fe = insieme::frontend;

#define LOG_CONVERSION(retIr) \
	FinalActions attachLog( [&] () { END_LOG_STMT_CONVERSION(retIr); } )

namespace {

//-------------------------------------------- StmtWrapper ------------------------------------------------------------
/*
 * Utility class used as a return type for the StmtVisitor. It can store a list of statement
 * as conversion of a single C stmt can result in multiple IR statements.
 */
struct StmtWrapper: public StatementList {
	StmtWrapper(): StatementList() { }
	StmtWrapper(const core::StatementPtr& stmt): StatementList( { stmt } ) { }

	core::StatementPtr getSingleStmt() const {
		assert(size() == 1 && "More than 1 statement present");
		return front();
	}

	bool isSingleStmt() const { return size() == 1; }
};


// prototype for below ..
core::StatementPtr tryAggregateStmt(const core::IRBuilder& builder, const core::StatementPtr& stmt);

// Tried to aggregate statements into a compound statement (if more than 1 statement is present)
core::StatementPtr tryAggregateStmts(const core::IRBuilder& builder, const StatementList& stmtVect) {
	if ( stmtVect.size() == 1 ) {
		return tryAggregateStmt(builder, stmtVect.front());
	}
	return builder.compoundStmt(stmtVect);
}

core::StatementPtr tryAggregateStmt(const core::IRBuilder& builder, const core::StatementPtr& stmt) {
	if (stmt->getNodeType() == core::NT_CompoundStmt) {
		return tryAggregateStmts(builder, static_pointer_cast<core::CompoundStmtPtr>(stmt)->getStatements());
	}
	return stmt;
}

core::ExpressionPtr makeOperation(const core::IRBuilder& builder, const core::ExpressionPtr& lhs,
								  const core::ExpressionPtr& rhs,	const core::lang::BasicGenerator::Operator& op) {
	return builder.callExpr(
			lhs->getType(), 												// return type
			builder.getLangBasic().getOperator(lhs->getType(), op), 	// get the oprtator
			toVector<core::ExpressionPtr>(lhs, rhs) 						// LHS and RHS of the operation
		);
}

}

namespace insieme {
namespace frontend {
namespace conversion {

//~~~~~~~~~~~~~~~~~~~~~~~~~~~~~~~~~~~~~~~~~~~~~~~~~~~~~~~~~~~~~~~~~~~~~~~~~~~~~~~~~~~~~~~~~~~~~~~~~~~~~~~~~~~~~~~~~~~~~
// 										  Printing macros for statements
//~~~~~~~~~~~~~~~~~~~~~~~~~~~~~~~~~~~~~~~~~~~~~~~~~~~~~~~~~~~~~~~~~~~~~~~~~~~~~~~~~~~~~~~~~~~~~~~~~~~~~~~~~~~~~~~~~~~~~
#define FORWARD_VISITOR_CALL(StmtTy) \
	StmtWrapper Visit##StmtTy( StmtTy* stmt ) { return StmtWrapper( convFact.convertExpr(stmt) ); }


#define START_LOG_STMT_CONVERSION(stmt) \
	assert(convFact.currTU); \
	VLOG(1) << "\n****************************************************************************************\n" \
			 << "Converting statement [class: '" << stmt->getStmtClassName() << "'] \n" \
			 << "-> at location: (" \
			 << utils::location(stmt->getLocStart(), convFact.currTU->getCompiler().getSourceManager()) << "): "; \
	if( VLOG_IS_ON(2) ) { \
		VLOG(2) << "Dump of clang statement:\n" \
				 << "~~~~~~~~~~~~~~~~~~~~~~~~~~~~~~~~~~~~~~~~~~~~~~~~~~~~~~~~~~~~~~~~~~~~~~~~~~~~~~~~~~~~~~~~\n"; \
		stmt->dump(convFact.currTU->getCompiler().getSourceManager()); \
	}

#define END_LOG_STMT_CONVERSION(stmt) \
	VLOG(1) << "Converted 'statement' into IR stmt: "; \
	VLOG(1) << "\t" << *stmt;


//---------------------------------------------------------------------------------------------------------------------
//							CLANG STMT CONVERTER
//---------------------------------------------------------------------------------------------------------------------
class ConversionFactory::ClangStmtConverter: public StmtVisitor<ClangStmtConverter, StmtWrapper> {
	ConversionFactory& convFact;

public:
	ClangStmtConverter(ConversionFactory& convFact): convFact(convFact) { }

	//~~~~~~~~~~~~~~~~~~~~~~~~~~~~~~~~~~~~~~~~~~~~~~~~~~~~~~~~~~~~~~~~~~~~~~~~~
	//							DECLARATION STATEMENT
	//~~~~~~~~~~~~~~~~~~~~~~~~~~~~~~~~~~~~~~~~~~~~~~~~~~~~~~~~~~~~~~~~~~~~~~~~~
	// In clang a declstmt is represented as a list of VarDecl
	StmtWrapper VisitDeclStmt(clang::DeclStmt* declStmt) {
		// if there is only one declaration in the DeclStmt we return it

	    if ( declStmt->isSingleDecl() && isa<clang::VarDecl>(declStmt->getSingleDecl()) ) {
			StmtWrapper retList;
			clang::VarDecl* varDecl = dyn_cast<clang::VarDecl>(declStmt->getSingleDecl());
			try {
				core::DeclarationStmtPtr&& retStmt = convFact.convertVarDecl(varDecl);

                // check if there is a kernelFile annotation
				ocl::attatchOclAnnotation(retStmt->getInitialization(), declStmt, convFact);
				// handle eventual OpenMP pragmas attached to the Clang node
				retList.push_back( omp::attachOmpAnnotation(retStmt, declStmt, convFact) );

				// convert the constructor of a class
				if ( varDecl->getDefinition()->getInit() ) {
					if(const clang::CXXConstructExpr* ctor = 
							dyn_cast<const clang::CXXConstructExpr>(varDecl->getDefinition()->getInit())
					) {
						retList.push_back( convFact.convertExpr(ctor) );
					}
				}
			} catch ( const GlobalVariableDeclarationException& err ) {
				return StmtWrapper();
			}
			return retList;
		}

		// otherwise we create an an expression list which contains the multiple declaration inside the statement
		StmtWrapper retList;
		for ( auto&& it = declStmt->decl_begin(), e = declStmt->decl_end(); it != e; ++it )
			if ( clang::VarDecl* varDecl = dyn_cast<clang::VarDecl>(*it) ) {
				try {
					
					core::DeclarationStmtPtr&& retStmt = convFact.convertVarDecl(varDecl);
					// handle eventual OpenMP pragmas attached to the Clang node
					retList.push_back( omp::attachOmpAnnotation(retStmt, declStmt, convFact) );

				} catch ( const GlobalVariableDeclarationException& err ) { }
			}
		return retList;
	}

	//~~~~~~~~~~~~~~~~~~~~~~~~~~~~~~~~~~~~~~~~~~~~~~~~~~~~~~~~~~~~~~~~~~~~~~~~~
	//							RETURN STATEMENT
	//~~~~~~~~~~~~~~~~~~~~~~~~~~~~~~~~~~~~~~~~~~~~~~~~~~~~~~~~~~~~~~~~~~~~~~~~~
	StmtWrapper VisitReturnStmt(ReturnStmt* retStmt) {
		START_LOG_STMT_CONVERSION(retStmt);
		core::StatementPtr retIr;
		LOG_CONVERSION(retIr);
	
		core::ExpressionPtr retExpr; 
		core::TypePtr retTy;
		if ( Expr* expr = retStmt->getRetValue() ) {
			retExpr = convFact.convertExpr( expr );
			retTy = convFact.convertType( expr->getType().getTypePtr() );
		} else {
			retExpr = convFact.builder.getLangBasic().getUnitConstant();
			retTy = convFact.builder.getLangBasic().getUnit();
		}

		/*
		 * arrays and vectors in C are always returned as reference, so the type of the return
		 * expression is of array (or vector) type we are sure we have to return a reference, in the
		 * other case we can safely deref the retExpr
		 */
		if ( retTy->getNodeType() == core::NT_ArrayType || retTy->getNodeType() == core::NT_VectorType ) {
			retTy = convFact.builder.refType(retTy);
		}

		return retIr = convFact.builder.returnStmt( convFact.castToType(retTy, retExpr) );
	}

	//~~~~~~~~~~~~~~~~~~~~~~~~~~~~~~~~~~~~~~~~~~~~~~~~~~~~~~~~~~~~~~~~~~~~~~~~~
	//								FOR STATEMENT
	//~~~~~~~~~~~~~~~~~~~~~~~~~~~~~~~~~~~~~~~~~~~~~~~~~~~~~~~~~~~~~~~~~~~~~~~~~
	StmtWrapper VisitForStmt(ForStmt* forStmt) {
		START_LOG_STMT_CONVERSION(forStmt);
		const core::IRBuilder& builder = convFact.builder;
		VLOG(2) << "{ Visit ForStmt }";
	
		StmtWrapper retStmt;
		StmtWrapper&& body = Visit(forStmt->getBody());

		try {
			// Analyze loop for induction variable
			analysis::LoopAnalyzer loopAnalysis(forStmt, convFact);

			core::ExpressionPtr&& incExpr = loopAnalysis.getIncrExpr();
			core::ExpressionPtr&& condExpr = loopAnalysis.getCondExpr();

			StmtWrapper&& initExpr = Visit( forStmt->getInit() );
			// induction variable for this loop
			core::VariablePtr oldInductionVar;
			core::ExpressionPtr&& inductionVar = convFact.lookUpVariable(loopAnalysis.getInductionVar());
	
			// The loop is using as induction variable a function parameter,
			// therefore we have to introduce a new variable which acts as loop
			// induction variable 
			if ( isa<ParmVarDecl>(loopAnalysis.getInductionVar()) ) {
				const core::VariablePtr& indVar = core::static_pointer_cast<const core::Variable>(inductionVar);
				auto&& fit = convFact.ctx.wrapRefMap.find(indVar);

				if ( fit == convFact.ctx.wrapRefMap.end() ) {
					fit = convFact.ctx.wrapRefMap.insert(
							std::make_pair(
								indVar, 
								builder.variable( builder.refType(inductionVar->getType()) )
							)
						).first;
				}
				oldInductionVar = indVar;
				inductionVar = fit->second;
			}
			assert(inductionVar && inductionVar->getType()->getNodeType() == core::NT_RefType);

			if ( !initExpr.isSingleStmt() ) {
				assert(core::dynamic_pointer_cast<const core::DeclarationStmt>(initExpr[0]) &&
						"Not a declaration statement");
				//~~~~~~~~~~~~~~~~~~~~~~~~~~~~~~~~~~~~~~~~~~~~~~~~~~~~~~~~~~~~~~~~~~~~~~~~~~~~~~~~~
				// We have a multiple declaration in the initialization part of the stmt, e.g.
				//
				// 		for(int a,b=0; ...)
				//
				// to handle this situation we have to create an outer block in order to declare
				// the variables which are not used as induction variable:
				//
				// 		{
				// 			int a=0;
				// 			for(int b=0;...) { }
				// 		}
				//~~~~~~~~~~~~~~~~~~~~~~~~~~~~~~~~~~~~~~~~~~~~~~~~~~~~~~~~~~~~~~~~~~~~~~~~~~~~~~~~~
				typedef std::function<bool (const core::StatementPtr&)> InductionVarFilterFunc;

				auto&& inductionVarFilter =
					[ this, inductionVar ](const core::StatementPtr& curr) -> bool {
						core::DeclarationStmtPtr&& declStmt =
								core::dynamic_pointer_cast<const core::DeclarationStmt>(curr);
						assert(declStmt && "Not a declaration statement");
						return declStmt->getVariable() == inductionVar;
					};

				auto&& negation =
					[] (const InductionVarFilterFunc& functor, const core::StatementPtr& curr) -> bool {
						return !functor(curr);
					};

				/*
				 * we insert all the variable declarations (excluded the induction
				 * variable) before the body of the for loop
				 */
				std::copy_if(initExpr.begin(), initExpr.end(), std::back_inserter(retStmt),
						std::bind(negation, inductionVarFilter, std::placeholders::_1) );

				// we now look for the declaration statement which contains the induction variable
				std::vector<core::StatementPtr>::const_iterator&& fit =
						std::find_if(initExpr.begin(), initExpr.end(),
								std::bind( inductionVarFilter, std::placeholders::_1 )
						);

				assert(fit!=initExpr.end() && 
						"Induction variable not declared in the loop initialization expression"
					);
				// replace the initExpr with the declaration statement of the induction variable
				initExpr = *fit;
			}

			assert(initExpr.isSingleStmt() && "Init expression for loop statement contains multiple statements");

			// We are in the case where we are sure there is exactly 1 element in the initialization expression
			core::DeclarationStmtPtr&& declStmt =
					core::dynamic_pointer_cast<const core::DeclarationStmt>( initExpr.getSingleStmt() );

			bool iteratorChanged = false;
			core::VariablePtr newIndVar;
			if ( !declStmt ) {
				//~~~~~~~~~~~~~~~~~~~~~~~~~~~~~~~~~~~~~~~~~~~~~~~~~~~~~~~~~~~~~~~~~~~~~~~~~~~~~~~~~
				// the init expression is not a declaration stmt, it could be a situation where
				// it is an assignment operation, eg:
				//
				// 		for( i=exp; ...) { i... }
				//
				// or, it is missing, or is a reference to a global variable.
				//
				// In this case we have to replace the old induction variable with a new one and
				// replace every occurrence of the old variable with the new one. Furthermore,
				// to maintain the correct semantics of the code, the value of the old induction
				// variable has to be restored when exiting the loop.
				//
				// 		{
				// 			for(int _i = init; _i < cond; _i += step) { _i... }
				// 			i = ceil((cond-init)/step) * step + init;
				// 		}
				//~~~~~~~~~~~~~~~~~~~~~~~~~~~~~~~~~~~~~~~~~~~~~~~~~~~~~~~~~~~~~~~~~~~~~~~~~~~~~~~~~
				core::ExpressionPtr&& init =
						core::dynamic_pointer_cast<const core::Expression>( initExpr.getSingleStmt() );

				assert(init && "Initialization statement for loop is not an expression");

				const core::TypePtr& varTy = inductionVar->getType();

				/*
				 * we create a new induction variable, we don't register it to the variable
				 * map as it will be valid only within this for statement
				 */
				newIndVar = builder.variable(varTy);

				// we have to define a new induction variable for the loop and replace every
				// instance in the loop with the new variable
				VLOG(2) << "Replacing loop induction variable: '" 
						<< loopAnalysis.getInductionVar()->getNameAsString()
						<< "' with variable: v" << newIndVar->getId();

				// Initialize the value of the new induction variable with the value of the old one
				if ( core::analysis::isCallOf(init, convFact.mgr.getLangBasic().getRefAssign()) ) {
					init = core::static_pointer_cast<const core::CallExpr>(init)->getArguments()[1]; // getting RHS
				} else if ( init->getNodeType() != core::NT_Variable ) {
					/*
					 * the initialization variable is in a form which is not yet handled
					 * therefore, the for loop is transformed into a while loop
					 */
					throw analysis::LoopNormalizationError();
				}

				// because the variable was coming from an input parameter, a deref of the new
				// induction variable is necessary to maintain the correct semantics
				core::ExpressionPtr&& replacement =
						(oldInductionVar ? 
						 	builder.deref(newIndVar) : 
							static_cast<core::ExpressionPtr>(newIndVar)
						);

				declStmt = builder.declarationStmt( newIndVar, builder.refVar(init) );
				core::NodePtr&& ret = core::transform::replaceAll(
						builder.getNodeManager(), body.getSingleStmt(), inductionVar, replacement
					);
				if ( oldInductionVar ) {
					ret = core::transform::replaceAll(
						builder.getNodeManager(), body.getSingleStmt(), oldInductionVar, replacement
					);
				}

				// replace the body with the newly modified one
				body = StmtWrapper( core::dynamic_pointer_cast<const core::Statement>(ret) );

				// we have to remember that the iterator has been changed for this loop
				iteratorChanged = true;
			}

			assert(declStmt && "Failed conversion of loop init expression");

			core::ExpressionPtr init = declStmt->getInitialization();
			if ( core::analysis::isCallOf(init, convFact.mgr.getLangBasic().getRefVar()) ) {
				const core::CallExprPtr& callExpr = core::static_pointer_cast<const core::CallExpr>(init);
				assert(callExpr->getArguments().size() == 1);
				init = callExpr->getArgument(0);
				assert(init->getType()->getNodeType() != core::NT_RefType &&
					"Initialization value of induction variable must be of non-ref type");

			} else if (init->getType()->getNodeType() == core::NT_RefType) {
				init = builder.deref(init);
			}

			if ( loopAnalysis.isInverted() ) {
				// invert init value
				core::ExpressionPtr&& invInitExpr = builder.invertSign( init );
				declStmt = builder.declarationStmt( declStmt->getVariable(), builder.refVar(invInitExpr) );
				assert(declStmt->getVariable()->getType()->getNodeType() == core::NT_RefType);

				// invert the sign of the loop index in body of the loop
				core::ExpressionPtr&& inductionVar = builder.invertSign(builder.deref(declStmt->getVariable()));
				core::NodePtr&& ret = core::transform::replaceAll(
						builder.getNodeManager(),
						body.getSingleStmt(),
						builder.deref(declStmt->getVariable()),
						inductionVar
					);
				body = StmtWrapper( core::dynamic_pointer_cast<const core::Statement>(ret) );
			}

			// Now replace the induction variable of type ref<int<4>> with the
			// non ref type. This requires to replace any occurence of the
			// iterator in the code with new induction variable.
			const core::RefTypePtr& varTy =
				core::static_pointer_cast<const core::RefType>(declStmt->getVariable()->getType());

			// The ref induction variable
			core::VariablePtr&& nonRefInductionVar = builder.variable(varTy->getElementType());
			
			insieme::utils::map::PointerMap<core::NodePtr, core::NodePtr> replacements;
			replacements.insert( std::make_pair(builder.deref(declStmt->getVariable()), nonRefInductionVar) );
			replacements.insert( std::make_pair(declStmt->getVariable(), builder.refVar(nonRefInductionVar))); 
			
			core::NodePtr&& ret = 
				core::transform::replaceAll( builder.getNodeManager(), body.getSingleStmt(), replacements );

			body = StmtWrapper( core::dynamic_pointer_cast<const core::Statement>(ret) );
			core::ExpressionPtr newInit = declStmt->getInitialization();
			if ( core::analysis::isCallOf(newInit, convFact.mgr.getLangBasic().getRefVar()) ) {
				const core::CallExprPtr& callExpr = core::static_pointer_cast<const core::CallExpr>(newInit);
				assert(callExpr->getArguments().size() == 1);

				newInit = callExpr->getArgument(0);
				assert(newInit->getType()->getNodeType() != core::NT_RefType &&
					"Initialization value of induction variable must be of non-ref type");
			} else if (newInit->getType()->getNodeType() == core::NT_RefType) {
				newInit = builder.deref(newInit);
			}
			declStmt = builder.declarationStmt(nonRefInductionVar, newInit);

			// We finally create the IR ForStmt
<<<<<<< HEAD
			core::ForStmtPtr&& irFor = builder.forStmt(declStmt, condExpr, incExpr, tryAggregateStmt(builder, body.getSingleStmt()));
			assert(irFor && "Created for statement is not valid");
=======
			core::StatementPtr&& forIr = builder.forStmt(declStmt, body.getSingleStmt(), condExpr, incExpr);
>>>>>>> c2b0fb99

			retStmt.push_back( omp::attachOmpAnnotation(forIr, forStmt, convFact) );
			assert(retStmt.back() && "Created for statement is not valid");

			if ( iteratorChanged ) {
				/*
				 * in the case we replace the loop iterator with a temporary variable, we have to assign the final value
				 * of the iterator to the old variable so we don't change the semantics of the code:
				 *
				 * 		i.e: oldIter = ceil((cond-init)/step) * step + init;
				 */
				core::TypePtr iterType = 
					(inductionVar->getType()->getNodeType() == core::NT_RefType) ?
						core::static_pointer_cast<const core::RefType>(inductionVar->getType())->getElementType() :
						inductionVar->getType();

				core::ExpressionPtr&& cond = convFact.tryDeref(loopAnalysis.getCondExpr());
				core::ExpressionPtr&& step = convFact.tryDeref(loopAnalysis.getIncrExpr());

				core::FunctionTypePtr&& ceilTy = builder.functionType(
						toVector<core::TypePtr>(convFact.mgr.getLangBasic().getDouble()),
						convFact.mgr.getLangBasic().getDouble()
					);

				core::ExpressionPtr&& finalVal =
					makeOperation(builder,
						init, // init +
						makeOperation(builder,
							builder.castExpr(iterType, // ( cast )
								builder.callExpr(
									convFact.mgr.getLangBasic().getDouble(),
									builder.literal(ceilTy, "ceil"), // ceil()
									makeOperation( // (cond-init)/step
										builder,
										builder.castExpr(convFact.mgr.getLangBasic().getDouble(),
											makeOperation(builder, 
												cond, init, core::lang::BasicGenerator::Sub
											) // cond - init
										),
										builder.castExpr(convFact.mgr.getLangBasic().getDouble(), step),
										core::lang::BasicGenerator::Div
									)
								)
							),
							step,
							core::lang::BasicGenerator::Mul
						),
						core::lang::BasicGenerator::Add
					);

<<<<<<< HEAD
				retStmt.push_back( builder.callExpr( convFact.mgr.getLangBasic().getUnit(),
						convFact.mgr.getLangBasic().getRefAssign(), inductionVar, finalVal )
=======
				retStmt.push_back( 
						builder.callExpr( 
							convFact.mgr.basic.getUnit(),
							convFact.mgr.basic.getRefAssign(), 
							inductionVar, 
							finalVal 
						)
>>>>>>> c2b0fb99
					);

			}

		} catch ( const analysis::LoopNormalizationError& e ) {
			// The for loop cannot be normalized into an IR loop, therefore we create a while stmt

			Stmt* initStmt = forStmt->getInit();
			if( initStmt ) {
				StmtWrapper init = Visit( forStmt->getInit() );
				std::copy(init.begin(), init.end(), std::back_inserter(retStmt));
			}

			if( VarDecl* condVarDecl = forStmt->getConditionVariable() ) {
				assert(forStmt->getCond() == NULL &&
						"ForLoop condition cannot be a variable declaration and an expression");
				/*
				 * the for loop has a variable declared in the condition part, e.g.
				 *
				 * 		for(...; int a = f(); ...)
				 *
				 * to handle this kind of situation we have to move the declaration  outside the loop body inside a
				 * new context
				 */
				Expr* expr = condVarDecl->getInit();
				condVarDecl->setInit(NULL); // set the expression to null (temporarely)
				core::DeclarationStmtPtr&& declStmt = convFact.convertVarDecl(condVarDecl);
				condVarDecl->setInit(expr); // restore the init value

				assert(false && "ForStmt with a declaration of a condition variable not supported");
				retStmt.push_back( declStmt );
			}

			//~~~~~~~~~~~~~~~~~~~~~~~~~~~~~~~~~~~~~~~~~~~~~~~~~~~~~~~~~~~~~~~~~~~~~~~~~~~~~~~~~~~~~
			// analysis of loop structure failed, we have to build a while statement:
			//
			// 		for(init; cond; step) { body }
			//
			// Will be translated in the following while statement structure:
			//
			// 		{
			// 			init;
			// 			while(cond) {
			// 				{ body }
			// 				step;
			// 			}
			// 		}
			//~~~~~~~~~~~~~~~~~~~~~~~~~~~~~~~~~~~~~~~~~~~~~~~~~~~~~~~~~~~~~~~~~~~~~~~~~~~~~~~~~~~~~
			core::StatementPtr&& whileStmt = builder.whileStmt(
				convFact.castToType(builder.getLangBasic().getBool(), convFact.convertExpr( forStmt->getCond() )), 
				forStmt->getInc() ?
					builder.compoundStmt( toVector<core::StatementPtr>(
							tryAggregateStmts(builder, body), convFact.convertExpr( forStmt->getInc() ) )
						)
					: tryAggregateStmts(builder, body)
				);

			// handle eventual pragmas attached to the Clang node
			retStmt.push_back( omp::attachOmpAnnotation(whileStmt, forStmt, convFact) );

		    clang::Preprocessor& pp = convFact.currTU->getCompiler().getPreprocessor();
		    pp.Diag(forStmt->getLocStart(),
		    		pp.getDiagnostics().getCustomDiagID(Diagnostic::Warning,
		    				std::string("For loop converted into while loop, cause: ") + e.what() )
		    			);
		}
		retStmt = tryAggregateStmts(builder, retStmt);

		END_LOG_STMT_CONVERSION( retStmt.getSingleStmt() );
		return retStmt;
	}

	//~~~~~~~~~~~~~~~~~~~~~~~~~~~~~~~~~~~~~~~~~~~~~~~~~~~~~~~~~~~~~~~~~~~~~~~~~
	//								IF STATEMENT
	//~~~~~~~~~~~~~~~~~~~~~~~~~~~~~~~~~~~~~~~~~~~~~~~~~~~~~~~~~~~~~~~~~~~~~~~~~
	StmtWrapper VisitIfStmt(IfStmt* ifStmt) {
		START_LOG_STMT_CONVERSION(ifStmt);
		const core::IRBuilder& builder = convFact.builder;
		StmtWrapper retStmt;

		VLOG(2) << "{ Visit IfStmt }";
		core::StatementPtr&& thenBody = tryAggregateStmts( builder, Visit( ifStmt->getThen() ) );
		assert(thenBody && "Couldn't convert 'then' body of the IfStmt");

		core::ExpressionPtr condExpr;
		if ( const VarDecl* condVarDecl = ifStmt->getConditionVariable() ) {
			assert(ifStmt->getCond() == NULL &&
					"IfStmt condition cannot contains both a variable declaration and an expression");
			/*
			 * we are in the situation where a variable is declared in the if condition, i.e.:
			 *
			 * 		if(int a = exp) { }
			 *
			 * this will be converted into the following IR representation:
			 *
			 * 		{
			 * 			int a = exp;
			 * 			if(cast<bool>(a)){ }
			 * 		}
			 */
			core::DeclarationStmtPtr&& declStmt = convFact.convertVarDecl(condVarDecl);
			retStmt.push_back( declStmt );

			// the expression will be a cast to bool of the declared variable
			condExpr = builder.castExpr(convFact.mgr.getLangBasic().getBool(), declStmt->getVariable());
		} else {
			const Expr* cond = ifStmt->getCond();
			assert(cond && "If statement with no condition.");

			condExpr = convFact.convertExpr( cond );
			// condExpr = convFact.tryDeref(convFact.convertExpr( cond ));
			if ( !convFact.mgr.getLangBasic().isBool(condExpr->getType()) ) {
				// convert the expression to bool via the castToType utility routine
				condExpr = convFact.castToType(convFact.mgr.getLangBasic().getBool(), condExpr);
			}
			condExpr = convFact.tryDeref(condExpr);

		}
		assert(condExpr && "Couldn't convert 'condition' expression of the IfStmt");

		core::StatementPtr elseBody;
		// check for else statement
		if ( Stmt* elseStmt = ifStmt->getElse() ) {
			elseBody = tryAggregateStmts( builder, Visit( elseStmt ) );
		} else {
			// create an empty compound statement in the case there is no else stmt
			elseBody = builder.compoundStmt();
		}
		assert(elseBody && "Couldn't convert 'else' body of the IfStmt");

		// adding the ifstmt to the list of returned stmts
		retStmt.push_back( builder.ifStmt(condExpr, thenBody, elseBody) );

		// try to aggregate statements into a CompoundStmt if more than 1 statement
		// has been created from this IfStmt
		retStmt = tryAggregateStmts(builder, retStmt);

		END_LOG_STMT_CONVERSION( retStmt.getSingleStmt() );
		// otherwise we introduce an outer CompoundStmt
		return retStmt;
	}

	//~~~~~~~~~~~~~~~~~~~~~~~~~~~~~~~~~~~~~~~~~~~~~~~~~~~~~~~~~~~~~~~~~~~~~~~~~
	//							WHILE STATEMENT
	//~~~~~~~~~~~~~~~~~~~~~~~~~~~~~~~~~~~~~~~~~~~~~~~~~~~~~~~~~~~~~~~~~~~~~~~~~
	StmtWrapper VisitWhileStmt(WhileStmt* whileStmt) {
		START_LOG_STMT_CONVERSION(whileStmt);
		const core::IRBuilder& builder = convFact.builder;
		StmtWrapper retStmt;

		VLOG(2) << "{ WhileStmt }";
		core::StatementPtr&& body = tryAggregateStmts( builder, Visit( whileStmt->getBody() ) );
		assert(body && "Couldn't convert body of the WhileStmt");

		core::ExpressionPtr condExpr;
		if ( VarDecl* condVarDecl = whileStmt->getConditionVariable() ) {
			assert(whileStmt->getCond() == NULL &&
					"WhileStmt condition cannot contains both a variable declaration and an expression");

			/*
			 * we are in the situation where a variable is declared in the if condition, i.e.:
			 *
			 * 		while(int a = expr) { }
			 *
			 * this will be converted into the following IR representation:
			 *
			 * 		{
			 * 			int a = 0;
			 * 			while(a = expr){ }
			 * 		}
			 */
			Expr* expr = condVarDecl->getInit();
			condVarDecl->setInit(NULL); // set the expression to null (temporarily)
			core::DeclarationStmtPtr&& declStmt = convFact.convertVarDecl(condVarDecl);
			condVarDecl->setInit(expr); // set back the value of init value

			retStmt.push_back( declStmt );
			// the expression will be an a = expr
			assert(false && "WhileStmt with a declaration of a condition variable not supported");
		} else {
			const Expr* cond = whileStmt->getCond();
			assert(cond && "WhileStmt with no condition.");
			condExpr = convFact.convertExpr( cond );
		}
		assert(condExpr && "Couldn't convert 'condition' expression of the WhileStmt");

		if ( !convFact.mgr.getLangBasic().isBool(condExpr->getType()) ) {
			// convert the expression to bool via the castToType utility routine
			condExpr = convFact.castToType(convFact.mgr.getLangBasic().getBool(), condExpr);
		}

		retStmt = tryAggregateStmts(builder, { builder.whileStmt(convFact.tryDeref(condExpr), body) });

		END_LOG_STMT_CONVERSION( retStmt.getSingleStmt() );
		// otherwise we introduce an outer CompoundStmt
		return retStmt;
	}

	//~~~~~~~~~~~~~~~~~~~~~~~~~~~~~~~~~~~~~~~~~~~~~~~~~~~~~~~~~~~~~~~~~~~~~~~~~
	//							DO STATEMENT
	//~~~~~~~~~~~~~~~~~~~~~~~~~~~~~~~~~~~~~~~~~~~~~~~~~~~~~~~~~~~~~~~~~~~~~~~~~
	StmtWrapper VisitDoStmt(DoStmt* doStmt) {
		START_LOG_STMT_CONVERSION(doStmt);
		const core::IRBuilder& builder = convFact.builder;
		StmtWrapper retStmt;

		VLOG(2) << "{ DoStmt }";
		core::CompoundStmtPtr&& body = builder.wrapBody( tryAggregateStmts( builder, Visit( doStmt->getBody() ) ) );
		assert(body && "Couldn't convert body of the WhileStmt");

		const Expr* cond = doStmt->getCond();
		assert(cond && "DoStmt with no condition.");
		core::ExpressionPtr condExpr = convFact.convertExpr( cond );
		assert(condExpr && "Couldn't convert 'condition' expression of the DoStmt");

		if ( !convFact.mgr.getLangBasic().isBool(condExpr->getType()) ) {
			// convert the expression to bool via the castToType utility routine
			condExpr = convFact.castToType(convFact.mgr.getLangBasic().getBool(), condExpr);
		}
		condExpr = convFact.tryDeref( condExpr );

		StatementList stmts;
<<<<<<< HEAD
		std::copy(body->getStatements().begin(), body->getStatements().end(), std::back_inserter(stmts));
		stmts.push_back(builder.whileStmt(condExpr, body));

		core::StatementPtr&& irNode = builder.compoundStmt(stmts);
=======
		if ( core::CompoundStmtPtr&& compStmt = core::dynamic_pointer_cast<const core::CompoundStmt>(body) ) {
			const StatementList& compStmts = compStmt->getStatements();
			std::copy(compStmts.begin(), compStmts.end(), std::back_inserter(stmts));
		}
>>>>>>> c2b0fb99

		stmts.push_back(builder.whileStmt(condExpr, body));
		retStmt.push_back( builder.compoundStmt(stmts) );

		retStmt = tryAggregateStmts(builder, retStmt);

		END_LOG_STMT_CONVERSION( retStmt.getSingleStmt() );
		// otherwise we introduce an outer CompoundStmt
		return retStmt;
	}

	//~~~~~~~~~~~~~~~~~~~~~~~~~~~~~~~~~~~~~~~~~~~~~~~~~~~~~~~~~~~~~~~~~~~~~~~~~
	//							SWITCH STATEMENT
	//~~~~~~~~~~~~~~~~~~~~~~~~~~~~~~~~~~~~~~~~~~~~~~~~~~~~~~~~~~~~~~~~~~~~~~~~~
	StmtWrapper VisitSwitchStmt(SwitchStmt* switchStmt) {
		START_LOG_STMT_CONVERSION(switchStmt);
		const core::IRBuilder& builder = convFact.builder;
		StmtWrapper retStmt;

		VLOG(2) << "{ Visit SwitchStmt }";
		core::ExpressionPtr condExpr;
		if ( const VarDecl* condVarDecl = switchStmt->getConditionVariable() ) {
			assert(switchStmt->getCond() == NULL &&
					"SwitchStmt condition cannot contains both a variable declaration and an expression");

			core::DeclarationStmtPtr&& declStmt = convFact.convertVarDecl(condVarDecl);
			retStmt.push_back( declStmt );

			// the expression will be a reference to the declared variable
			condExpr = declStmt->getVariable();
		} else {
			const Expr* cond = switchStmt->getCond();
			assert(cond && "SwitchStmt with no condition.");
			condExpr = convFact.tryDeref( convFact.convertExpr( cond ) );

			// we create a variable to store the value of the condition for this switch
			core::VariablePtr&& condVar = builder.variable(convFact.mgr.getLangBasic().getInt4());
			// int condVar = condExpr;
			core::DeclarationStmtPtr&& declVar =
					builder.declarationStmt(condVar, builder.castExpr(convFact.mgr.getLangBasic().getInt4(), condExpr));
			retStmt.push_back(declVar);

			condExpr = condVar;
		}
		assert(condExpr && "Couldn't convert 'condition' expression of the SwitchStmt");

<<<<<<< HEAD
		/*
		 * this Switch stamtement has a body, i.e.:
		 *
		 * 		switch(e) {
		 * 			{ body }
		 * 			case x:...
		 * 		}
		 *
		 * As the IR doens't allow a body to be represented inside the switch stmt we bring this code outside after the
		 * declaration of the eventual conditional variable.
		 *
		 */
		vector<core::SwitchCasePtr> cases;
=======
		//~~~~~~~~~~~~~~~~~~~~~~~~~~~~~~~~~~~~~~~~~~~~~~~~~~~~~~~~~~~~~~~~~~~~~~~~~~~~~~~~~~~~~~~~~
		// this Switch stamtement has a body, i.e.:
		//
		// 		switch(e) { { body } case x:...  }
		//
		// As the IR doens't allow a body to be represented inside the switch stmt we bring this
		// code outside after the declaration of the eventual conditional variable.
		//
		//~~~~~~~~~~~~~~~~~~~~~~~~~~~~~~~~~~~~~~~~~~~~~~~~~~~~~~~~~~~~~~~~~~~~~~~~~~~~~~~~~~~~~~~~~
		vector<core::SwitchStmt::Case> cases;
>>>>>>> c2b0fb99
		// marks the beginning of a case expression
		vector<std::pair<core::LiteralPtr,size_t>> caseExprs;
		size_t defaultStart = 0;
		// collected statements that will be part of the next case statement
		vector<core::StatementPtr> caseStmts;
		bool caseStart = false;
		bool breakEncountred = false;
		bool isDefault = false;
		core::CompoundStmtPtr&& defStmt = builder.compoundStmt();

		CompoundStmt* compStmt = dyn_cast<CompoundStmt>(switchStmt->getBody());
		assert(compStmt && "Switch statements doesn't contain a compound stmt");

		// lambda function which creates a case stmt using the accumulated statements
		auto addCase = [this, &cases, &caseStmts, &caseExprs, &defaultStart, &defStmt, &isDefault, &builder]() -> void {
			std::for_each(caseExprs.begin(), caseExprs.end(),
				[ &cases, &caseStmts, &builder, this ](const std::pair<core::LiteralPtr,size_t>& curr) {
					size_t size = caseStmts.size() - curr.second;
					std::vector<core::StatementPtr> stmtList(size);
					std::copy(caseStmts.begin() + curr.second, caseStmts.end(), stmtList.begin());
					cases.push_back(
							builder.switchCase(curr.first, builder.wrapBody(tryAggregateStmts( this->convFact.builder, stmtList )))
					);
				}
			);
			if ( isDefault ) {
				std::vector<core::StatementPtr> stmtList(caseStmts.size() - defaultStart);
				std::copy(caseStmts.begin() + defaultStart, caseStmts.end(), stmtList.begin());
				defStmt = builder.wrapBody(tryAggregateStmts( builder, stmtList ));
			}
		};

		for ( auto it = compStmt->body_begin(), end = compStmt->body_end(); it != end; ++it ) {
			Stmt* curr = *it;
			// statements which are before the first case.
			if ( !caseStart && !isa<SwitchCase>(curr) ) {
				StmtWrapper&& visitedStmt = this->Visit(curr);
				// append these statements before the switch statement
				std::copy(visitedStmt.begin(), visitedStmt.end(), std::back_inserter(retStmt));
				continue;
			}
			// we encounter a case statement
			caseStart=true;
			while ( CaseStmt* caseStmt = dyn_cast<CaseStmt>(curr) ) {

				// make sure case expression is a literal
				core::ExpressionPtr caseExpr = this->convFact.convertExpr( caseStmt->getLHS() );
				if (caseExpr->getNodeType() == core::NT_CastExpr) {
					core::CastExprPtr cast = static_pointer_cast<core::CastExprPtr>(caseExpr);
					if (cast->getSubExpression()->getNodeType() == core::NT_Literal) {
						core::LiteralPtr literal = static_pointer_cast<core::LiteralPtr>(cast->getSubExpression());
						caseExpr = builder.literal(cast->getType(), literal->getValue());
					}
				}

				core::LiteralPtr caseLiteral = static_pointer_cast<core::LiteralPtr>(caseExpr);
				caseExprs.push_back(
						std::make_pair(caseLiteral, caseStmts.size())
					);
				
				core::StatementPtr subStmt;
				if ( const Expr* rhs = caseStmt->getRHS() ) {
					assert(!caseStmt->getSubStmt() && "Case stmt cannot have both a RHS and and sub statement.");
					subStmt = this->convFact.convertExpr( rhs );
				} else if ( Stmt* sub = caseStmt->getSubStmt() ) {
					// if the sub statement is a case, skip until the end of the loop
					if ( isa<SwitchCase>(sub) ) {
						curr = sub;
						continue;
					}

					subStmt = tryAggregateStmts( this->convFact.builder, this->Visit( const_cast<Stmt*>(sub) ) );
					/*
					 * if the sub-statement is a BreakStmt we have to replace it with a noOp and remember to reset the
					 * caseStmts
					 */
					if ( subStmt->getNodeType() == core::NT_BreakStmt ) {
						subStmt = builder.getNoOp();
						breakEncountred = true;
					}
				}

				// add the statements defined by this case to the list of statements which has to executed by this case
				caseStmts.push_back(subStmt);
				break;
			}

			if ( const DefaultStmt* defCase = dyn_cast<const DefaultStmt>(curr) ) {
				isDefault = true;
				defaultStart = caseStmts.size();

				core::StatementPtr&& subStmt =
						tryAggregateStmts( convFact.builder, Visit( const_cast<Stmt*>(defCase->getSubStmt())) );

				if(subStmt->getNodeType() == core::NT_BreakStmt) {
					subStmt = builder.getNoOp();
					breakEncountred = true;
				}
				caseStmts.push_back(subStmt);
			}
			
			if ( isa<const ContinueStmt>(curr) || isa<const ReturnStmt>(curr) ) {
				core::StatementPtr subStmt = tryAggregateStmts( convFact.builder, Visit( const_cast<Stmt*>(curr) ) );
				breakEncountred = true;
				caseStmts.push_back(subStmt);
			}
			/*
			 * if the current statement is a break, or we encountred a break in the current case we
			 * create a new case and add to the list of cases for this switch statement
			 */
			if ( breakEncountred || isa<const BreakStmt>(curr) ) 
			{
				addCase();
				// clear the list of statements collected until now
				caseExprs.clear();
				caseStmts.clear();

				breakEncountred = false;
			} else if ( !isa<SwitchCase>(curr) ) {
				StmtWrapper&& visitedStmt = Visit( const_cast<Stmt*>(curr));
				std::copy(visitedStmt.begin(), visitedStmt.end(), std::back_inserter(caseStmts));
			}
		}
		// we still have some statement pending
		if ( !caseStmts.empty() ) { addCase(); }

		// initialize the default case with an empty compoundstmt
		core::StatementPtr&& irNode = builder.switchStmt(condExpr, cases, defStmt);

		// handle eventual OpenMP pragmas attached to the Clang node
		core::StatementPtr&& annotatedNode = omp::attachOmpAnnotation(irNode, switchStmt, convFact);

		// Appends the switchstmt to the current list of stmt
		retStmt.push_back( annotatedNode );
		retStmt = tryAggregateStmts(builder, retStmt);

		END_LOG_STMT_CONVERSION( retStmt.getSingleStmt() );
		return retStmt;
	}

	/*
	 * as a CaseStmt or DefaultStmt cannot be converted into any IR statements, we generate an error
	 * in the case the visitor visits one of these nodes, the VisitSwitchStmt has to make sure the
	 * visitor is not called on his subnodes
	 */
	StmtWrapper VisitSwitchCase(SwitchCase* caseStmt) { assert(false && "Visitor is visiting a 'case' stmt"); }

	StmtWrapper VisitBreakStmt(BreakStmt* breakStmt) { 
		return StmtWrapper( convFact.builder.breakStmt() );
	}

	StmtWrapper VisitContinueStmt(ContinueStmt* contStmt) { 
		return StmtWrapper( convFact.builder.continueStmt() );
	}

	//~~~~~~~~~~~~~~~~~~~~~~~~~~~~~~~~~~~~~~~~~~~~~~~~~~~~~~~~~~~~~~~~~~~~~~~~~
	//							COMPOUND STATEMENT
	//~~~~~~~~~~~~~~~~~~~~~~~~~~~~~~~~~~~~~~~~~~~~~~~~~~~~~~~~~~~~~~~~~~~~~~~~~
	StmtWrapper VisitCompoundStmt(CompoundStmt* compStmt) {
		START_LOG_STMT_CONVERSION(compStmt);
		
		core::StatementPtr retIr;
		LOG_CONVERSION(retIr);

		vector<core::StatementPtr> stmtList;
		std::for_each( compStmt->body_begin(), compStmt->body_end(),
			[ &stmtList, this ] (Stmt* stmt) {
			//~~~~~~~~~~~~~~~~~~~~~~~~~~~~~~~~~~~~~~~~~~~~~~~~~~~~~~~~~~~~~~~~~~~~~~~~~~~~~~~~~
			// A compoundstmt can contain declaration statements.This means that a clang
			// DeclStmt can be converted in multiple  StatementPtr because an initialization
			// list such as: int a,b=1; is converted into the following sequence of statements:
			//
			// 		int<a> a = 0; int<4> b = 1;
			//~~~~~~~~~~~~~~~~~~~~~~~~~~~~~~~~~~~~~~~~~~~~~~~~~~~~~~~~~~~~~~~~~~~~~~~~~~~~~~~~~
				StmtWrapper&& convertedStmt = Visit(stmt);
				copy(convertedStmt.begin(), convertedStmt.end(), std::back_inserter(stmtList));
			}
		);
		return (retIr = convFact.builder.compoundStmt(stmtList));
	}

	//~~~~~~~~~~~~~~~~~~~~~~~~~~~~~~~~~~~~~~~~~~~~~~~~~~~~~~~~~~~~~~~~~~~~~~~~~
	//							NULL STATEMENT
	//~~~~~~~~~~~~~~~~~~~~~~~~~~~~~~~~~~~~~~~~~~~~~~~~~~~~~~~~~~~~~~~~~~~~~~~~~
	StmtWrapper VisitNullStmt(NullStmt* nullStmt) {
<<<<<<< HEAD
		//TODO: Visual Studio 2010 fix: && removed
		core::StatementPtr&& retStmt = convFact.builder.getNoOp();
=======
		return convFact.mgr.basic.getNoOp();
	}
>>>>>>> c2b0fb99

	StmtWrapper VisitGotoStmt(GotoStmt* gotoStmt) {
		clang::Preprocessor& pp = convFact.currTU->getCompiler().getPreprocessor();
		pp.Diag(gotoStmt->getLocStart(),
		  		pp.getDiagnostics().getCustomDiagID(Diagnostic::Error, 
					"Gotos are not handled by the Insieme compielr" 
				)
		   	);
		assert(false);
	}

	//~~~~~~~~~~~~~~~~~~~~~~~~~~~~~~~~~~~~~~~~~~~~~~~~~~~~~~~~~~~~~~~~~~~~~~~~~
	// Overwrite the basic visit method for expression in order to automatically 
	// and transparently attach annotations to node which are annotated
	//~~~~~~~~~~~~~~~~~~~~~~~~~~~~~~~~~~~~~~~~~~~~~~~~~~~~~~~~~~~~~~~~~~~~~~~~~
	StmtWrapper Visit(clang::Stmt* stmt) { 
		StmtWrapper&& retStmt = StmtVisitor<ClangStmtConverter, StmtWrapper>::Visit(stmt);
		
		if ( retStmt.isSingleStmt() ) {
			core::StatementPtr&& irStmt = retStmt.getSingleStmt();
			if ( irStmt->getAnnotations().empty() )
				return omp::attachOmpAnnotation(irStmt, stmt, convFact);
		}
		return retStmt;
	}

	FORWARD_VISITOR_CALL(IntegerLiteral)
	FORWARD_VISITOR_CALL(FloatingLiteral)
	FORWARD_VISITOR_CALL(CharacterLiteral)
	FORWARD_VISITOR_CALL(StringLiteral)

	FORWARD_VISITOR_CALL(BinaryOperator)
	FORWARD_VISITOR_CALL(UnaryOperator)
	FORWARD_VISITOR_CALL(ConditionalOperator)

	FORWARD_VISITOR_CALL(CastExpr)
	FORWARD_VISITOR_CALL(ImplicitCastExpr)
	FORWARD_VISITOR_CALL(PredefinedExpr)
	FORWARD_VISITOR_CALL(DeclRefExpr)
	FORWARD_VISITOR_CALL(ArraySubscriptExpr)
	FORWARD_VISITOR_CALL(CallExpr)
	FORWARD_VISITOR_CALL(ParenExpr)
	FORWARD_VISITOR_CALL(MemberExpr)
	FORWARD_VISITOR_CALL(CompoundLiteralExpr)

	FORWARD_VISITOR_CALL(CXXConstructExpr)
	FORWARD_VISITOR_CALL(CXXNewExpr)
	FORWARD_VISITOR_CALL(CXXDeleteExpr)
	FORWARD_VISITOR_CALL(CXXThisExpr)
	FORWARD_VISITOR_CALL(CXXThrowExpr)
	FORWARD_VISITOR_CALL(CXXDefaultArgExpr)

	StmtWrapper VisitStmt(Stmt* stmt) {
		std::for_each( stmt->child_begin(), stmt->child_end(), [ this ] (Stmt* stmt) { this->Visit(stmt); });
		return StmtWrapper();
	}
};

ConversionFactory::ClangStmtConverter* ConversionFactory::makeStmtConvert(ConversionFactory& fact) {
	return new ConversionFactory::ClangStmtConverter(fact);
}

void ConversionFactory::cleanStmtConvert(ClangStmtConverter* stmtConv) {
	delete stmtConv;
}

core::StatementPtr ConversionFactory::convertStmt(const clang::Stmt* stmt) const {
	assert(stmt && "Calling convertStmt with a NULL pointer");
	return stmtConv->Visit( const_cast<Stmt*>(stmt) ).getSingleStmt();
}

} // End conversion namespace
} // End frontend namespace
} // End insieme namespace<|MERGE_RESOLUTION|>--- conflicted
+++ resolved
@@ -464,12 +464,8 @@
 			declStmt = builder.declarationStmt(nonRefInductionVar, newInit);
 
 			// We finally create the IR ForStmt
-<<<<<<< HEAD
-			core::ForStmtPtr&& irFor = builder.forStmt(declStmt, condExpr, incExpr, tryAggregateStmt(builder, body.getSingleStmt()));
-			assert(irFor && "Created for statement is not valid");
-=======
-			core::StatementPtr&& forIr = builder.forStmt(declStmt, body.getSingleStmt(), condExpr, incExpr);
->>>>>>> c2b0fb99
+			core::ForStmtPtr&& forIr = builder.forStmt(declStmt, condExpr, incExpr, tryAggregateStmt(builder, body.getSingleStmt()));
+			assert(forIr && "Created for statement is not valid");
 
 			retStmt.push_back( omp::attachOmpAnnotation(forIr, forStmt, convFact) );
 			assert(retStmt.back() && "Created for statement is not valid");
@@ -520,18 +516,13 @@
 						core::lang::BasicGenerator::Add
 					);
 
-<<<<<<< HEAD
-				retStmt.push_back( builder.callExpr( convFact.mgr.getLangBasic().getUnit(),
-						convFact.mgr.getLangBasic().getRefAssign(), inductionVar, finalVal )
-=======
 				retStmt.push_back( 
 						builder.callExpr( 
-							convFact.mgr.basic.getUnit(),
-							convFact.mgr.basic.getRefAssign(), 
+							convFact.mgr.getLangBasic().getUnit(),
+							convFact.mgr.getLangBasic().getRefAssign(), 
 							inductionVar, 
 							finalVal 
 						)
->>>>>>> c2b0fb99
 					);
 
 			}
@@ -754,21 +745,16 @@
 		condExpr = convFact.tryDeref( condExpr );
 
 		StatementList stmts;
-<<<<<<< HEAD
 		std::copy(body->getStatements().begin(), body->getStatements().end(), std::back_inserter(stmts));
 		stmts.push_back(builder.whileStmt(condExpr, body));
 
 		core::StatementPtr&& irNode = builder.compoundStmt(stmts);
-=======
-		if ( core::CompoundStmtPtr&& compStmt = core::dynamic_pointer_cast<const core::CompoundStmt>(body) ) {
-			const StatementList& compStmts = compStmt->getStatements();
-			std::copy(compStmts.begin(), compStmts.end(), std::back_inserter(stmts));
-		}
->>>>>>> c2b0fb99
-
-		stmts.push_back(builder.whileStmt(condExpr, body));
-		retStmt.push_back( builder.compoundStmt(stmts) );
-
+
+		// handle eventual OpenMP pragmas attached to the Clang node
+		core::StatementPtr&& annotatedNode = omp::attachOmpAnnotation(irNode, doStmt, convFact);
+
+		// adding the WhileStmt to the list of returned stmts
+		retStmt.push_back( annotatedNode );
 		retStmt = tryAggregateStmts(builder, retStmt);
 
 		END_LOG_STMT_CONVERSION( retStmt.getSingleStmt() );
@@ -811,21 +797,6 @@
 		}
 		assert(condExpr && "Couldn't convert 'condition' expression of the SwitchStmt");
 
-<<<<<<< HEAD
-		/*
-		 * this Switch stamtement has a body, i.e.:
-		 *
-		 * 		switch(e) {
-		 * 			{ body }
-		 * 			case x:...
-		 * 		}
-		 *
-		 * As the IR doens't allow a body to be represented inside the switch stmt we bring this code outside after the
-		 * declaration of the eventual conditional variable.
-		 *
-		 */
-		vector<core::SwitchCasePtr> cases;
-=======
 		//~~~~~~~~~~~~~~~~~~~~~~~~~~~~~~~~~~~~~~~~~~~~~~~~~~~~~~~~~~~~~~~~~~~~~~~~~~~~~~~~~~~~~~~~~
 		// this Switch stamtement has a body, i.e.:
 		//
@@ -835,8 +806,7 @@
 		// code outside after the declaration of the eventual conditional variable.
 		//
 		//~~~~~~~~~~~~~~~~~~~~~~~~~~~~~~~~~~~~~~~~~~~~~~~~~~~~~~~~~~~~~~~~~~~~~~~~~~~~~~~~~~~~~~~~~
-		vector<core::SwitchStmt::Case> cases;
->>>>>>> c2b0fb99
+		vector<core::SwitchCasePtr> cases;
 		// marks the beginning of a case expression
 		vector<std::pair<core::LiteralPtr,size_t>> caseExprs;
 		size_t defaultStart = 0;
@@ -1022,13 +992,10 @@
 	//							NULL STATEMENT
 	//~~~~~~~~~~~~~~~~~~~~~~~~~~~~~~~~~~~~~~~~~~~~~~~~~~~~~~~~~~~~~~~~~~~~~~~~~
 	StmtWrapper VisitNullStmt(NullStmt* nullStmt) {
-<<<<<<< HEAD
 		//TODO: Visual Studio 2010 fix: && removed
 		core::StatementPtr&& retStmt = convFact.builder.getNoOp();
-=======
-		return convFact.mgr.basic.getNoOp();
-	}
->>>>>>> c2b0fb99
+		return retStmt;
+	}
 
 	StmtWrapper VisitGotoStmt(GotoStmt* gotoStmt) {
 		clang::Preprocessor& pp = convFact.currTU->getCompiler().getPreprocessor();
