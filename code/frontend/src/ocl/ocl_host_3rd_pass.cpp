--- conflicted
+++ resolved
@@ -534,9 +534,9 @@
 
 		lambdaSearcher.setLambdaVariable(getVariableArg(kl.first, builder));
 		// check if the variable is right
-		if(var == getVariableArg(kl.first, builder) || visitPathBottomUpInterruptable(lAddr, lambdaSearcher)) {
+		if(var == getVariableArg(kl.first, builder) || visitPathBottomUpInterruptible(lAddr, lambdaSearcher)) {
 			// check identifier
-			if(visitDepthFirstInterruptable(kl.first, ids)) {
+			if(visitDepthFirstInterruptible(kl.first, ids)) {
 				// now we found the right kernelLambda
 				Lambda::ParamList pl = kl.second->getParameterList();
 				TypeList elementTypes;
@@ -610,63 +610,7 @@
 //std::cout << "\nMembers: " << newMembers.at(i) << " \n" << kernelLambdas.begin()->first << std::endl;
 									} else if(newMembers.at(i).second->toString().find("array<_cl_kernel,1>") != string::npos /*&&
 											kernelLambdas.find(var) != kernelLambdas.end()*/) {
-<<<<<<< HEAD
-										for_each(kernelLambdas, [&](std::pair<core::ExpressionPtr, core::LambdaExprPtr> kl) {
-											// check if the variable is right
-											core::NodeAddress vAddr = core::Address<const core::Variable>::find(var, program);
-											core::NodeAddress lAddr = core::Address<const core::Variable>::find(getVariableArg(kl.first, builder), program);
-// TODO make crap prettier!
-											auto visitor = core::makeLambdaVisitor([&](const core::NodeAddress& addr) {
-												bool ret = false;
-												if(const core::CallExprAddress call = core::dynamic_address_cast<const core::CallExpr>(addr)) {
-													if(const core::LambdaExprPtr lambda = core::dynamic_pointer_cast<const core::LambdaExpr>(call->getFunctionExpr())) {
-														for_range(make_paired_range(lambda->getParameterList(), call->getArguments()),
-																[&](const std::pair<core::VariablePtr, core::ExpressionPtr>& cur) {
-															if(*lAddr == *cur.first) {
-																if(*vAddr == *cur.second)
-																	ret = true;
-																else
-																	lAddr = core::Address<const core::Variable>::find(getVariableArg(cur.second, builder), program);
-															}
-														});
-													}
-												}
-												return ret;
-											});
-
-
-											if(var == getVariableArg(kl.first, builder) || visitPathBottomUpInterruptible(lAddr, visitor)) {
-												IdSearcher ids(builder, oldInitMember.first);
-												// check identifier
-												if(visitDepthFirstInterruptible(kl.first, ids)) {
-													// now we found the right kernelLambda
-													Lambda::ParamList pl = kl.second->getParameterList();
-													TypeList elementTypes;
-													for(size_t j = 0; j < pl.size()-2 /*global and local size not considered*/; ++j) {
-														elementTypes.push_back(pl.at(j)->getType());
-													}
-
-													const TupleTypePtr& tty = builder.tupleType(elementTypes);
-													TypePtr newType = dynamic_pointer_cast<const Type>(transform::replaceAll(builder.getNodeManager(),
-															newMembers.at(i).second, builder.refType(builder.arrayType(builder.genericType("_cl_kernel"))),
-															tty));
-
-													VariablePtr newVar = static_pointer_cast<const Variable>(transform::replaceAll(builder.getNodeManager(),
-															cl_mems[var], builder.refType(builder.arrayType(builder.genericType("_cl_kernel"))), tty));
-
-//													replacements[var] = newVar;
-//													replacements[cl_mems[var]] = newVar;
-													cl_mems[var] = newVar;
-
-													core::StructExpr::Member newInitMember = std::make_pair(oldInitMember.first,
-															builder.callExpr(newType, BASIC.getUndefined(), BASIC.getTypeLiteral(newType)));
-													newInitMembers.push_back(newInitMember);
-												}
-											}
-										});
-=======
 										addTupletoStruct(oldInitMember, newInitMembers, newMembers, var, i);
->>>>>>> 94dfbbd3
 									} else
 										newInitMembers.push_back(oldInitMember);
 									++i;
@@ -734,7 +678,7 @@
 
 					lambdaSearcher.setLambdaVariable(getVariableArg(kl.first, builder));
 					// check if the variable is right
-					if(var == getVariableArg(kl.first, builder) || visitPathBottomUpInterruptable(lAddr, lambdaSearcher)) {
+					if(var == getVariableArg(kl.first, builder) || visitPathBottomUpInterruptible(lAddr, lambdaSearcher)) {
 						Lambda::ParamList pl = kl.second->getParameterList();
 						TypeList elementTypes;
 						for(size_t i = 0; i < pl.size()-2 /*global and local size not considered*/; ++i) {
