--- conflicted
+++ resolved
@@ -371,15 +371,12 @@
 	// if no init expression is provided => use undefined for given set of types
 	if(!expr && (kind == core::NT_StructType || kind == core::NT_UnionType
 			  || kind == core::NT_ArrayType || kind == core::NT_VectorType)) {
-<<<<<<< HEAD
+		if(core::RefTypePtr&& refTy = core::dynamic_pointer_cast<const core::RefType>(type)) {
+		    // FIXME add zero initialization of references if needed
+			return builder.refVar( builder.callExpr( mgr.basic.getUndefined(), mgr.basic.getTypeLiteral(refTy->getElementType()) ) );
+		}
 		return zeroInit ? builder.callExpr( mgr.basic.getInitZero(), mgr.basic.getTypeLiteral(type))
-		        : builder.callExpr( mgr.basic.getUndefined(), mgr.basic.getTypeLiteral(type) );
-=======
-		if(core::RefTypePtr&& refTy = core::dynamic_pointer_cast<const core::RefType>(type)) {
-			return builder.refVar( builder.callExpr( mgr.basic.getUndefined(), mgr.basic.getTypeLiteral(refTy->getElementType()) ) );
-		}
-		return builder.callExpr( mgr.basic.getUndefined(), mgr.basic.getTypeLiteral(type) );
->>>>>>> 8f6b06fc
+                : builder.callExpr( mgr.basic.getUndefined(), mgr.basic.getTypeLiteral(type) );
 	} else if (!expr)
 		return defaultInitVal(type);
 
