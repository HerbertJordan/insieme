/**
 * Copyright (c) 2002-2013 Distributed and Parallel Systems Group,
 *                Institute of Computer Science,
 *               University of Innsbruck, Austria
 *
 * This file is part of the INSIEME Compiler and Runtime System.
 *
 * We provide the software of this file (below described as "INSIEME")
 * under GPL Version 3.0 on an AS IS basis, and do not warrant its
 * validity or performance.  We reserve the right to update, modify,
 * or discontinue this software at any time.  We shall have no
 * obligation to supply such updates or modifications or any other
 * form of support to you.
 *
 * If you require different license terms for your intended use of the
 * software, e.g. for proprietary commercial or industrial use, please
 * contact us at:
 *                   insieme@dps.uibk.ac.at
 *
 * We kindly ask you to acknowledge the use of this software in any
 * publication or other disclosure of results by referring to the
 * following citation:
 *
 * H. Jordan, P. Thoman, J. Durillo, S. Pellegrini, P. Gschwandtner,
 * T. Fahringer, H. Moritsch. A Multi-Objective Auto-Tuning Framework
 * for Parallel Codes, in Proc. of the Intl. Conference for High
 * Performance Computing, Networking, Storage and Analysis (SC 2012),
 * IEEE Computer Society Press, Nov. 2012, Salt Lake City, USA.
 *
 * All copyright notices must be kept intact.
 *
 * INSIEME depends on several third party software packages. Please 
 * refer to http://www.dps.uibk.ac.at/insieme/license.html for details 
 * regarding third party software licenses.
 */

#include "insieme/frontend/convert.h"
#include "insieme/frontend/stmt_converter.h"
#include "insieme/frontend/expr_converter.h"
#include "insieme/frontend/type_converter.h"

#include "insieme/frontend/utils/source_locations.h"
//
//#include "insieme/frontend/analysis/global_variables.h"
#include "insieme/frontend/omp/omp_pragma.h"
#include "insieme/frontend/omp/omp_annotation.h"

#include "insieme/frontend/utils/ir_cast.h"
#include "insieme/frontend/utils/castTool.h"
#include "insieme/frontend/utils/error_report.h"
#include "insieme/frontend/utils/dep_graph.h"
#include "insieme/frontend/utils/clang_utils.h"
#include "insieme/frontend/utils/indexer.h"
#include "insieme/frontend/utils/debug.h"
#include "insieme/frontend/utils/header_tagger.h"
#include "insieme/frontend/utils/ir_utils.h"
#include "insieme/frontend/analysis/expr_analysis.h"
#include "insieme/frontend/ocl/ocl_compiler.h"
#include "insieme/frontend/pragma/insieme.h"

#include "insieme/utils/container_utils.h"
#include "insieme/utils/numeric_cast.h"
#include "insieme/utils/logging.h"
#include "insieme/utils/map_utils.h"
#include "insieme/utils/set_utils.h"

#include "insieme/utils/timer.h"
#include "insieme/utils/assert.h"
#include "insieme/utils/functional_utils.h"

#include "insieme/core/ir_program.h"
#include "insieme/core/transform/node_replacer.h"
#include "insieme/core/analysis/ir_utils.h"

#include "insieme/core/lang/basic.h"
#include "insieme/core/lang/ir++_extension.h"
#include "insieme/core/lang/static_vars.h"
#include "insieme/core/transform/node_replacer.h"
#include "insieme/core/arithmetic/arithmetic_utils.h"
#include "insieme/core/datapath/datapath.h"
#include "insieme/core/transform/manipulation.h"
#include "insieme/core/dump/text_dump.h"

#include "insieme/annotations/c/naming.h"
#include "insieme/annotations/c/location.h"
#include "insieme/annotations/c/extern.h"
#include "insieme/annotations/ocl/ocl_annotations.h"
#include <clang/AST/CXXInheritance.h>
#include <clang/AST/StmtVisitor.h>

using namespace clang;
using namespace insieme;

namespace {

	template<typename T>
	struct Resetter {
		T& value;
		T oldValue;
		Resetter(T& value)
			: value(value), oldValue(value) {}
		// the destructor is reseting the state
		~Resetter() { value = oldValue; }
	};

}


// NOTE: no one can deal with the translation unit ANYWHERE out of the basic_converter.
#define SET_TU(X) \
		Resetter<decltype(currTU)> __auto_reset(currTU); \
		currTU = getTranslationUnitForDefinition(X);


//~~~~~~~~~~~~~~~~~~~~~~~~~~~~~~~~~~~~~~~~~~~~~~~~~~~~~~~~~~~~~~~~~~~~~~~~~~~~~~~~~~~~~~~~~~~~~~~~~~~~~~~~~~~~~~~~~~~~~
//   ANONYMOUS NAMESPACE
//~~~~~~~~~~~~~~~~~~~~~~~~~~~~~~~~~~~~~~~~~~~~~~~~~~~~~~~~~~~~~~~~~~~~~~~~~~~~~~~~~~~~~~~~~~~~~~~~~~~~~~~~~~~~~~~~~~~~~
namespace {

/// Covert clang source location into a annotations::c::SourceLocation object to be inserted in an CLocAnnotation
annotations::c::SourceLocation convertClangSrcLoc(SourceManager& sm, const SourceLocation& loc) {
	FileID&& fileId = sm.getMainFileID();
	assert(!fileId.isInvalid() && "File is not valid!");
	const clang::FileEntry* fileEntry = sm.getFileEntryForID(fileId);
	assert(fileEntry);
	return annotations::c::SourceLocation(fileEntry->getName(), sm.getSpellingLineNumber(loc), sm.getSpellingColumnNumber(loc));
};


} // End empty namespace
//~~~~~~~~~~~~~~~~~~~~~~~~~~~~~~~~~~~~~~~~~~~~~~~~~~~~~~~~~~~~~~~~~~~~~~~~~~~~~~~~~~~~~~~~~~~~~~~~~~~~~~~~~~~~~~~~~~~~~
//
//~~~~~~~~~~~~~~~~~~~~~~~~~~~~~~~~~~~~~~~~~~~~~~~~~~~~~~~~~~~~~~~~~~~~~~~~~~~~~~~~~~~~~~~~~~~~~~~~~~~~~~~~~~~~~~~~~~~~~

namespace insieme {
namespace frontend {
namespace conversion {

//~~~~~~~~~~~~~~~~~~~~~~~~~~~~~~~~~~~~~~~~~~~~~~~~~~~~~~~~~~~~~~~~~~~~~~~~~~~~~~~~~~~~~~~~~~~~~~~~~~~~~~~~~~~~~~~~~~~~~
//						C CONVERSION FACTORY
//~~~~~~~~~~~~~~~~~~~~~~~~~~~~~~~~~~~~~~~~~~~~~~~~~~~~~~~~~~~~~~~~~~~~~~~~~~~~~~~~~~~~~~~~~~~~~~~~~~~~~~~~~~~~~~~~~~~~~
//////////////////////////////////////////////////////////////////
///
const insieme::frontend::TranslationUnit* ConversionFactory::getTranslationUnitForDefinition(const FunctionDecl*& funcDecl) {
	
	
	if(const clang::FunctionDecl* fd = llvm::dyn_cast<clang::FunctionDecl>(funcDecl)) {
		switch( fd->getTemplatedKind() ) {
			case clang::FunctionDecl::TemplatedKind::TK_NonTemplate:
				break;
			case clang::FunctionDecl::TemplatedKind::TK_FunctionTemplate:
				break;
			case clang::FunctionDecl::TemplatedKind::TK_MemberSpecialization:
			case clang::FunctionDecl::TemplatedKind::TK_FunctionTemplateSpecialization:
				return currTU;
			case clang::FunctionDecl::TemplatedKind::TK_DependentFunctionTemplateSpecialization:
				break;
		}
	}

	// if the function is not defined in this translation unit, maybe it is defined in another we already
	// loaded use the clang indexer to lookup the definition for this function declarations
	utils::Indexer::TranslationUnitPair&& ret =
			program.getIndexer().getDefAndTUforDefinition (funcDecl);

	// function declaration not found. return the current translation unit
	if ( !ret.first ) {return currTU;}
	assert(ret.second && "translation unit not found");

	// update the funcDecl pointer to point to the correct function declaration
	funcDecl = llvm::cast<FunctionDecl> ( ret.first);

	return ret.second;
}

//////////////////////////////////////////////////////////////////
///
ConversionFactory::ConversionFactory(core::NodeManager& mgr, Program& prog, bool isCpp) :
		mgr(mgr), builder(mgr),
		// cppcheck-suppress exceptNew
		program(prog), pragmaMap(prog.pragmas_begin(), prog.pragmas_end())
		{

		if (isCpp){
			typeConvPtr = std::make_shared<CXXTypeConverter>(*this);
			exprConvPtr = std::make_shared<CXXExprConverter>(*this, prog);
			stmtConvPtr = std::make_shared<CXXStmtConverter>(*this);
		} else{
			typeConvPtr = std::make_shared<CTypeConverter>(*this);
			exprConvPtr = std::make_shared<CExprConverter>(*this, prog);
			stmtConvPtr = std::make_shared<CStmtConverter>(*this);
		}

}

//////////////////////////////////////////////////////////////////
///
//void ConversionFactory::buildGlobalStruct(analysis::GlobalVarCollector& globColl){

	////~~~~ Handling of OMP thread private ~~~~~~~~~~~~~~~~~~~~~~~~~~~~~~~~~~~~~~~~~~~~~~~~~~~~~
	//// Thread private requires to collect all the variables which are marked to be threadprivate
	//omp::collectThreadPrivate(getPragmaMap(), ctx.thread_private);

	////~~~~ Handling of OMP flush  ~~~~~~~~~~~~~~~~~~~~~~~~~~~~~~~~~~~~~~~~~~~~~~~~~~~~~~~~~~~~~
	////Omp flush clause forces the flushed variable to be volatile
	////omp::collectVolatile(getPragmaMap(), ctx.volatiles);
	////~~~~~~~~~~~~~~~~ end hack ~~~~~~~~~~~~~~~~~~~~~~~~~~~~~~~~~~~~~~~~~~~~~~~~~~~~~~~~~~~~~~~

	//ctx.globalStruct = globColl.createGlobalStruct();
	//if (ctx.globalStruct.first) {
	//	ctx.globalVar = builder.variable(builder.refType(ctx.globalStruct.first));
	//}

	//ctx.globalIdentMap = globColl.getIdentifierMap();
	//ctx.globalFuncSet = globColl.getUsingGlobals();

	//VLOG(1) << "globals collected";
	//VLOG(2) << ctx.globalStruct.first;
	//VLOG(2) << ctx.globalStruct.second;
	//VLOG(2) << ctx.globalVar;
//}

//////////////////////////////////////////////////////////////////
///
core::StatementPtr ConversionFactory::materializeReadOnlyParams(const core::StatementPtr& body, const vector<core::VariablePtr>& params){

	vector<core::StatementPtr> decls;
	core::StatementPtr newBody = body;

	for (auto currParam : params){
		auto fit = this->ctx.wrapRefMap.find(currParam);
		if ( fit != this->ctx.wrapRefMap.end() ) {

			// if the variable is never written in the function body, avoid materialization
			const core::VariablePtr& wrap = fit->second;
			if (core::analysis::isReadOnly(body, wrap)){
				// replace read uses
				newBody = core::transform::replaceAllGen (mgr, newBody, builder.deref(wrap), currParam, true);
				newBody = core::transform::replaceAllGen (mgr, newBody, wrap, builder.refVar(currParam), true);
				// this variables might apear in annotations inside:
				core::visitDepthFirstOnce (newBody, [&] (const core::StatementPtr& node){
					//if we have a OMP annotation
					if (node->hasAnnotation(omp::BaseAnnotation::KEY)){
						auto anno = node->getAnnotation(omp::BaseAnnotation::KEY);
						assert(anno);
						anno->replaceUsage (wrap, currParam);
					}
				});
				//cleanup the wrap cache to avoid future uses, this var does not exist anymore
				ctx.wrapRefMap.erase(currParam);
			}
			else{

				// FIXME:  structs pased as value will be wrapped ANYWAY...
				//   if i have a READ operation on a struct:   v= x->a;
				//   it wont be recognized as read only as the base is pased by reference
				//	this turns into an extra copy at the begining of every function

				// other case materialize a var, declare it before body
				decls.push_back( this->builder.declarationStmt(fit->second, this->builder.refVar( fit->first ) ));
			}
		}
	}

	// if we introduce new decls we have to introduce them just before the body of the function
	if (!decls.empty()) {
		// push the old body
		decls.push_back(newBody);
		newBody = builder.compoundStmt(decls);
	}
	return newBody;
}


//////////////////////////////////////////////////////////////////
///
void ConversionFactory::printDiagnosis(const clang::SourceLocation& loc){

	// TODO: warnings intoduced by INSIEME are not print because some 
	// source location issues, debug and fix this.
	//    --  loop iterator thing
	//    -- constancy of member functions (which one to call when two)
/*	clang::Preprocessor& pp = getCurrentPreprocessor();
	// print warnings and errors:
	while (!ctx.warnings.empty()){

		if (getCurrentSourceManager().isLoadedSourceLocation (loc)){
			std::cerr << "loaded location:\n";
			std::cerr << "\t" << *ctx.warnings.begin() << std::endl;
		}
		else{
			pp.Diag(loc, pp.getDiagnostics().getCustomDiagID(DiagnosticsEngine::Warning, *ctx.warnings.begin()) );
		}
		ctx.warnings.erase(ctx.warnings.begin());
	}
	*/
}

//////////////////////////////////////////////////////////////////
///
core::ExpressionPtr ConversionFactory::tryDeref(const core::ExpressionPtr& expr) const {
	// core::ExpressionPtr retExpr = expr;
	if ( core::RefTypePtr&& refTy = core::dynamic_pointer_cast<const core::RefType>(expr->getType())) {
		return builder.callExpr(refTy->getElementType(), mgr.getLangBasic().getRefDeref(), expr);
	}
	return expr;
}

//////////////////////////////////////////////////////////////////
///
core::TypePtr ConversionFactory::tryDeref(const core::TypePtr& type) const {
	if ( core::RefTypePtr&& refTy = core::dynamic_pointer_cast<const core::RefType>(type)) {
		return refTy->getElementType();
	}
	return type;
}

//////////////////////////////////////////////////////////////////
///
// Register call expression handlers to be used during the clang to IR conversion
//void ConversionFactory::registerCallExprHandler(const clang::FunctionDecl* funcDecl, CustomFunctionHandler& handler) {
//	auto it = callExprHanlders.insert( std::make_pair(funcDecl, handler) );
//	assert( !it.second && "Handler for function declaration already registered." );
//}
//  Function to convert Clang attributes of declarations to IR annotations (local version) currently used for:
// 	-> OpenCL address spaces
core::NodeAnnotationPtr ConversionFactory::convertAttribute(const clang::ValueDecl* varDecl) const {
	if (!varDecl->hasAttrs()) {
		return insieme::core::NodeAnnotationPtr();
	}

	std::ostringstream ss;
	annotations::ocl::BaseAnnotation::AnnotationList declAnnotation;
	try {
		for (AttrVec::const_iterator I = varDecl->attr_begin(), E = varDecl->attr_end(); I != E; ++I) {
			if (AnnotateAttr * attr = dyn_cast<AnnotateAttr>(*I)) {
				std::string&& sr = attr->getAnnotation().str();

				//check if the declaration has attribute __private
				if ( sr == "__private" ) {
					VLOG(2) << "           OpenCL address space __private";
					declAnnotation.push_back(
							std::make_shared<annotations::ocl::AddressSpaceAnnotation>( annotations::ocl::AddressSpaceAnnotation::addressSpace::PRIVATE )
					);
					continue;
				}

				//check if the declaration has attribute __local
				if ( sr == "__local" ) {
					VLOG(2) << "           OpenCL address space __local";
					declAnnotation.push_back(
							std::make_shared<annotations::ocl::AddressSpaceAnnotation>( annotations::ocl::AddressSpaceAnnotation::addressSpace::LOCAL )
					);
					continue;
				}

				// TODO global also for global variables

				//check if the declaration has attribute __global
				if ( sr == "__global" ) {
					// keywords global and local are only allowed for parameters

					if(isa<const clang::ParmVarDecl>(varDecl) || varDecl->getType().getTypePtr()->isPointerType()) {
						VLOG(2) << "           OpenCL address space __global";
						declAnnotation.push_back(
								std::make_shared<annotations::ocl::AddressSpaceAnnotation>( annotations::ocl::AddressSpaceAnnotation::addressSpace::GLOBAL )
						);
						continue;
					}
					ss << "Address space __global not allowed for local scalar variable";
					throw &ss;
				}

				//check if the declaration has attribute __constant
				if ( sr == "__constant" ) {
					if ( isa<const clang::ParmVarDecl>(varDecl) ) {
						VLOG(2) << "           OpenCL address space __constant";
						declAnnotation.push_back(
								std::make_shared<annotations::ocl::AddressSpaceAnnotation>( annotations::ocl::AddressSpaceAnnotation::addressSpace::CONSTANT )
						);
						continue;
					}
					ss << "Address space __constant not allowed for local variable";
					throw &ss;
				}
			}

			// Throw an error if an unhandled attribute is found
			ss << "Unexpected attribute";
			throw &ss;// FIXME define an exception class for this error
		}}
	catch ( std::ostringstream *errMsg ) {
		//show errors if unexpected patterns were found
		fe::utils::compilerMessage(fe::utils::DiagnosticLevel::Warning,
				varDecl->getLocStart(),
				errMsg->str(),
				currTU->getCompiler()
		);
	}
	return std::make_shared < annotations::ocl::BaseAnnotation > (declAnnotation);
}

//////////////////////////////////////////////////////////////////
///
core::ExpressionPtr ConversionFactory::lookUpVariable(const clang::ValueDecl* valDecl) {
	VLOG(1) << "LOOKUP Variable: " << valDecl->getNameAsString();
	if (VLOG_IS_ON(1)) valDecl->dump();

	// Lookup the map of declared variable to see if the current varDecl is already associated with an IR entity
	auto varCacheHit = ctx.varDeclMap.find(valDecl);
	if (varCacheHit != ctx.varDeclMap.end()) {
		// variable found in the map
		return varCacheHit->second;
	}

	// The variable has not been converted into IR variable yet, therefore we create the IR variable and insert it
	// to the map for successive lookups

	// Conversion of the variable type
	QualType&& varTy = valDecl->getType();
	core::TypePtr&& irType = convertType( varTy.getTypePtr() );
	assert(irType && "type conversion for variable failed");

	VLOG(2)	<< "clang type: " << varTy.getAsString();
	VLOG(2)	<< "ir type:    " << irType;

	//// check whenever the variable is marked to be volatile
	if (varTy.isVolatileQualified()) {
		irType = builder.volatileType(irType);
	}

	bool isOclVector = !!dyn_cast<const ExtVectorType>(varTy->getUnqualifiedDesugaredType());
	if (!(varTy.isConstQualified() ||    						// is a constant
		 varTy.getTypePtr()->isReferenceType()  ||             // is a c++ reference
 	 	 (isa<const clang::ParmVarDecl>(valDecl) && 			// is the declaration of a parameter
		 ((irType->getNodeType() != core::NT_VectorType && irType->getNodeType() != core::NT_ArrayType) ||
		   isOclVector ) ))) {
		// if the variable is not const, or a function parameter or an array type we enclose it in a ref type
		// only exception are OpenCL vectors
		irType = builder.refType(irType);
	}

	// if is a global variable, a literal will be generated, with the qualified name 
	// (two qualified names can not coexist within the same TU)
	const clang::VarDecl* varDecl = cast<clang::VarDecl>(valDecl);
	if (varDecl && varDecl->hasGlobalStorage()) {
		VLOG(2)	<< "with global storage";
		// we could look for it in the cache, but is fast to create a new one, and we can not get
		// rid if the qualified name function
		std::string name = program.getGlobalCollector().getName(varDecl);

		// global/static variables are always leftsides (refType) -- solves problem with const
		if(!irType.isa<core::RefTypePtr>() ) {
			irType = builder.refType(irType);
		}

		if (program.getGlobalCollector().isStatic(varDecl)){
			if (!irType.isa<core::RefTypePtr>()) irType = builder.refType(irType);		// this happens whenever a static variable is constant
			irType = builder.refType (mgr.getLangExtension<core::lang::StaticVariableExtension>().wrapStaticType(irType.as<core::RefTypePtr>().getElementType()));
		}

		core::ExpressionPtr globVar =  builder.literal(name, irType);
		if (program.getGlobalCollector().isExtern(varDecl)){
			globVar =  builder.literal(varDecl->getQualifiedNameAsString(), globVar->getType());
		 	annotations::c::markExtern(globVar.as<core::LiteralPtr>());
		}

		if (program.getGlobalCollector().isStatic(varDecl)){
			globVar = builder.accessStatic(globVar.as<core::LiteralPtr>());
		}

		// OMP threadPrivate
 		if (insieme::utils::set::contains (ctx.thread_private, varDecl)){
			omp::addThreadPrivateAnnotation(globVar);
		}

		ctx.varDeclMap.insert( { valDecl, globVar } );
		return globVar;
	}

	// The variable is not in the map and not defined as global (or static) therefore we proceed with the creation of
	// the IR variable and insert it into the map for future lookups
	core::VariablePtr&& var = builder.variable( irType );
	VLOG(2) << "IR variable" << var.getType()->getNodeType() << "" << var<<":"<<varDecl->getNameAsString();
	VLOG(2) << "IR var type" << var.getType();

	ctx.varDeclMap.insert( { valDecl, var } );

	if ( !valDecl->getNameAsString().empty() ) {
		// Add the C name of this variable as annotation
		var->addAnnotation(std::make_shared < annotations::c::CNameAnnotation > (valDecl->getNameAsString()));
	}

	// Add OpenCL attributes
	insieme::core::NodeAnnotationPtr&& attr = convertAttribute(valDecl);
	if (attr) {
		var->addAnnotation(attr);
	}

	return var;
}

//////////////////////////////////////////////////////////////////
///
core::ExpressionPtr ConversionFactory::defaultInitVal(const core::TypePtr& type) const {
	// Primitive types
	if (mgr.getLangBasic().isInt(type)) {
		// initialize integer value
		return builder.literal("0", type);
	}
	if (mgr.getLangBasic().isChar(type)) {
		// initialize integer value
		return builder.literal("\'\\0\'", type);
	}
	// handle reals initialization
	if (mgr.getLangBasic().isReal(type)) {
		// in case of floating types we initialize with a zero value
		if(mgr.getLangBasic().isReal4(type))
			return builder.literal("0.0f", type);
		if(mgr.getLangBasic().isReal8(type))
			return builder.literal("0.0", type);
	}
	// handle booleans initialization
	if (mgr.getLangBasic().isBool(type)) {
		// boolean values are initialized to false
		return builder.literal("false", mgr.getLangBasic().getBool());
	}


	// FIXME: All types should have a default initialitation to undefined value
//	if (mgr.getLangBasic().isPrimitive(type)){
//		return builder.callExpr(mgr.getLangBasic().getUndefined(), builder.getTypeLiteral(type));
//	}

	// handle strings initializationvalDec
	if (mgr.getLangBasic().isString(type)) {
		return builder.literal("", type);
	}



	// Initialization for volatile types
	if (core::analysis::isVolatileType(type)) {
		return builder.callExpr(mgr.getLangBasic().getVolatileMake(),
				defaultInitVal(core::analysis::getVolatileType(type)));
	}

	core::TypePtr curType = type;
	if (type->getNodeType() == core::NT_RecType) {
		curType = type.as<core::RecTypePtr>()->unroll();
	}

	// Handle structs initialization
	if ( curType.isa<core::StructTypePtr>()) {
		return builder.getZero(type);
	}

	// Handle unions initialization
	if ( curType.isa<core::UnionTypePtr>()) {
		return builder.getZero(type);
	}

	// handle vectors initialization
	if ( core::VectorTypePtr&& vecTy = core::dynamic_pointer_cast<const core::VectorType>(curType)) {
		core::ExpressionPtr&& initVal = defaultInitVal(vecTy->getElementType());
		return builder.callExpr(vecTy,
				mgr.getLangBasic().getVectorInitUniform(),
				initVal,
				builder.getIntTypeParamLiteral(vecTy->getSize())
		);
	}

	// handle any-ref initialization
	if (mgr.getLangBasic().isAnyRef(type)) {
		return mgr.getLangBasic().getRefNull();
	}

	assert(core::analysis::isRefType(curType) && "We cannot initialize any different type of non-ref");

	core::RefTypePtr refType = curType.as<core::RefTypePtr>();

	// handle arrays initialization
	if ( core::ArrayTypePtr&& arrTy = core::dynamic_pointer_cast<const core::ArrayType>(refType->getElementType())) {
		return builder.callExpr(mgr.getLangBasic().getGetNull(), builder.getTypeLiteral(arrTy));
	}

	// handle refs initialization
	// initialize pointer/reference types with undefined
	core::TypePtr elemType = refType->getElementType();

	core::ExpressionPtr initValue;
	if (elemType->getNodeType() == core::NT_RefType) {
		// ref<ref<...>> => this is a pointer, init with 0 (null)
		initValue = builder.callExpr(elemType, mgr.getLangBasic().getUndefined(), builder.getTypeLiteral(elemType));
	} else {
		initValue = defaultInitVal(elemType);
	}
	return builder.refVar(initValue);


	// LOG(ERROR) << "Default initializer for type: '" << *type << "' not supported!";
	// assert(false && "Default initialization type not defined");
}

//////////////////////////////////////////////////////////////////
///
core::StatementPtr ConversionFactory::convertVarDecl(const clang::VarDecl* varDecl) {
	// logging
	VLOG(1)	<< "\n****************************************************************************************\n"
			<< "Converting VarDecl [class: '" << varDecl->getDeclKindName() << "']\n" << "-> at location: ("
			<< utils::location(varDecl->getLocation(), getCurrentSourceManager()) << "): ";
	if (VLOG_IS_ON(2)) {
		VLOG(2)	<< "Dump of clang VarDecl: \n"
				<< "~~~~~~~~~~~~~~~~~~~~~~~~~~~~~~~~~~~~~~~~~~~~~~~~~~~~~~~~~~~~~~~~~~~~~~~~~~~~~~~~~~~~~~~~\n";
		varDecl->dump();
	}

	core::StatementPtr retStmt;
	if ( const VarDecl* definition = varDecl->getDefinition()) {
		// lookup for the variable in the map
		core::ExpressionPtr&& var = lookUpVariable(definition);
		printDiagnosis(definition->getLocStart());

		if (definition->hasGlobalStorage()) {
			// is the declaration of a variable with global storage, this means that is an static 
			// static needs to be initialized during first execution of function.
			// but the var remains in the global storage (is an assigment instead of decl)
			//
			assert(var);
			assert(var.isa<core::CallExprPtr>());
			// the variable is being unwrapped by default in lookupVariable
			// we want the inner static object
			auto lit = var.as<core::CallExprPtr>().getArgument(0).as<core::LiteralPtr>();

			if (definition->getInit())
				retStmt = builder.initStaticVariable(lit, convertInitExpr(definition->getType().getTypePtr(), 
																		  definition->getInit(), 
																		  var->getType().as<core::RefTypePtr>().getElementType(), false));
			else
				retStmt = builder.getNoOp();
		}
		else{
			// print diagnosis messages
			assert(var.isa<core::VariablePtr>());
			// initialization value
			core::ExpressionPtr&& initExpr = convertInitExpr(definition->getType().getTypePtr(), definition->getInit(), var->getType(), false);
			// this assertion is not valid for void& initialization
			//	ASSERT_EQ_TYPES (var->getType(), initExpr->getType());
			assert(initExpr && "not correct initialization of the variable");
			retStmt = builder.declarationStmt(var.as<core::VariablePtr>(), initExpr);
		}
	} else {
		// this variable is extern
		assert(varDecl->isExternC() && "Variable declaration is not extern");
	}

	VLOG(2)	<< "End of converting VarDecl";
	VLOG(1)	<< "Converted into IR stmt: ";
	VLOG(1)	<< "\t" << *retStmt;
	return retStmt;
}

//////////////////////////////////////////////////////////////////
///
core::ExpressionPtr ConversionFactory::attachFuncAnnotations(const core::ExpressionPtr& node,
		const clang::FunctionDecl* funcDecl) {
// ----------------------------------- Add annotations to this function -------------------------------------------
// check Attributes of the function definition
	annotations::ocl::BaseAnnotation::AnnotationList kernelAnnotation;

	if (funcDecl->hasAttrs()) {
		const clang::AttrVec attrVec = funcDecl->getAttrs();

		for (AttrVec::const_iterator I = attrVec.begin(), E = attrVec.end(); I != E; ++I) {
			if (AnnotateAttr * attr = dyn_cast<AnnotateAttr>(*I)) {
				//get annotate string
				llvm::StringRef&& sr = attr->getAnnotation();

				//check if it is an OpenCL kernel function
				if ( sr == "__kernel" ) {
					VLOG(1) << "is OpenCL kernel function";
					kernelAnnotation.push_back( std::make_shared<annotations::ocl::KernelFctAnnotation>() );
				}
			}
			else if ( ReqdWorkGroupSizeAttr* attr = dyn_cast<ReqdWorkGroupSizeAttr>(*I) ) {
				kernelAnnotation.push_back(
						std::make_shared<annotations::ocl::WorkGroupSizeAnnotation>( attr->getXDim(), attr->getYDim(), attr->getZDim() )
				);
			}
		}
	}

	pragma::attachPragma(node,funcDecl,*this).as<core::StatementPtr>();

// -------------------------------------------------- C NAME ------------------------------------------------------

// check for overloaded operator "function" (normal function has kind OO_None)
	clang::OverloadedOperatorKind operatorKind = funcDecl->getOverloadedOperator();
	if (operatorKind != OO_None) {
		string operatorAsString = boost::lexical_cast<string>(operatorKind);
		node->addAnnotation(std::make_shared < annotations::c::CNameAnnotation > ("operator" + operatorAsString));
	} else if ( dyn_cast<CXXDestructorDecl>(funcDecl) ) {
		node->addAnnotation(std::make_shared < annotations::c::CNameAnnotation > ("__dtor_"+funcDecl->getNameAsString().substr(1)));
	} else {
		// annotate with the C name of the function
		node->addAnnotation(std::make_shared < annotations::c::CNameAnnotation > (funcDecl->getNameAsString()));
	}

// ---------------------------------------- SourceLocation Annotation ---------------------------------------------
	/*
	 * for each entry function being converted we register the location where it was originally defined in the C program
	 */
	std::pair<SourceLocation, SourceLocation> loc { funcDecl->getLocStart(), funcDecl->getLocEnd() };
	fe::pragma::PragmaStmtMap::DeclMap::const_iterator fit = pragmaMap.getDeclarationMap().find(funcDecl);

	if (fit != pragmaMap.getDeclarationMap().end()) {
		// the statement has a pragma associated with, when we do the rewriting, the pragma needs to be overwritten
		loc.first = fit->second->getStartLocation();
	}

	node->addAnnotation(
			std::make_shared < annotations::c::CLocAnnotation
					> (convertClangSrcLoc(getCurrentSourceManager(), loc.first), convertClangSrcLoc(
							getCurrentSourceManager(), loc.second)));

// ---------------------------------------------------- OPENCL ----------------------------------------------------
// if OpenCL related annotations have been found, create OclBaseAnnotation and add it to the funciton's attribute
	if (!kernelAnnotation.empty()) {
		// create new marker node
		core::MarkerExprPtr&& marker = builder.markerExpr(node);
		marker->addAnnotation( std::make_shared<annotations::ocl::BaseAnnotation>(kernelAnnotation) );
		return marker;
	}

	return node;
}

//////////////////////////////////////////////////////////////////
///
/// InitListExpr describes an initializer list, which can be used to initialize objects of different
/// types, InitListExpr including struct/class/union types, arrays, and vectors. For example:
/// struct foo x = { 1, { 2, 3 } };
/// In insieme this statement has to tranformed into a StructExpr, or VectorExpr depending on the
/// type of the LHS expression.
core::ExpressionPtr
ConversionFactory::convertInitializerList(const clang::InitListExpr* initList, const core::TypePtr& type)  {
	const ConversionFactory& convFact = *this;
	core::ExpressionPtr retIr;

//	ATTACH_OMP_ANNOTATIONS(retIr, initList);
	LOG_EXPR_CONVERSION(initList, retIr);

	core::TypePtr currType = type;

	if ( core::RefTypePtr&& refType = core::dynamic_pointer_cast<const core::RefType>(type)) {
		currType = refType->getElementType();
	}

	// Handles recursive types. Unroll once in order to reveal the actual type (hopefully it will be
	// a struct type)
	if (currType->getNodeType() == core::NT_RecType) {
		currType = currType.as<core::RecTypePtr>()->unroll();
	}

	if (currType->getNodeType() == core::NT_VectorType || currType->getNodeType() == core::NT_ArrayType) {

		auto elemTy = currType.as<core::SingleElementTypePtr>()->getElementType();

		ExpressionList elements;
		// get all values of the init expression
		for (size_t i = 0, end = initList->getNumInits(); i < end; ++i) {
			const clang::Expr* subExpr = initList->getInit(i);

			auto convExpr = convertInitExpr(NULL /*FIXME*/, subExpr, elemTy, false);

			assert(convExpr && "convExpr is empty");

			elements.push_back(utils::cast(convExpr, elemTy));
		}

		retIr = builder.vectorExpr(elements);
	}


	// in the case the initexpr is used to initialize a struct/class we need to create a structExpr
	// to initialize the structure
	if ( core::StructTypePtr&& structTy = core::dynamic_pointer_cast<const core::StructType>(currType) ) {

		core::StructExpr::Members members;
		for (size_t i = 0, end = initList->getNumInits(); i < end; ++i) {

			const core::NamedTypePtr& curr = structTy->getEntries()[i];
			members.push_back(builder.namedValue(
						curr->getName(),
						convertInitExpr(NULL, initList->getInit(i), curr->getType(), false))
				);
		}
		retIr = builder.structExpr(structTy, members);
	}

	// in the case the initexpr is used to initialize a union
	//
	if ( core::UnionTypePtr&& unionTy = core::dynamic_pointer_cast<const core::UnionType>(currType)) {

		auto ie = convertInitExpr(NULL, initList->getInit(0), unionTy->getEntries()[0]->getType(), false);
		retIr = builder.unionExpr(unionTy, unionTy->getEntries()[0]->getName(), ie);

	//	core::StructExpr::Members members;
	//	for (size_t i = 0, end = initList->getNumInits(); i < end; ++i) {
	//		const core::NamedTypePtr& curr = structTy->getEntries()[i];
	//		members.push_back(
	//				builder.namedValue(curr->getName(), convertInitExpr(initList->getInit(i), curr->getType(), false)));
	//	}
	//	retIr = builder.structExpr(members);
	}

	assert(retIr && "Couldn't convert initialization expression");

	// create vector initializator
	return retIr;
}

//////////////////////////////////////////////////////////////////
///
core::ExpressionPtr
ConversionFactory::convertInitExpr(const clang::Type* clangType, const clang::Expr* expr, const core::TypePtr& type, const bool zeroInit)  {
	core::ExpressionPtr retIr;
	// ATTACH_OMP_ANNOTATIONS(retIr, initList);
	//FIXME: LOG isn't possible because of non existence of convFact
	//LOG_EXPR_CONVERSION(retIr);

	// get kind of initialized value
	core::NodeType&& kind =
		(type->getNodeType() != core::NT_RefType ? type->getNodeType() : GET_REF_ELEM_TYPE(type)->getNodeType() );

	// if there is no initialization expression
	if (!expr) {

		// If the type of this declaration is translated as a array type then it may also include
		// C99 variable array declaration where the size of the array is encoded into the type. This
		// is not supported by the IR type system therefore we have to catch the situation and
		// allocate the correct amount of memory
		if (kind == core::NT_ArrayType && clangType && llvm::isa<clang::VariableArrayType>(clangType)) {
			// get the size
			auto size = convertExpr(llvm::dyn_cast<clang::VariableArrayType>(clangType)->getSizeExpr());
			auto arrType = GET_REF_ELEM_TYPE(type).as<core::ArrayTypePtr>();

			return retIr = builder.refVar(
				builder.callExpr(GET_REF_ELEM_TYPE(type), mgr.getLangBasic().getArrayCreate1D(),
					builder.getTypeLiteral(arrType->getElementType()), builder.castExpr(mgr.getLangBasic().getUInt8(), size)
				)
			);
		}

		// if no init expression is provided => use undefined for given set of types
		if (kind == core::NT_StructType ||
			kind == core::NT_UnionType  ||
			kind == core::NT_ArrayType  ||
			kind == core::NT_VectorType)
		{
			if ( core::RefTypePtr&& refTy = core::dynamic_pointer_cast<const core::RefType>(type)) {
				const core::TypePtr& res = refTy->getElementType();

				return retIr = builder.refVar((zeroInit?builder.getZero(res):builder.undefined(res)));
			}

			return retIr = zeroInit ? builder.getZero(type) : builder.undefined(type);

		} else {
			return retIr = defaultInitVal(type);
		}
	}

	/*
	 * if an expression is provided as initializer first check if this is an initializer list which is used for arrays,
	 * structs and unions
	 */
	if ( const clang::InitListExpr* listExpr = dyn_cast<const clang::InitListExpr>( expr )) {
		retIr = utils::cast( convertInitializerList(listExpr, type), type);
		return retIr;
	}

	// Convert the expression like any other expression
	retIr = convertExpr(expr);

	// ============================================================================================
	// =============================== Handling of special cases  =================================
	// ============================================================================================

	if( core::analysis::isConstructorCall(retIr)){
		return retIr;
	}

	// if is a constructor call, we are done
	if (llvm::isa<clang::CXXConstructExpr>(expr) && retIr.isa<core::CallExprPtr>()){		// here you might even check whether it is a constructor call in the IR
		return retIr;
	}

	// If this is an initialization of an array using array.create (meaning it was originally a
	// malloc) then we expliticly invoke the ref.new to allocate the memory on the heap
	if (core::analysis::isCallOf(retIr, mgr.getLangBasic().getArrayCreate1D())) {
		return retIr = builder.refNew(retIr);
	}

	// In the case the object we need to initialize is a ref<array...> then we are not allowed to
	// deref the actual initializer, therefore we assign the object as it is
	if ( utils::isRefArray(retIr->getType()) && utils::isRefArray(type ) ) {
		return retIr = utils::cast(retIr, type);
	}

	// If we have a string literal as initializer and we need to assign it to a ref<array<...>> we
	// can directly cast it using the ref.vector.to.ref.array and perform the assignment. We do not
	// need to create a copy of the object in the right hand side
	if ( utils::isRefVector(retIr->getType()) && retIr->getNodeType() == core::NT_Literal &&
		 utils::isRefArray(type ) ) {
		return retIr = utils::cast(retIr, type);
	}

	// this is a C++ reference ( int& ref = x)
	if (clangType && clangType->isReferenceType()){
		core::TypePtr targetType = this->convertType(clangType);
		core::TypePtr srcType = retIr->getType();

		// if is a CPP ref, convert to IR
		if (core::analysis::isCppRef(srcType)) {
			// same type, just assign
			if (srcType == targetType && *srcType == *targetType){
				return retIr;
			}
			else {
				// we can not assign a a const ref to a ref
				assert(false && "we can not assign this, what is this?");
			}

		}
		else if (core::analysis::isConstCppRef(srcType)) {

			// if we are here, we are initializing a const ref from a const ref or from a ref
			if (core::analysis::isCppRef(targetType)) {
				return builder.callExpr(mgr.getLangExtension<core::lang::IRppExtensions>().getRefCppToConstCpp());
			}
			else {
				return retIr;
			}
		}
		else{
			//this reference is initialized with a variable
			if (core::analysis::isCppRef(targetType)) {
				return builder.callExpr(mgr.getLangExtension<core::lang::IRppExtensions>().getRefIRToCpp(), retIr);
			}
			else {
				return builder.callExpr(mgr.getLangExtension<core::lang::IRppExtensions>().getRefIRToConstCpp(), retIr);
			}
		}
	}

	// FIXME: if this is needed, maybe need to add a var to create a ref
//	// inner expression is null<int<X>> and outer is array, then rebuild something like
//	//  ref.null(type<array<...>>)
//	if (core::analysis::isCallOf( retIr, mgr.getLangBasic().getGetNull())){
//		return builder.deref(builder.callExpr(mgr.getLangBasic().getGetNull(), builder.getTypeLiteral(type)));
//	}

	// ============================== End Special Handlings =======================================

	// Anytime we have to initialize a ref<'a> from another type of object we have to deref the
	// object in the right hand side and create a copy (ref.var).
	if (type->getNodeType() == core::NT_RefType ) {
		retIr = utils::cast(retIr, GET_REF_ELEM_TYPE(type));
		retIr = builder.refVar(retIr);
	} else {
		retIr = utils::cast(retIr, type);
	}

	assert(retIr);
	return retIr;
}

//
////////////////////////////////////////////////////////////////////
///// the globalVar parameter is added at the FIRST position of the function parameters
//core::FunctionTypePtr ConversionFactory::addGlobalsToFunctionType( const core::FunctionTypePtr& funcType) {
//       const std::vector<core::TypePtr>& oldArgs = funcType->getParameterTypes()->getElements();
//       std::vector<core::TypePtr> argTypes(oldArgs.size() + 1);
//       std::copy(oldArgs.begin(), oldArgs.end(), argTypes.begin() + 1);
//       // function is receiving a reference to the global struct as the first argument
//       argTypes[0] = builder.refType(ctx.globalStruct.first);
//       return builder.functionType(argTypes, funcType->getReturnType());
//}


//////////////////////////////////////////////////////////////////
///
core::ExpressionPtr ConversionFactory::convertExpr(const clang::Expr* expr) const {
       assert(expr && "Calling convertExpr with a NULL pointer");
       return exprConvPtr->Visit(const_cast<Expr*>(expr));
}

//////////////////////////////////////////////////////////////////
///
core::StatementPtr ConversionFactory::convertStmt(const clang::Stmt* stmt) const {
       assert(currTU && "translation unit is null");
       assert(stmt && "Calling convertStmt with a NULL pointer");
       return stmtutils::tryAggregateStmts(builder, stmtConvPtr->Visit(const_cast<Stmt*>(stmt)));

}
/////////////////////////////////////////////////////////////////
//
core::FunctionTypePtr ConversionFactory::convertFunctionType(const clang::FunctionDecl* funcDecl){
	SET_TU(funcDecl);
	const clang::Type* type= GET_TYPE_PTR(funcDecl);
	core::FunctionTypePtr funcType = convertType(type).as<core::FunctionTypePtr>();
//	if (!ignoreGlobals && ctx.globalFuncSet.find(funcDecl) != ctx.globalFuncSet.end() ) {
		//funcType = addGlobalsToFunctionType(funcType);
	//}
	return funcType;
}

//////////////////////////////////////////////////////////////////
//
core::TypePtr ConversionFactory::convertType(const clang::Type* type) {
	assert(type && "Calling convertType with a NULL pointer");
	auto fit = ctx.typeCache.find(type);
	if(fit == ctx.typeCache.end()) {
		core::TypePtr&& retTy = typeConvPtr->convert( type );
		ctx.typeCache.insert( {type, retTy} );
		return retTy;
	}
	return fit->second;
}

namespace {

	/**
	 * The conversion of recursive function is conducted lazily - first recursive
	 * functions are build in an unrolled way before they are closed (by combining
	 * multiple recursive definitions into a single one) by this function.
	 *
	 * ATTENTION: this function has been specifically implemented to work in cooperation
	 * with the following convertFunctionDecl(..) implementation. To understand their
	 * operation, both have to be considered.
	 *
	 * @param lambda the unrolled recursive definition to be collapsed into a proper format
	 * @return the proper format
	 */
	core::LambdaExprPtr fixRecursion(const core::LambdaExprPtr& lambda) {

		// check whether this is the last free variable to be defined
		core::VariablePtr recVar = lambda->getVariable();
		auto freeVars = core::analysis::getFreeVariables(lambda->getLambda());
		if (freeVars != toVector(recVar)) {
			// it is not, delay closing recursion
			return lambda;
		}

		// search all directly nested lambdas
		vector<core::LambdaExprAddress> inner;
		core::visitDepthFirstOncePrunable(core::NodeAddress(lambda), [&](const core::LambdaExprAddress& cur) {
			if (cur.isRoot()) return false;
			if (!core::analysis::hasFreeVariables(cur)) return true;
			inner.push_back(cur);
			return false;
		});

		// if there is no inner lambda with free variables it is a simple recursion
		if (inner.empty()) return lambda;		// => done


		// ---------- build new recursive function ------------

		auto& mgr = lambda.getNodeManager();
		core::IRBuilder builder(mgr);

		// check whether any of the inner lambdas is already defining the current lambda
		//    => in this case the recursive function has already been resolved starting from a different function
		for(auto cur : inner) {
			auto curFun = cur.as<core::LambdaExprPtr>();
			auto def = curFun->getDefinition();
			if (def.getDefinitionOf(recVar)) {
				return builder.lambdaExpr(recVar, def);
			}
		}

		// build up resulting lambda
		vector<core::LambdaBindingPtr> bindings;
		bindings.push_back(builder.lambdaBinding(recVar, lambda->getLambda()));
		for(auto cur : inner) {
			assert(cur->getDefinition().size() == 1u);
			auto def = cur->getDefinition()[0];

			// only add every variable once
			if (!any(bindings, [&](const core::LambdaBindingPtr& binding)->bool { return binding->getVariable() == def.getAddressedNode()->getVariable(); })) {
				bindings.push_back(def);
			}
		}

		core::LambdaExprPtr res = builder.lambdaExpr(recVar, builder.lambdaDefinition(bindings));

		// last step: collapse recursive definitions
		while (true) {

			// search for reductions (lambda => rec_variable)
			std::map<core::NodeAddress, core::NodePtr> replacements;
			core::visitDepthFirstOncePrunable(core::NodeAddress(res), [&](const core::LambdaExprAddress& cur) {
				if (cur.isRoot()) return false;
				if (!core::analysis::hasFreeVariables(cur)) return true;
				replacements[cur] = cur.as<core::LambdaExprPtr>()->getVariable();
				return false;
			});

			// check whether the job is done
			if (replacements.empty()) break;

			// apply reductions
			res = core::transform::replaceAll(mgr, replacements).as<core::LambdaExprPtr>();
		}

		// that's it
		return res;
	}

}

//////////////////////////////////////////////////////////////////
///  CONVERT FUNCTION DECLARATION
core::NodePtr ConversionFactory::convertFunctionDecl(const clang::FunctionDecl* funcDecl, bool isEntryPoint) {
<<<<<<< HEAD
	VLOG(1) << "======================== FUNC: "<< funcDecl->getNameAsString() << " ==================================";
	SET_TU(funcDecl);
	// check if the funcDecl was already converted into an lambdaExpr, before asserting that
	// funcDecl has a body -> intercepted functions may have no body
	ConversionContext::LambdaExprMap::const_iterator fit = ctx.lambdaExprCache.find(funcDecl);
	if (fit != ctx.lambdaExprCache.end()) {
		RESTORE_TU();
		return fit->second;
=======

	// move to the proper definition
	auto funcDef = getProgram().getIndexer().getDefinitionFor(funcDecl);
	if (funcDef) funcDecl = llvm::cast<clang::FunctionDecl>(funcDef); 		// just work with the defining one if present

	// check whether function has already been converted
	auto pos = ctx.lambdaExprCache.find(funcDecl);
	if (pos != ctx.lambdaExprCache.end()) {
		return pos->second;		// done
>>>>>>> 609b4786
	}

	// -------------- check some base cases (never recursive) -----------

	// FIXME: find a better place for this (where this fun is called)
	if (isEntryPoint){
		omp::collectThreadPrivate(getPragmaMap(), ctx.thread_private);
	}

	// check whether function should be intersected
	if( getProgram().getInterceptor().isIntercepted(funcDecl) ) {
		auto irExpr = getProgram().getInterceptor().intercept(funcDecl, *this);
<<<<<<< HEAD
		ctx.lambdaExprCache.insert( {funcDecl, irExpr} );
		RESTORE_TU();
		VLOG(2) << "\tintercepted: " << irExpr;
=======
		ctx.lambdaExprCache[funcDecl] = irExpr;
>>>>>>> 609b4786
		return irExpr;
	}

	// obtain function type
	auto funcTy = convertFunctionType(funcDecl);

	// handle pure virtual functions
	if( funcDecl->isPure() && llvm::isa<clang::CXXMethodDecl>(funcDecl)){
		VLOG(2) << "\tpure virtual function " << funcDecl;

		std::string callName = funcDecl->getNameAsString();
		core::ExpressionPtr retExpr = builder.literal(callName, funcTy);

		VLOG(2) << retExpr << " " << retExpr.getType();
		ctx.lambdaExprCache[funcDecl] = retExpr;
		return retExpr;
	}

	// handle external functions
	if(!funcDecl->hasBody()) {

		// TODO: move this to call expression handling
		if (funcDecl->getNameAsString() == "free") {
			//handle special function -- "free" -- here instead of in CallExr
			auto retExpr = builder.getLangBasic().getRefDelete();
			ctx.lambdaExprCache[funcDecl] = retExpr;
			return retExpr;
		}

<<<<<<< HEAD
	assert(currTU && "currTU not set");
	assert(funcDecl->hasBody() && "Function has no body!");

	VLOG(1) << "~ Converting function: '" << funcDecl->getNameAsString() << "' isRec?: " << ctx.isRecSubFunc;
	VLOG(1) << "#----------------------------------------------------------------------------------#";
	VLOG(1)
		<< "\nVisiting Function Declaration for: " << funcDecl->getNameAsString() << std::endl << "-> at location: ("
				<< utils::location(funcDecl->getSourceRange().getBegin(), getCurrentSourceManager())
				<< "): " << std::endl << "\tIsRecSubType: " << ctx.isRecSubFunc << std::endl
				<< "\tisResolvingRecFuncBody: " << ctx.isResolvingRecFuncBody << std::endl
				<< "\tRec var map: " << ctx.recVarExprMap.size() << " :" << ctx.recVarExprMap;


	if (ctx.isResolvingRecFuncBody) {
  		// check if this type has a typevar already associated, in such case return it
  		ConversionContext::RecVarExprMap::const_iterator fit = ctx.recVarExprMap.find(funcDecl);

  		if (fit != ctx.recVarExprMap.end()) {
  			// we are resolving a parent recursive type, so when one of the recursive functions in the
  			// connected components are called, the introduced mu variable has to be used instead.
			RESTORE_TU();
  			return fit->second;
  		}
	}

	// retrieve the strongly connected components for this function
	// It is strongly connected or strong if it contains a directed path from u to v and a directed
	// path from v to u for every pair of vertices u, v.
	// FIXME:: we have a problem here with BOOST
	std::cout << funcDecl->getQualifiedNameAsString() << std::endl;
	std::set<const FunctionDecl*>&& components = program.getCallGraph().getStronglyConnectedComponents( funcDecl );
	if (!components.empty()) {
		std::set<const FunctionDecl*>&& subComponents = program.getCallGraph().getSubComponents( funcDecl );
		for (const auto& cur: subComponents){

			const FunctionDecl* decl = const_cast<FunctionDecl*>(cur);
			VLOG(2) << "Analyzing FuncDecl as sub component: " << decl->getNameAsString();
			SET_TU(decl);

			if ( currTU && !isa<CXXConstructorDecl>(decl) ) { // not for constructors

				// look up the lambda cache to see if this function has been
				// already converted into an IR lambda expression.
				ConversionContext::LambdaExprMap::const_iterator fit = ctx.lambdaExprCache.find(decl);
				if ( fit == ctx.lambdaExprCache.end() ) {
					// perform the conversion only if this is the first time this
					// function is encountred
					convertFunctionDecl(decl, false);
					ctx.recVarExprMap.clear();
				}
			}
			// reset the translation unit
			RESTORE_TU();
		}

		// we are dealing with a recursive type
		VLOG(1) << "Analyzing FuncDecl: " << funcDecl->getNameAsString() << std::endl
				<< "Number of components in the cycle: " << components.size();
=======
		// handle extern functions
		std::string callName = funcDecl->getNameAsString();
		auto retExpr = builder.literal(callName, funcTy);
>>>>>>> 609b4786

		// attach header file info
		utils::addHeaderForDecl(retExpr, funcDecl, program.getStdLibDirs());
		ctx.lambdaExprCache[funcDecl] = retExpr;
		return retExpr;
	}

	// --------------- convert potential recursive function -------------

	// -- assume function is recursive => add variable to lambda expr cache --

	// obtain recursive variable to be used
	core::VariablePtr recVar;
	{
		auto pos = ctx.recVarExprMap.find(funcDecl);
		if (pos != ctx.recVarExprMap.end()) {
			recVar = pos->second;
		} else {
			recVar = builder.variable(funcTy, ctx.recVarExprMap.size());
			ctx.recVarExprMap[funcDecl] = recVar;
		}
	}
	assert(recVar && "It should be present now!");
	assert(ctx.lambdaExprCache.find(funcDecl) == ctx.lambdaExprCache.end());

	ctx.lambdaExprCache[funcDecl] = recVar;

	// -- conduct the conversion of the lambda --
	core::LambdaExprPtr lambda;
	{
		SET_TU(funcDecl);

		assert(currTU && "currTU not set");
		assert(funcDecl->hasBody() && "At this point function should have a body!");

		// init parameter set
		vector<core::VariablePtr> params;
		std::for_each(funcDecl->param_begin(), funcDecl->param_end(), [&](ParmVarDecl* currParam) {
			params.push_back( core::static_pointer_cast<const core::Variable>( this->lookUpVariable(currParam) ) );
		});

		// convert function body
		//   - set up context to contain current list of parameters and convert body
		ConversionContext::ParameterList oldList = ctx.curParameter;
		ctx.curParameter = &params;

		core::StatementPtr body = convertStmt( funcDecl->getBody() );
		ctx.curParameter = oldList;

		// some cases value parameters have to be materialized in the
		// body of the function, to be able to written.
		body =  materializeReadOnlyParams(body,params);

		// build the resulting lambda
		auto lan = builder.lambda(funcTy, params, (body.isa<core::CompoundStmtPtr>())?body.as<core::CompoundStmtPtr>():builder.compoundStmt(body));
		auto def = builder.lambdaDefinition(toVector(builder.lambdaBinding(recVar, lan)));
		lambda = builder.lambdaExpr(funcTy, recVar, def);

		VLOG(2) << lambda << " + function declaration: " << funcDecl;
	}

	// check whether the result is a recursive function and fix it if necessary
	lambda = fixRecursion(lambda);

	// update cache
	assert_eq(ctx.lambdaExprCache[funcDecl], recVar) << "Don't touch this!";
	if (!core::analysis::hasFreeVariables(lambda)) {
		// if the conversion is complete
		ctx.lambdaExprCache[funcDecl] = lambda;
	} else {
		// remove temporary from the cache
		ctx.lambdaExprCache.erase(funcDecl);
	}

	// annotate and return results
	return attachFuncAnnotations(lambda, funcDecl);



//	// check if the funcDecl was already converted into an lambdaExpr, before asserting that
//	// funcDecl has a body -> intercepted functions may have no body
//	ConversionContext::LambdaExprMap::const_iterator fit = ctx.lambdaExprCache.find(funcDecl);
//	if (fit != ctx.lambdaExprCache.end()) {
//		return fit->second;
//	}
//
//	// FIXME: find a better place for this (where this fun is called)
//	if (isEntryPoint){
//		omp::collectThreadPrivate(getPragmaMap(), ctx.thread_private);
//	}
//
//	//intercept functionDecls here
//	if( getProgram().getInterceptor().isIntercepted(funcDecl) ) {
//		auto irExpr = getProgram().getInterceptor().intercept(funcDecl, *this);
//		ctx.lambdaExprCache.insert( {funcDecl, irExpr} );
//		return irExpr;
//	}
//
//	//TODO check/get definitionAndTU for declaration here (bernhard)
//
//	if( funcDecl->isPure() && llvm::isa<clang::CXXMethodDecl>(funcDecl)){
//		VLOG(2) << "pure virtual function " << funcDecl;
//
//		auto funcTy = convertFunctionType(funcDecl);
//		std::string callName = funcDecl->getNameAsString();
//		core::ExpressionPtr retExpr = builder.literal(callName, funcTy);
//
//		//const clang::CXXMethodDecl* methodDecl = llvm::cast<clang::CXXMethodDecl>(funcDecl);
//		//const clang::Type* recordType = methodDecl->getParent()->getTypeForDecl();
//		//auto classType =  convertType (recordType);
//		//retExpr = memberize(funcDecl, retExpr, builder.refType(classType), core::FK_MEMBER_FUNCTION);
//		VLOG(2) << retExpr << " " << retExpr.getType();
//
//		return retExpr;
//	}
//
//	if(!funcDecl->hasBody()) {
//		core::ExpressionPtr retExpr;
//		if (funcDecl->getNameAsString() == "free") {
//			//handle special function -- "free" -- here instead of in CallExr
//			retExpr = builder.getLangBasic().getRefDelete();
//		}
//		else {
//			//handle extern functions  -- here instead of in CallExr
//			auto funcTy = convertFunctionType(funcDecl).as<core::FunctionTypePtr>();
//			std::string callName = funcDecl->getNameAsString();
//			retExpr = builder.literal(callName, funcTy);
//
//			// attach header file info
//			utils::addHeaderForDecl(retExpr, funcDecl, program.getStdLibDirs());
//		}
//		return retExpr;
//	}
//
//	assert(currTU && "currTU not set");
//	assert(funcDecl->hasBody() && "Function has no body!");
//
//	VLOG(1) << "~ Converting function: '" << funcDecl->getNameAsString() << "' isRec?: " << ctx.isRecSubFunc;
//	VLOG(1) << "#----------------------------------------------------------------------------------#";
//	VLOG(1)
//		<< "\nVisiting Function Declaration for: " << funcDecl->getNameAsString() << std::endl << "-> at location: ("
//				<< utils::location(funcDecl->getSourceRange().getBegin(), getCurrentSourceManager())
//				<< "): " << std::endl << "\tIsRecSubType: " << ctx.isRecSubFunc << std::endl
//				<< "\tisResolvingRecFuncBody: " << ctx.isResolvingRecFuncBody << std::endl
//				<< "\tRec var map: " << ctx.recVarExprMap.size() << " :" << ctx.recVarExprMap;
//
//
//	if (ctx.isResolvingRecFuncBody) {
//  		// check if this type has a typevar already associated, in such case return it
//  		ConversionContext::RecVarExprMap::const_iterator fit = ctx.recVarExprMap.find(funcDecl);
//
//  		if (fit != ctx.recVarExprMap.end()) {
//  			// we are resolving a parent recursive type, so when one of the recursive functions in the
//  			// connected components are called, the introduced mu variable has to be used instead.
//  			return fit->second;
//  		}
//	}
//
//	// retrieve the strongly connected components for this function
//	// It is strongly connected or strong if it contains a directed path from u to v and a directed
//	// path from v to u for every pair of vertices u, v.
//	// FIXME:: we have a problem here with BOOST
//	std::set<const FunctionDecl*>&& components = program.getCallGraph().getStronglyConnectedComponents( funcDecl );
//	if (!components.empty()) {
//		std::set<const FunctionDecl*>&& subComponents = program.getCallGraph().getSubComponents( funcDecl );
//		for (const auto& cur: subComponents){
//
//			const FunctionDecl* decl = const_cast<FunctionDecl*>(cur);
//			VLOG(2) << "Analyzing FuncDecl as sub component: " << decl->getNameAsString();
//			SET_TU(decl);
//
//			if ( currTU && !isa<CXXConstructorDecl>(decl) ) { // not for constructors
//
//				// look up the lambda cache to see if this function has been
//				// already converted into an IR lambda expression.
//				ConversionContext::LambdaExprMap::const_iterator fit = ctx.lambdaExprCache.find(decl);
//				if ( fit == ctx.lambdaExprCache.end() ) {
//					// perform the conversion only if this is the first time this
//					// function is encountred
//					convertFunctionDecl(decl, false);
//					ctx.recVarExprMap.clear();
//				}
//			}
//			// reset the translation unit
//		}
//
//		// we are dealing with a recursive type
//		VLOG(1) << "Analyzing FuncDecl: " << funcDecl->getNameAsString() << std::endl
//				<< "Number of components in the cycle: " << components.size();
//
//		for (std::set<const FunctionDecl*>::value_type c : components){
//			VLOG(2) << "\t" << c->getNameAsString( ) << "(" << c->param_size() << ")";
//		}
//
//		// Creates the variable which should be used as a placeholder for invoking the given
//		// function call and isert it in the map (recVarExprMap) used to store such variables
//		// which are valid during the conversion of the given recursive function cycle
//		auto createRecVar = [&] (const clang::FunctionDecl* funDecl) {
//			if (ctx.recVarExprMap.find(funDecl) != ctx.recVarExprMap.end()) { return; }
//
//			// we create a TypeVar for each type in the mutual dependence
//			core::FunctionTypePtr funcType = convertFunctionType(funDecl);
//
//			// it might be a member function, fix the type
//			if (const clang::CXXMethodDecl* mem = llvm::dyn_cast<clang::CXXMethodDecl>(funcDecl)){
//				const clang::Type* ownerTy = (llvm::cast<clang::TypeDecl> (mem->getParent()))->getTypeForDecl();
//				auto l = funcType->getParameterTypeList();
//				l.insert(l.begin(), builder.refType(convertType(ownerTy)));
//				funcType = builder.functionType(l, funcType->getReturnType(), core::FK_MEMBER_FUNCTION);
//			}
//			core::VariablePtr&& var = builder.variable( funcType );
//			ctx.recVarExprMap.insert( { funDecl, var } );
//		};
//
//
//		if (!ctx.isRecSubFunc) {
//			createRecVar(funcDecl);
//		} else {
//			// we expect the var name to be in currVar
//			ctx.recVarExprMap.insert( {funcDecl, ctx.currVar} );
//		}
//
//		// when a subtype is resolved we expect to already have these variables in the map
//		if (!ctx.isRecSubFunc) {
//
//			for( const auto& fd : components) { createRecVar(fd); }
//		}
//		if (VLOG_IS_ON(2)) {
//			VLOG(2) << "MAP: ";
//			for(auto c : ctx.recVarExprMap){
//				VLOG(2) << "\t" << c.first->getNameAsString() << "[" << c.first << "] " << c.second << " " << c.second->getType();
//			}
//
//		}
//	} // endif function call components
//
//	// init parameter set
//	vector<core::VariablePtr> params;
//
//	// before resolving the body we have to set the currGlobalVar accordingly depending if this function will use the
//	// global struct or not
//	core::VariablePtr parentGlobalVar = ctx.globalVar;
//
//
//
////	if (!isEntryPoint && ctx.globalFuncSet.find(funcDecl) != ctx.globalFuncSet.end()) {
////		// declare a new variable that will be used to hold a reference to the global data stucture
////		core::VariablePtr&& var = builder.variable( builder.refType(ctx.globalStruct.first) );
////		ctx.globalVar = var;
////		params.push_back(var);
////	}
////
//	std::for_each(funcDecl->param_begin(), funcDecl->param_end(), [ &params, this ] (ParmVarDecl* currParam) {
//		params.push_back( core::static_pointer_cast<const core::Variable>( this->lookUpVariable(currParam) ) );
//	});
//
//	// this lambda is not yet in the map, we need to create it and add it to the cache
//	assert((components.empty() || (!components.empty() && !ctx.isResolvingRecFuncBody))
//			&& "~~~ Something odd happened, you are allowed by all means to blame Simone ~~~");
//
//	if (!components.empty()) {
//		ctx.isResolvingRecFuncBody = true;
//	}
//
//	VLOG(2) << "Visiting function body!";
//
//	// set up context to contain current list of parameters and convert body
//	ConversionContext::ParameterList oldList = ctx.curParameter;
//	ctx.curParameter = &params;
//
//	if (VLOG_IS_ON(2)) {
//		VLOG(2) << "Dump of stmt body: \n"
//				<< "~~~~~~~~~~~~~~~~~~~~~~~~~~~~~~~~~~~~~~~~~~~~~~~~~~~~~~~~~~~~~~~~~~~~~~~~~~~~~~~~~~~~~~~~\n";
//		funcDecl->getBody()->dump();
//	}
//
//	core::StatementPtr&& body = convertStmt( funcDecl->getBody() );
//	ctx.curParameter = oldList;
//
//	// some cases value parameters have to be materialized in the
//	// body of the function, to be able to writte on them.
//	// by default well materialize all paramenters
//	body =  materializeReadOnlyParams(body,params);
//
//
//	if (!components.empty()) {
//		ctx.isResolvingRecFuncBody = false;
//	}
//
////	// ADD THE GLOBALS
////	if (isEntryPoint && ctx.globalVar) {
////		const core::CompoundStmtPtr& compStmt = builder.compoundStmt(body);
////		assert(ctx.globalVar && ctx.globalStruct.second);
////
////		const StatementList& oldStmts = compStmt->getStatements();
////
////		std::vector<core::StatementPtr> stmts;
////
////		stmts = std::vector<core::StatementPtr>(oldStmts.size() + 1);
////		stmts[0] = builder.declarationStmt(ctx.globalVar, builder.refNew(ctx.globalStruct.second));
////		std::copy(compStmt->getStatements().begin(), compStmt->getStatements().end(), stmts.begin() + 1);
////
////		body = builder.compoundStmt(stmts);
////	}
//
//	core::FunctionTypePtr funcType = convertFunctionType(funcDecl).as<core::FunctionTypePtr>();
//
//	// reset old global var
//	ctx.globalVar = parentGlobalVar;
//
//	VLOG(2)	<< "function type: " << funcType << "\nparams: " << params << "\n" << body;
//
//	if (components.empty()) {
//
//		core::LambdaExprPtr retLambdaExpr = builder.lambdaExpr(funcType, params, body);
//
//		// Adding the lambda function to the list of converted functions
//		assert( (funcDecl == program.getIndexer().getDefinitionFor(funcDecl)) && "wrong function declaration in lambdaExprCache");
//		ctx.lambdaExprCache.insert( { funcDecl, retLambdaExpr} );
//
//		VLOG(2) << retLambdaExpr << " + function declaration: " << funcDecl;
//		auto func =  attachFuncAnnotations(retLambdaExpr, funcDecl);
//		return func;
//	}
//
//	//////////////////////////////////////////////////////////////
//	// ahead this point a recursive lambda expression is generated
//	// out of the lambdas enclosed. those have being bounded to
//	// variables, but now need to be converted
//
//	core::LambdaPtr retLambdaNode;
//
//	// member functions must use the first parameter as THIS
//	if (const clang::CXXMethodDecl* metDcl = llvm::dyn_cast<clang::CXXMethodDecl>(funcDecl)){
//
//		const clang::Type* ownerClangTy = (llvm::cast<clang::TypeDecl> (metDcl->getParent()))->getTypeForDecl();
//		auto ownerTy = builder.refType(convertType(ownerClangTy));
//		auto thisVar = builder.variable(ownerTy);
//		params.insert(params.begin(), thisVar);
//		core::FunctionTypePtr newFunctionType = builder.functionType(extractTypes(params), funcType->getReturnType(), core::FK_MEMBER_FUNCTION);
//		core::LiteralPtr thisLit =  builder.literal("this", ownerTy);
//		body = core::transform::replaceAllGen (mgr, body, thisLit, thisVar, true);
//		retLambdaNode = builder.lambda( newFunctionType, params, body );
//	}
//	else{
//		retLambdaNode = builder.lambda( funcType, params, body );
//	}
//
//	// this is a recursive function call
//	// if we are visiting a nested recursive type it means someone else will take care of building the rectype
//	// node, we just return an intermediate type
//	if (ctx.isRecSubFunc) {
//		return retLambdaNode;
//	}
//
//	// we have to create a recursive type
//	ConversionContext::RecVarExprMap::const_iterator tit = ctx.recVarExprMap.find(funcDecl);
//	assert(tit != ctx.recVarExprMap.end() && "Recursive function has not VarExpr associated to himself");
//	core::VariablePtr recVarRef = tit->second;
//
//	vector<core::LambdaBindingPtr> definitions;
//	definitions.push_back(builder.lambdaBinding(recVarRef, retLambdaNode));
//
//	// We start building the recursive type. In order to avoid loop the visitor
//	// we have to change its behaviour and let him returns temporarely types
//	// when a sub recursive type is visited.
//	ctx.isRecSubFunc = true;
//
// 	for(auto fd : components) {
//		ConversionContext::RecVarExprMap::const_iterator tit = ctx.recVarExprMap.find(fd);
//		assert(tit != ctx.recVarExprMap.end() && "Recursive function has no TypeVar associated");
//		ctx.currVar = tit->second;
//
//		// test whether function has already been resolved
//		if (*tit->second == *recVarRef) {
//			continue;
//		}
//
//		// we remove the variable from the list in order to fool the solver, in this way it will create a descriptor
//		// for this type (and he will not return the TypeVar associated with this recursive type). This behaviour
//		// is enabled only when the isRecSubType flag is true
//		ctx.recVarExprMap.erase(fd);
//
//		const core::LambdaPtr& lambda = convertFunctionDecl(fd).as<core::LambdaPtr>();
//
//		assert(lambda && "Resolution of sub recursive lambda yields a wrong result");
//
//		/// === CXX ===
//		// it might be that is a member and needs to be memberized
//		if (llvm::isa<clang::CXXMethodDecl>(fd)){
//			//FIXME: ask the master how to make this easyer
//
//			vector<core::LambdaBindingPtr> tmpDef;
//			tmpDef.push_back( builder.lambdaBinding(ctx.currVar, lambda) );
//			core::LambdaExprPtr&& tmpExpr = builder.lambdaExpr(lambda);
//			const clang::Type* ownerTy = (llvm::cast<clang::TypeDecl> (llvm::cast<clang::CXXMethodDecl>(fd)->getParent()))->getTypeForDecl();
//			core::ExpressionPtr funcExpr = memberize (fd, tmpExpr.as<core::ExpressionPtr>(),
//													  builder.refType(convertType( ownerTy)), core::FK_MEMBER_FUNCTION).as<core::ExpressionPtr>();
//
//			ConversionContext::RecVarExprMap::const_iterator tit = ctx.recVarExprMap.find(fd);
//			definitions.push_back( builder.lambdaBinding(tit->second, funcExpr.as<core::LambdaExprPtr>()->getLambda() ));
//		}
//		else{ //any other case
//			definitions.push_back( builder.lambdaBinding(ctx.currVar, lambda) );
//		}
//		// reinsert the TypeVar in the map in order to solve the other recursive types
//		ctx.recVarExprMap.insert( {fd, ctx.currVar} );
//	}
//
//	// we reset the behavior of the solver
//	ctx.currVar = NULL;
//	ctx.isRecSubFunc = false;
//
//	core::LambdaDefinitionPtr&& lambdaDef = builder.lambdaDefinition(definitions);
//	core::LambdaExprPtr&& retLambdaExpr = builder.lambdaExpr(recVarRef, lambdaDef);
//
//	// Adding the lambda function to the list of converted functions
//	assert( (funcDecl == program.getIndexer().getDefinitionFor(funcDecl)) && "wrong function declaration in lambdaExprCache");
//	ctx.lambdaExprCache.insert( {funcDecl, retLambdaExpr} );
//
//	// we also need to cache all the other recursive definition, so when we will resolve
//	// another function in the recursion we will not repeat the process again
//	for(const auto& fd : components) {
//
//		auto fit = ctx.recVarExprMap.find(fd);
//		assert(fit != ctx.recVarExprMap.end());
//
//		const FunctionDecl* decl = const_cast<FunctionDecl*>(fd);
//
//		// update the translation unit
//		SET_TU(decl);
//
//		core::ExpressionPtr&& func = builder.lambdaExpr(fit->second, lambdaDef);
//
//		assert( (decl== program.getIndexer().getDefinitionFor(decl)) && "wrong function declaration in lambdaExprCache");
//		ctx.lambdaExprCache.insert( {decl, func} );
//
//		func = attachFuncAnnotations(func, decl);
//
//		// restore TU
//	}
//
//	// Clear the variables so that when we resolve the recursive function the actual recursive
//	// lambda is utilized
//	ctx.recVarExprMap.clear();
//
//	VLOG(2) << "Converted Into: " << *retLambdaExpr;
//	// attachFuncAnnotations(retLambdaExpr, funcDecl);
//
//	return retLambdaExpr;
}

//~~~~~~~~~~~~~~~~~~~~~~~~~~~~~~~~~~~~~~~~~~~~~~~~~~~~~~~~~~~~~~~~~~~~~~~~~~~~~~~~~~~~~~~~~~~~~~~~~~~~~~~~~~~~~~~~~
//							CXX STUFF
//~~~~~~~~~~~~~~~~~~~~~~~~~~~~~~~~~~~~~~~~~~~~~~~~~~~~~~~~~~~~~~~~~~~~~~~~~~~~~~~~~~~~~~~~~~~~~~~~~~~~~~~~~~~~~~~~~

////////////////////////////////////////////////////////////////////////////////
//
core::NodePtr  ConversionFactory::memberize (const clang::FunctionDecl* funcDecl,
												   core::ExpressionPtr func,
												   core::TypePtr ownerClassType,
											   	   core::FunctionKind funcKind){

	// is a lambda?  for rec member functions
	// is a lambdaExpr?

	core::FunctionTypePtr funcTy = func.getType().as<core::FunctionTypePtr>();

	// NOTE: has being already memberized???
	if (funcTy.isMemberFunction() ||
		funcTy.isConstructor() ||
		funcTy.isDestructor() ){
		return func;
	}

	// return type depends on type of function
	core::TypePtr retTy;
	switch (funcKind){
		case core::FK_MEMBER_FUNCTION:
			retTy = funcTy.getReturnType();
			break;
		case core::FK_CONSTRUCTOR:
		case core::FK_DESTRUCTOR:  //FIXME: what type returns a destructor???
			retTy = ownerClassType;
			break;
		default:
			assert(false && "not implemented");
	}
	//FIXME NEEDS FURTHER REFACTORING

	if(func.isa<core::LambdaExprPtr>()) {
		SET_TU(funcDecl);

		// update parameter list with a class-typed parameter in the first possition
		core::LambdaExprPtr lambdaExpr = func.as<core::LambdaExprPtr>();
		auto params = lambdaExpr->getParameterList();
		auto thisVar = builder.variable(ownerClassType);
		core::VariableList paramList = params.getElements();
		paramList.insert(paramList.begin(), thisVar);

		// build the new functiontype
		core::FunctionTypePtr newFunctionType = builder.functionType(extractTypes(paramList), retTy, funcKind);

		// every usage of this has being defined as a literal "this" typed alike the class
		// substute every usage of this with the right variable
		core::StatementPtr body = lambdaExpr->getBody();
		core::LiteralPtr thisLit =  builder.literal("this", ownerClassType);
		core::StatementPtr newBody = core::transform::replaceAllGen (mgr, body, thisLit, thisVar, true);

		// build the member function
		core::LambdaExprPtr memberized =  builder.lambdaExpr (newFunctionType, paramList, newBody);

//		// cache it
//		ctx.lambdaExprCache.erase(funcDecl);
//		ctx.lambdaExprCache[funcDecl] = memberized;

		return memberized;
	} else if(func.isa<core::LiteralPtr>()) {  // literals, for intercepted funcs
		SET_TU(funcDecl);

		//only literals -- used for intercepted/pureVirtual functions
		core::LiteralPtr funcLiteral = func.as<core::LiteralPtr>();

		// update parameter list with a class-typed parameter in the first possition
		core::TypeList paramTys = funcTy->getParameterTypeList();
		paramTys.insert(paramTys.begin(), ownerClassType);

		// build the new functiontype
		auto newFunctionType = builder.functionType(paramTys, retTy, funcKind);

		core::ExpressionPtr retExpr = builder.literal(funcLiteral.getStringValue(), newFunctionType);

		//assert(false && "not properly implement currently");
		return retExpr;
	} else if (core::VariablePtr var = func.isa<core::VariablePtr>()){ // we deal with a recursive member function.
		// recursive types should be already converted somewhere else
		return var; //core::ExpressionPtr();
	} else {
		assert(false && "something went wrong");
		return core::ExpressionPtr();
	}
}

//////////////////////////////////////////////////////////////////
///
core::ExpressionPtr ConversionFactory::convertFunctionDecl (const clang::CXXConstructorDecl* ctorDecl){
	const clang::FunctionDecl* ctorAsFunct = llvm::cast<clang::FunctionDecl>(ctorDecl);
	assert(ctorAsFunct);

	VLOG(1) << "======================== CTOR: "<< ctorDecl->getNameAsString() << " ==================================";

	SET_TU(ctorAsFunct);
	assert(currTU && "currTU not set");

	// NOTE: even if we have a correct indexed declaration, this might not have a body (intercepted/extern objs)
	// don't pannic, the declaration must be handled by the upcoming convertFunctionDecl, and there will
	// be nicely intercepted.

	if (!ctorAsFunct){
		return core::LambdaExprPtr();
	}

	const clang::Type* recordType = (llvm::cast<clang::TypeDecl> (llvm::cast<clang::CXXMethodDecl>(ctorDecl)->getParent()))->getTypeForDecl();
	core::TypePtr irClassType =  convertType (recordType);

	const core::lang::BasicGenerator& gen = builder.getLangBasic();
	core::ExpressionPtr oldCtor = convertFunctionDecl(ctorAsFunct).as<core::ExpressionPtr>();

	if( !oldCtor.isa<core::LambdaExprPtr>() ) {
		return oldCtor;
	}

	core::FunctionTypePtr ty = oldCtor.as<core::LambdaExprPtr>().getType().as<core::FunctionTypePtr>();
	//  has being already memberized??? then is already solved
	if (ty.isMemberFunction() ||
		ty.isConstructor() ||
		ty.isDestructor() ){
		return oldCtor.as<core::LambdaExprPtr>();
	}

	// NOTE: this, and other stuff will be handled by memberize
	// -- HERE WE ONLY NEED TO CARE ABOUT INITIALIZATION LIST --

	// generate code for each initialization
	core::StatementList newBody;

	// for each initializer, transform it
	clang::CXXConstructorDecl::init_const_iterator it  = llvm::cast<clang::CXXConstructorDecl>(ctorAsFunct)->init_begin();
	clang::CXXConstructorDecl::init_const_iterator end = llvm::cast<clang::CXXConstructorDecl>(ctorAsFunct)->init_end();
	for(; it != end; it++){

		core::StringValuePtr ident;
		core::StatementPtr initStmt;

		// the translated initialization expression
		core::ExpressionPtr expr;
		// the variable to be initialized
		core::ExpressionPtr init;

		if((*it)->isBaseInitializer ()){

			expr = convertExpr((*it)->getInit());
			init = builder.literal("this", builder.refType(irClassType));

			if(!insieme::core::analysis::isConstructorCall(expr)) {
				// base init is a non-userdefined-default-ctor call, drop it
				continue;
			}
		}
		else if ((*it)->isMemberInitializer ()){
			// create access to the member of the struct/class
			ident = builder.stringValue(((*it)->getMember()->getNameAsString()));

			core::TypePtr memberTy = irClassType.as<core::StructTypePtr>()->getTypeOfMember(ident);
			init = builder.callExpr( builder.refType( memberTy ),
									 gen.getCompositeRefElem(),
									 toVector<core::ExpressionPtr>  (builder.literal("this", builder.refType(irClassType)),
									   								 builder.getIdentifierLiteral(ident),
																	 builder.getTypeLiteral(memberTy) ));

			expr = convertExpr((*it)->getInit());
		}
		if ((*it)->isIndirectMemberInitializer ()){
			assert(false && "indirect init not implemented");
		}
		if ((*it)->isInClassMemberInitializer ()){
			assert(false && "in class member not implemented");
		}
		if ((*it)->isDelegatingInitializer ()){
			assert(false && "delegating init not implemented");
		}
		if ((*it)->isPackExpansion () ){
			assert(false && "pack expansion not implemented");
		}

		// if the expr is a constructor then we are initializing a member an object,
		// we have to substitute first argument on constructor by the
		// right reference to the member object (addressed by init)
		//  -> is a call expression of a constructor
		core::ExpressionPtr ptr;
		if (expr.isa<core::CallExprPtr>() &&
			(ptr = expr.as<core::CallExprPtr>().getFunctionExpr()).isa<core::LambdaExprPtr>() &&
			 ptr.as<core::LambdaExprPtr>().getType().as<core::FunctionTypePtr>().isConstructor()){

				// for each of the argumets, if uses a parameter in the paramenter list, avoid the
				// wrap of the variable
				const clang::CXXConstructExpr* ctor= llvm::cast<clang::CXXConstructExpr>((*it)->getInit());
				for (unsigned i=0; i <ctor->getNumArgs ();i++){
					const clang::DeclRefExpr* param= utils::skipSugar<DeclRefExpr> (ctor->getArg(i));
					if (param){
						core::ExpressionPtr tmp = lookUpVariable(param->getDecl());
						core::CallExprAddress addr(expr.as<core::CallExprPtr>());
						expr = core::transform::replaceNode (mgr, addr->getArgument(1+i), tmp).as<core::CallExprPtr>();
					}
				}
				// to end with, replace the "this" placeholder with the right position
				core::CallExprAddress addr(expr.as<core::CallExprPtr>());
				initStmt = core::transform::replaceNode (mgr, addr->getArgument(0), init).as<core::CallExprPtr>();
		}
		else{
			//otherwise is a regular assigment like intialization
			//
			core::ExpressionPtr expr = convertExpr((*it)->getInit());
			initStmt = utils::createSafeAssigment(init,expr);
		}

		// append statement to initialization list
		newBody.push_back(initStmt);
	}
	//ATTENTION: this will produce an extra compound for the initializer list
	// let fun ... {
	//   { intializer stuff };
	//   { original body };
	// }
	core::StatementPtr newb = builder.compoundStmt(newBody);
    newBody.clear();
    newBody.push_back(materializeReadOnlyParams (newb, oldCtor.as<core::LambdaExprPtr>().getLambda().getParameterList()));
	// push original body
	core::StatementPtr body = oldCtor.as<core::LambdaExprPtr>().getBody();
	newBody.push_back(body);

	// NOTE: function type and paramList do not change here
	core::LambdaExprPtr newCtor =  builder.lambdaExpr  (ty,
														oldCtor.as<core::LambdaExprPtr>().getLambda().getParameterList(),
														builder.compoundStmt(newBody));

	return newCtor;
}


//~~~~~~~~~~~~~~~~~~~~~~~~~~~~~~~~~~~~~~~~~~~~~~~~~~~~~~~~~~~~~~~~~~~~~~~~~~~~~~~~~~~~~~~~~~~~~~~~~~~~~~~~~~~~~~~~~
//							AST CONVERTER
//~~~~~~~~~~~~~~~~~~~~~~~~~~~~~~~~~~~~~~~~~~~~~~~~~~~~~~~~~~~~~~~~~~~~~~~~~~~~~~~~~~~~~~~~~~~~~~~~~~~~~~~~~~~~~~~~~
core::CallExprPtr ASTConverter::handleBody(const clang::Stmt* body, const TranslationUnit& tu) {
	mFact.setTranslationUnit(&tu);

	core::StatementPtr bodyStmt = mFact.convertStmt( body );
	auto callExpr = core::transform::outline(mgr, bodyStmt);

	annotations::c::CLocAnnotation::ArgumentList args;
	auto lambdaExpr = callExpr->getFunctionExpr().as<core::LambdaExprPtr>();

	// ------ Adding source location annotation (CLocAnnotation) -------
	std::pair<SourceLocation, SourceLocation> loc = std::make_pair(body->getLocStart(), body->getLocEnd());
	auto fit = mFact.getPragmaMap().getStatementMap().find(body);
	if(fit != mFact.getPragmaMap().getStatementMap().end()) {
		// the statement has a pragma associated with, when we do the rewriting, the pragma needs to be overwritten
		loc.first = fit->second->getStartLocation();
	}

	lambdaExpr.addAnnotation( std::make_shared<annotations::c::CLocAnnotation>(
		convertClangSrcLoc(tu.getCompiler().getSourceManager(), loc.first),
		convertClangSrcLoc(tu.getCompiler().getSourceManager(), loc.second),
		false, // this is not a function decl
		args)
	);

	return callExpr;
}

core::ProgramPtr ASTConverter::handleFunctionDecl(const clang::FunctionDecl* funcDecl, bool isMain /*=false*/) {

	// Handling of the translation unit: we have to make sure to load the translation unit where the function is
	// defined before starting the parser otherwise reading literals results in wrong values.
	const TranslationUnit* rightTU = mFact.getTranslationUnitForDefinition(funcDecl);
	assert(rightTU && "Translation unit for function not found.");
	mFact.setTranslationUnit(rightTU);

	// collect thread-private variables
	// TODO: fix this here
//	omp::collectThreadPrivate(getPragmaMap(), mFact.ctx.thread_private);

	const core::ExpressionPtr& expr = mFact.convertFunctionDecl(funcDecl, true).as<core::ExpressionPtr>();

	core::ExpressionPtr&& lambdaExpr = core::dynamic_pointer_cast<const core::LambdaExpr>(expr);

	// A marker node is allowed if it contains a lambda expression
	if (!lambdaExpr) {
		lambdaExpr = dynamic_pointer_cast<const core::MarkerExpr>(expr);

		if (lambdaExpr) {
			assert(	static_pointer_cast<const core::MarkerExpr>(expr)->getSubExpression()->getNodeType() == core::NT_LambdaExpr &&
					"Conversion of function returned a marker expression which does not contain a lambda expression");
		}
	}
	assert( lambdaExpr && "Conversion of function did not return a lambda expression");
	
	// globals in the main function, globals might need to be initialized
	if (isMain)
		lambdaExpr = addGlobalsInitialization(lambdaExpr.as<core::LambdaExprPtr>());

	return core::Program::addEntryPoint(mFact.getNodeManager(), mProgram, lambdaExpr /*, isMain */);
}

/////////////////////////////////////////////////////////
//
core::LambdaExprPtr ASTConverter::addGlobalsInitialization(const core::LambdaExprPtr& mainFunc){

	VLOG(1) << "";
	VLOG(1) << "************************************************************************************";
	VLOG(1) << "******************** Initialize Globals at program start ***************************";
	VLOG(1) << "************************************************************************************";
	VLOG(1) << "";

	// 4 casses:
	// extern, do nothing
	// static in some function, we need to initialize the constructor flag
	// with init, assign value
	// without init, do not initialize

	// we only want to init what we use, so we check it
	core::NodeSet usedLiterals;
	core::visitDepthFirstOnce (mainFunc, [&] (const core::LiteralPtr& literal){
				usedLiterals.insert(literal);
			});

	core::IRBuilder builder(mainFunc->getNodeManager());
	core::StatementList inits;

	// ~~~~~~~~~~~~~~~~~~ INITIALIZE GLOBALS ~~~~~~~~~~~~~~~~~~~~~~~~~~~~~~~~~
	for (auto git = globalCollector.globalsInitialization_begin(); git != globalCollector.globalsInitialization_end(); ++git){

		if (mFact.getProgram().getInterceptor().isIntercepted((*git)->getQualifiedNameAsString())){
			continue;
		}

		VLOG(2) << "initializing global: " << (*git)->getQualifiedNameAsString();

		if(const clang::Expr* init = (*git)->getDefinition()->getInit()){
			core::ExpressionPtr var = mFact.lookUpVariable((*git));
			core::ExpressionPtr initValue;
			//FIXME: why this is not done in the visitor???
			if ( const clang::InitListExpr* listExpr = dyn_cast<const clang::InitListExpr>( init )) {
				initValue =  mFact.convertInitializerList(listExpr, var->getType());
			}
			else
				initValue = mFact.convertExpr(init);

			if(initValue->getType().isa<core::RefTypePtr>()){
				initValue = utils::cast( initValue, var->getType().as<core::RefTypePtr>().getElementType());
			}
			core::StatementPtr assign = builder.assign (var, initValue);
			inits.push_back(assign);
		}
	}
	
	// ~~~~~~~~~~~~~~~~~~ PREPARE STATICS ~~~~~~~~~~~~~~~~~~~~~~~~~~~~~~~~~A
	for (auto sit = globalCollector.staticInitialization_begin(); sit != globalCollector.staticInitialization_end(); ++sit){
		VLOG(2) << "initializing static: " << (*sit)->getQualifiedNameAsString();
		core::ExpressionPtr var = mFact.lookUpVariable((*sit));
		core::LiteralPtr litUse = var.isa<core::LiteralPtr>();
		if (!litUse){
			litUse = var.as<core::CallExprPtr>().getArgument(0).as<core::LiteralPtr>();
		}
		assert (litUse && " no literal? who handled this global?");

		// no need to touch it if never used
		if (contains(usedLiterals, litUse)){
			inits.push_back(builder.createStaticVariable(var.as<core::CallExprPtr>().getArgument(0).as<core::LiteralPtr>()));
		}
	}

	if (inits.empty())
		return mainFunc;

	return (core::transform::insert ( mainFunc->getNodeManager(), core::LambdaExprAddress(mainFunc)->getBody(), inits, 0)).as<core::LambdaExprPtr>();
}

} // End conversion namespace
} // End frontend namespace
} // End insieme namespace
<|MERGE_RESOLUTION|>--- conflicted
+++ resolved
@@ -1124,16 +1124,8 @@
 //////////////////////////////////////////////////////////////////
 ///  CONVERT FUNCTION DECLARATION
 core::NodePtr ConversionFactory::convertFunctionDecl(const clang::FunctionDecl* funcDecl, bool isEntryPoint) {
-<<<<<<< HEAD
+
 	VLOG(1) << "======================== FUNC: "<< funcDecl->getNameAsString() << " ==================================";
-	SET_TU(funcDecl);
-	// check if the funcDecl was already converted into an lambdaExpr, before asserting that
-	// funcDecl has a body -> intercepted functions may have no body
-	ConversionContext::LambdaExprMap::const_iterator fit = ctx.lambdaExprCache.find(funcDecl);
-	if (fit != ctx.lambdaExprCache.end()) {
-		RESTORE_TU();
-		return fit->second;
-=======
 
 	// move to the proper definition
 	auto funcDef = getProgram().getIndexer().getDefinitionFor(funcDecl);
@@ -1143,7 +1135,6 @@
 	auto pos = ctx.lambdaExprCache.find(funcDecl);
 	if (pos != ctx.lambdaExprCache.end()) {
 		return pos->second;		// done
->>>>>>> 609b4786
 	}
 
 	// -------------- check some base cases (never recursive) -----------
@@ -1156,13 +1147,8 @@
 	// check whether function should be intersected
 	if( getProgram().getInterceptor().isIntercepted(funcDecl) ) {
 		auto irExpr = getProgram().getInterceptor().intercept(funcDecl, *this);
-<<<<<<< HEAD
-		ctx.lambdaExprCache.insert( {funcDecl, irExpr} );
-		RESTORE_TU();
+		ctx.lambdaExprCache[funcDecl] = irExpr;
 		VLOG(2) << "\tintercepted: " << irExpr;
-=======
-		ctx.lambdaExprCache[funcDecl] = irExpr;
->>>>>>> 609b4786
 		return irExpr;
 	}
 
@@ -1192,70 +1178,9 @@
 			return retExpr;
 		}
 
-<<<<<<< HEAD
-	assert(currTU && "currTU not set");
-	assert(funcDecl->hasBody() && "Function has no body!");
-
-	VLOG(1) << "~ Converting function: '" << funcDecl->getNameAsString() << "' isRec?: " << ctx.isRecSubFunc;
-	VLOG(1) << "#----------------------------------------------------------------------------------#";
-	VLOG(1)
-		<< "\nVisiting Function Declaration for: " << funcDecl->getNameAsString() << std::endl << "-> at location: ("
-				<< utils::location(funcDecl->getSourceRange().getBegin(), getCurrentSourceManager())
-				<< "): " << std::endl << "\tIsRecSubType: " << ctx.isRecSubFunc << std::endl
-				<< "\tisResolvingRecFuncBody: " << ctx.isResolvingRecFuncBody << std::endl
-				<< "\tRec var map: " << ctx.recVarExprMap.size() << " :" << ctx.recVarExprMap;
-
-
-	if (ctx.isResolvingRecFuncBody) {
-  		// check if this type has a typevar already associated, in such case return it
-  		ConversionContext::RecVarExprMap::const_iterator fit = ctx.recVarExprMap.find(funcDecl);
-
-  		if (fit != ctx.recVarExprMap.end()) {
-  			// we are resolving a parent recursive type, so when one of the recursive functions in the
-  			// connected components are called, the introduced mu variable has to be used instead.
-			RESTORE_TU();
-  			return fit->second;
-  		}
-	}
-
-	// retrieve the strongly connected components for this function
-	// It is strongly connected or strong if it contains a directed path from u to v and a directed
-	// path from v to u for every pair of vertices u, v.
-	// FIXME:: we have a problem here with BOOST
-	std::cout << funcDecl->getQualifiedNameAsString() << std::endl;
-	std::set<const FunctionDecl*>&& components = program.getCallGraph().getStronglyConnectedComponents( funcDecl );
-	if (!components.empty()) {
-		std::set<const FunctionDecl*>&& subComponents = program.getCallGraph().getSubComponents( funcDecl );
-		for (const auto& cur: subComponents){
-
-			const FunctionDecl* decl = const_cast<FunctionDecl*>(cur);
-			VLOG(2) << "Analyzing FuncDecl as sub component: " << decl->getNameAsString();
-			SET_TU(decl);
-
-			if ( currTU && !isa<CXXConstructorDecl>(decl) ) { // not for constructors
-
-				// look up the lambda cache to see if this function has been
-				// already converted into an IR lambda expression.
-				ConversionContext::LambdaExprMap::const_iterator fit = ctx.lambdaExprCache.find(decl);
-				if ( fit == ctx.lambdaExprCache.end() ) {
-					// perform the conversion only if this is the first time this
-					// function is encountred
-					convertFunctionDecl(decl, false);
-					ctx.recVarExprMap.clear();
-				}
-			}
-			// reset the translation unit
-			RESTORE_TU();
-		}
-
-		// we are dealing with a recursive type
-		VLOG(1) << "Analyzing FuncDecl: " << funcDecl->getNameAsString() << std::endl
-				<< "Number of components in the cycle: " << components.size();
-=======
 		// handle extern functions
 		std::string callName = funcDecl->getNameAsString();
 		auto retExpr = builder.literal(callName, funcTy);
->>>>>>> 609b4786
 
 		// attach header file info
 		utils::addHeaderForDecl(retExpr, funcDecl, program.getStdLibDirs());
