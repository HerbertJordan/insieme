--- conflicted
+++ resolved
@@ -642,19 +642,6 @@
 
 
 core::TypePtr Converter::TypeConverter::convert(const clang::Type* type) {
-<<<<<<< HEAD
-	//iterate clang handler list and check if a handler wants to convert the type
-	for(auto plugin : convFact.getConversionSetup().getPlugins()) {
-		core::TypePtr retIr = plugin->Visit(type, convFact);
-		if(retIr)
-			return retIr;
-	}
-
-
-	frontend_assert(type && "Calling TypeConverter::Visit with a NULL pointer");
-
-=======
->>>>>>> f8b8b56f
 	auto& typeCache = convFact.typeCache;
 
 	// look up type within typeCache
