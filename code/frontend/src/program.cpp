/**
 * Copyright (c) 2002-2013 Distributed and Parallel Systems Group,
 *                Institute of Computer Science,
 *               University of Innsbruck, Austria
 *
 * This file is part of the INSIEME Compiler and Runtime System.
 *
 * We provide the software of this file (below described as "INSIEME")
 * under GPL Version 3.0 on an AS IS basis, and do not warrant its
 * validity or performance.  We reserve the right to update, modify,
 * or discontinue this software at any time.  We shall have no
 * obligation to supply such updates or modifications or any other
 * form of support to you.
 *
 * If you require different license terms for your intended use of the
 * software, e.g. for proprietary commercial or industrial use, please
 * contact us at:
 *                   insieme@dps.uibk.ac.at
 *
 * We kindly ask you to acknowledge the use of this software in any
 * publication or other disclosure of results by referring to the
 * following citation:
 *
 * H. Jordan, P. Thoman, J. Durillo, S. Pellegrini, P. Gschwandtner,
 * T. Fahringer, H. Moritsch. A Multi-Objective Auto-Tuning Framework
 * for Parallel Codes, in Proc. of the Intl. Conference for High
 * Performance Computing, Networking, Storage and Analysis (SC 2012),
 * IEEE Computer Society Press, Nov. 2012, Salt Lake City, USA.
 *
 * All copyright notices must be kept intact.
 *
 * INSIEME depends on several third party software packages. Please 
 * refer to http://www.dps.uibk.ac.at/insieme/license.html for details 
 * regarding third party software licenses.
 */

#include "insieme/frontend/program.h"

#include "insieme/frontend/pragma/handler.h"
#include "insieme/frontend/pragma/insieme.h"
#include "insieme/frontend/convert.h"
#include "insieme/frontend/utils/indexer.h"
#include "insieme/frontend/utils/functionDependencyGraph.h"

#include "insieme/frontend/ocl/ocl_compiler.h"
#include "insieme/frontend/ocl/ocl_host_compiler.h"

#include "insieme/frontend/omp/omp_pragma.h"
#include "insieme/frontend/cilk/cilk_pragma.h"
#include "insieme/frontend/mpi/mpi_pragma.h"
#include "insieme/frontend/mpi/mpi_sema.h"

#include "clang/AST/ASTContext.h"
#include "clang/AST/ASTConsumer.h"
#include "clang/AST/DeclGroup.h"

#include "clang/Analysis/CFG.h"

#include "clang/Parse/Parser.h"
#include "clang/Parse/ParseAST.h"

#include "clang/Sema/Sema.h"
#include "clang/Sema/SemaConsumer.h"
#include "clang/Sema/ExternalSemaSource.h"

#include "insieme/utils/set_utils.h"
#include "insieme/utils/logging.h"
#include "insieme/utils/timer.h"
#include "insieme/utils/container_utils.h"

using namespace insieme;
using namespace insieme::core;
using namespace insieme::frontend;
using namespace insieme::frontend::pragma;
using namespace clang;

namespace {

// Instantiate the clang parser and sema to build the clang AST. Pragmas are stored during the parsing
///
void parseClangAST(ClangCompiler &comp, clang::ASTConsumer *Consumer, bool CompleteTranslationUnit, PragmaList& PL) {

	InsiemeSema S(PL, comp.getPreprocessor(), comp.getASTContext(), *Consumer, CompleteTranslationUnit);

	//Parser P(comp.getPreprocessor(), S); // clang [3.0]
	Parser P(comp.getPreprocessor(), S, false);  // do not skip function bodies
	comp.getPreprocessor().EnterMainSourceFile();  

	P.Initialize();	  //FIXME
	ParserProxy::init(&P);
	Consumer->Initialize(comp.getASTContext());
	if (SemaConsumer *SC = dyn_cast<SemaConsumer>(Consumer))
		SC->InitializeSema(S);

	if (ExternalASTSource *External = comp.getASTContext().getExternalSource()) {
		if(ExternalSemaSource *ExternalSema = dyn_cast<ExternalSemaSource>(External))
			ExternalSema->InitializeSema(S);
		External->StartTranslationUnit(Consumer);
	}

	Parser::DeclGroupPtrTy ADecl;
	while(!P.ParseTopLevelDecl(ADecl))
		if(ADecl) Consumer->HandleTopLevelDecl(ADecl.getAsVal<DeclGroupRef>());

	Consumer->HandleTranslationUnit(comp.getASTContext());
	ParserProxy::discard();  // FIXME

	S.dump();

	// PRINT THE CFG from CLANG just for debugging purposes for the C++ frontend
	if(CommandLineOptions::ClangCFGDump) {
		clang::DeclContext* dc = comp.getASTContext().getTranslationUnitDecl();
		std::for_each(dc->decls_begin(), dc->decls_end(), [&] (const clang::Decl* d) {
			if (const clang::FunctionDecl* func_decl = llvm::dyn_cast<const clang::FunctionDecl> (d)) {	
				if( func_decl->hasBody() ) {
					clang::CFG::BuildOptions bo;
					bo.AddInitializers = true;
					bo.AddImplicitDtors = true;
					clang::CFG* cfg = clang::CFG::buildCFG(func_decl, func_decl->getBody(), &comp.getASTContext(), bo);
					assert(cfg);
					std::cerr << "~~~ Function: "  << func_decl->getNameAsString() << " ~~~~~" << std::endl;
					// clang [3.0 ]cfg->dump(comp.getPreprocessor().getLangOptions());
					cfg->dump(comp.getPreprocessor().getLangOpts(), true);
				}
			}
		});
	}
	//////////////////////////////////////////////////////////////////////////////
}

///  A translation unit contains informations about the compiler (needed to keep alive object instantiated by clang),
///  and the insieme IR which has been generated from the source file.
// clang [3.0]class TranslationUnitImpl: public insieme::frontend::TranslationUnit, public clang::idx::TranslationUnit {
class TranslationUnitImpl: public insieme::frontend::TranslationUnit{

	// clang [3.0]
	//std::shared_ptr<clang::idx::DeclReferenceMap>   	mDeclRefMap;
	//std::shared_ptr<clang::idx::SelectorMap>		   	mSelMap;

public:
	TranslationUnitImpl(const std::string& file_name):
		insieme::frontend::TranslationUnit(file_name) {
		// register 'omp' pragmas
		omp::registerPragmaHandlers( mClang.getPreprocessor() );

		//register 'cilk' pragmas
		cilk::registerPragmaHandlers( mClang.getPreprocessor() );

		// register 'test' pragma
		TestPragma::registerPragmaHandler( mClang.getPreprocessor() );

		// register 'insieme' pragma
		InsiemePragma::registerPragmaHandler( mClang.getPreprocessor() );

		// register 'mpi' pragma
		mpi::registerPragmaHandler( mClang.getPreprocessor() );

		//  FIXME: preprocess here or in indexer?
		//clang::ASTConsumer emptyCons;
		clang::ASTConsumer emptyCons;
		//insieme::frontend::utils::indexerASTConsumer consumer(indexer, 
	//									dynamic_cast<insieme::frontend::TranslationUnit*>(this));
		parseClangAST(mClang, &emptyCons, true, mPragmaList);

		if( mClang.getDiagnostics().hasErrorOccurred() ) {
			// errors are always fatal!
			throw ClangParsingError(file_name);
		}
	}

	// getters
	clang::Preprocessor& getPreprocessor() { return getCompiler().getPreprocessor(); }
	const clang::Preprocessor& getPreprocessor() const { return getCompiler().getPreprocessor(); }

	clang::ASTContext& getASTContext() { return getCompiler().getASTContext(); }
	const clang::ASTContext& getASTContext() const { return getCompiler().getASTContext(); }

	clang::DiagnosticsEngine& getDiagnostic() { return getCompiler().getDiagnostics(); }
	const clang::DiagnosticsEngine& getDiagnostic() const { return getCompiler().getDiagnostics(); }
};
} // end anonymous namespace

namespace insieme {
namespace frontend {

struct Program::ProgramImpl {
	utils::Indexer mIdx;
	TranslationUnitSet tranUnits;
	utils::FunctionDependencyGraph funcDepGraph;
	ProgramImpl() : mIdx(),  funcDepGraph(mIdx) {}
};

Program::Program(core::NodeManager& mgr):
	pimpl( new ProgramImpl() ), mMgr(mgr), mProgram( core::Program::get(mgr) ) { }

Program::~Program() { delete pimpl; }
<<<<<<< HEAD

utils::Indexer& Program::getIndexer() const { return pimpl->mIdx; }
utils::FunctionDependencyGraph& Program::getCallGraph() const {return pimpl->funcDepGraph; }
=======

utils::Indexer& Program::getIndexer() const { return pimpl->mIdx; }
utils::FunctionDependencyGraph& Program::getCallGraph() const {return pimpl->funcDepGraph; }

void Program::analyzeFuncDependencies() {
	VLOG(1) << " ************* Analyze function dependencies (recursion)***************";
	auto elem = getIndexer().begin();
	auto end = getIndexer().end();
	for (; elem != end; ++elem){
		if (llvm::isa<clang::FunctionDecl>(*elem)){
			pimpl->funcDepGraph.addNode(llvm::cast<clang::FunctionDecl>(*elem));
		}
	}
	VLOG(1) << " ************* Analyze function dependencies DONE***************";
	if (VLOG_IS_ON(2)){
		dumpCallGraph();
	}
}

void Program::dumpCallGraph() const { 
	pimpl->funcDepGraph.print(std::cout);
}
>>>>>>> 9baf9c38

TranslationUnit& Program::addTranslationUnit(const std::string& file_name) {
	TranslationUnitImpl* tuImpl = new TranslationUnitImpl(file_name);

	pimpl->mIdx.indexTU(tuImpl);

	pimpl->tranUnits.insert( TranslationUnitPtr(tuImpl) /* the shared_ptr will take care of cleaning the memory */);
	return *tuImpl;
}

TranslationUnit& Program::createEmptyTranslationUnit() {
	TranslationUnit* tuImpl = new TranslationUnit;
	pimpl->tranUnits.insert( TranslationUnitPtr(tuImpl) /* the shared_ptr will take care of cleaning the memory */);
	return *tuImpl;
}

const Program::TranslationUnitSet& Program::getTranslationUnits() const { return pimpl->tranUnits; }

Program::PragmaIterator Program::pragmas_begin() const {
	auto filtering = [](const Pragma&) -> bool { return true; };
	return Program::PragmaIterator(pimpl->tranUnits, filtering);
}

Program::PragmaIterator Program::pragmas_begin(const Program::PragmaIterator::FilteringFunc& func) const {
	return Program::PragmaIterator(pimpl->tranUnits, func);
}

Program::PragmaIterator Program::pragmas_end() const {
	return Program::PragmaIterator(pimpl->tranUnits.end());
}

bool Program::PragmaIterator::operator!=(const PragmaIterator& iter) const {
	return (tuIt != iter.tuIt); // FIXME also compare the pragmaIt value
}

void Program::PragmaIterator::inc(bool init) {
	while(tuIt != tuEnd) {
		if(init)	pragmaIt = (*tuIt)->getPragmaList().begin();
		// advance to the next pragma if there are still pragmas in the
		// current translation unit
		if(!init && pragmaIt != (*tuIt)->getPragmaList().end()) { ++pragmaIt; }

		if(pragmaIt != (*tuIt)->getPragmaList().end() && filteringFunc(**pragmaIt)) {
			return;
		}
		// advance to the next translation unit
		++tuIt;
		if(tuIt != tuEnd)
			pragmaIt = (*tuIt)->getPragmaList().begin();
	}
}

std::pair<PragmaPtr, TranslationUnitPtr> Program::PragmaIterator::operator*() const {
	assert(tuIt != tuEnd && pragmaIt != (*tuIt)->getPragmaList().end());
	return std::pair<PragmaPtr, TranslationUnitPtr>(*pragmaIt, *tuIt);
}

namespace {

/**
 * Loops through an IR AST which contains OpenCL, OpenMP and MPI annotations.
 * Those annotations will be translated to parallel constructs
 */
core::ProgramPtr addParallelism(core::ProgramPtr& prog, core::NodeManager& mgr) {

	// OpenCL frontend 
	ocl::Compiler oclCompiler(prog, mgr);
	prog = oclCompiler.lookForOclAnnotations();

	// MPI frontend
	prog = mpi::handleMPICalls(prog);

	//ocl::Compiler oclCompiler(prog, mgr);
	//prog= oclCompiler.lookForOclAnnotations();
	//ocl::HostCompiler hc(prog, mgr);
	//hc.compile();

	return prog;
}

} // end anonymous namespace

const core::ProgramPtr& Program::convert() {
	// We check for insieme pragmas in each translation unit
	bool insiemePragmaFound = false;
	bool isCXX = any(pimpl->tranUnits, [](const TranslationUnitPtr& curr) { return curr->getCompiler().isCXX(); } );
<<<<<<< HEAD

	VLOG(1) << " ************* Analyze function dependencies (recursion)***************";
	auto elem = getIndexer().begin();
	auto end = getIndexer().end();
	for (; elem != end; ++elem){
		if (llvm::isa<clang::FunctionDecl>(*elem)){
			pimpl->funcDepGraph.addNode(llvm::cast<clang::FunctionDecl>(*elem));
		}
	}

	VLOG(1) << " ************* Analyze function dependencies DONE***************";
	if (VLOG_IS_ON(2)){
		pimpl->funcDepGraph.print(std::cout);
	}
=======

	analyzeFuncDependencies();
>>>>>>> 9baf9c38

	std::shared_ptr<conversion::ASTConverter> astConvPtr;
	if(isCXX) {
		astConvPtr = std::make_shared<conversion::CXXASTConverter>(mMgr, *this);
	} else {
		astConvPtr = std::make_shared<conversion::ASTConverter>(mMgr, *this);
	}

	// filters all the pragma across all the compilation units which are of type insieme::mark
	auto pragmaMarkFilter = [](const pragma::Pragma& curr) -> bool { return curr.getType() == "insieme::mark"; };

	for(Program::PragmaIterator pit = pragmas_begin(pragmaMarkFilter), pend = pragmas_end(); pit != pend; ++pit) {
		insiemePragmaFound = true;

		const pragma::Pragma& insiemePragma = *(*pit).first;

		if(insiemePragma.isDecl()) {
			// this is a declaration, if it's a function add it to the entry points of the program
			const clang::FunctionDecl* funcDecl = dyn_cast<const clang::FunctionDecl>(insiemePragma.getDecl());
			assert(funcDecl && "Pragma insieme only valid for function declarations.");

			mProgram = astConvPtr->handleFunctionDecl(funcDecl);
		} else {
			// insieme pragma associated to a statement, in this case we convert the body
			// and create an anonymous lambda expression to enclose it
			const clang::Stmt* body = insiemePragma.getStatement();
			assert(body && "Pragma matching failed!");
			core::CallExprPtr callExpr = astConvPtr->handleBody(body, *(*pit).second);
			mProgram = core::Program::addEntryPoint(mMgr, mProgram, callExpr);
		}
	}

	if(!insiemePragmaFound) {
		mProgram = astConvPtr->handleMainFunctionDecl();
	}

	LOG(INFO) << "=== Adding Parallelism to sequential IR ===";
	insieme::utils::Timer convertTimer("Frontend.AddParallelism ");
	mProgram = addParallelism(mProgram, mMgr);
	convertTimer.stop();
	LOG(INFO) << convertTimer;

	return mProgram;
}

} // end frontend namespace
} // end insieme namespace
<|MERGE_RESOLUTION|>--- conflicted
+++ resolved
@@ -194,11 +194,6 @@
 	pimpl( new ProgramImpl() ), mMgr(mgr), mProgram( core::Program::get(mgr) ) { }
 
 Program::~Program() { delete pimpl; }
-<<<<<<< HEAD
-
-utils::Indexer& Program::getIndexer() const { return pimpl->mIdx; }
-utils::FunctionDependencyGraph& Program::getCallGraph() const {return pimpl->funcDepGraph; }
-=======
 
 utils::Indexer& Program::getIndexer() const { return pimpl->mIdx; }
 utils::FunctionDependencyGraph& Program::getCallGraph() const {return pimpl->funcDepGraph; }
@@ -221,7 +216,6 @@
 void Program::dumpCallGraph() const { 
 	pimpl->funcDepGraph.print(std::cout);
 }
->>>>>>> 9baf9c38
 
 TranslationUnit& Program::addTranslationUnit(const std::string& file_name) {
 	TranslationUnitImpl* tuImpl = new TranslationUnitImpl(file_name);
@@ -308,25 +302,8 @@
 	// We check for insieme pragmas in each translation unit
 	bool insiemePragmaFound = false;
 	bool isCXX = any(pimpl->tranUnits, [](const TranslationUnitPtr& curr) { return curr->getCompiler().isCXX(); } );
-<<<<<<< HEAD
-
-	VLOG(1) << " ************* Analyze function dependencies (recursion)***************";
-	auto elem = getIndexer().begin();
-	auto end = getIndexer().end();
-	for (; elem != end; ++elem){
-		if (llvm::isa<clang::FunctionDecl>(*elem)){
-			pimpl->funcDepGraph.addNode(llvm::cast<clang::FunctionDecl>(*elem));
-		}
-	}
-
-	VLOG(1) << " ************* Analyze function dependencies DONE***************";
-	if (VLOG_IS_ON(2)){
-		pimpl->funcDepGraph.print(std::cout);
-	}
-=======
 
 	analyzeFuncDependencies();
->>>>>>> 9baf9c38
 
 	std::shared_ptr<conversion::ASTConverter> astConvPtr;
 	if(isCXX) {
