--- conflicted
+++ resolved
@@ -157,82 +157,12 @@
 			
 			// check whether the stack can be continued
 			if (!includeLoc.isValid()) {
-				VLOG(2) << "no headerfile";
 				return ""; 		// this happens when element is declared in c / cpp file => no header
 			}
 			
 			// ~ pIncludeLoc represents the file were includLoc is located
 			clang::PresumedLoc pIncludeLoc = sm.getPresumedLoc(includeLoc);
 
-
-
-
-<<<<<<< HEAD
-				// .. and retrieve the associated include
-				// ~ from where the file ploc represents was included
-				clang::SourceLocation includeLoc = ploc.getIncludeLoc();
-				
-				// check whether the stack can be continued
-				if (!includeLoc.isValid()) {
-					//VLOG(2) << "no headerfile";
-					return ""; 		// this happens when element is declared in c / cpp file => no header
-				}
-				
-				// ~ pIncludeLoc represents the file were includLoc is located
-				clang::PresumedLoc pIncludeLoc = sm.getPresumedLoc(includeLoc);
-
-
-
-
-				//*******************
-				//
-				// travel down until we are at the sourcefile then work up again
-				// if userProvided header, we need to go further
-				// if userSearchPath/systemSearch path we need to include de header
-				//
-				//*******************
-				//VLOG(2) << "presumedIncludeLoc: " << pIncludeLoc.getFilename();
-				//VLOG(2) << "included file: " << ploc.getFilename();
-
-				// descent further as long as we have a header file as presumed include loc
-				if ( isHeaderFile(pIncludeLoc.getFilename()) ) {
-
-					// check if last include was in the search path and next is not,
-					// this case is a system header included inside of a programmer include chain
-					// BUT if both are still in the search path, continue cleaning the include
-					if((	(isStdLibHeader(ploc.getFilename()) && !isStdLibHeader(sm.getPresumedLoc(includeLoc).getFilename()))
-						||	(isUserLibHeader(ploc.getFilename()) && !isUserLibHeader(sm.getPresumedLoc(includeLoc).getFilename())))
-							&& !isIntrinsicHeader(sm.getPresumedLoc(includeLoc).getFilename())) {
-						//VLOG(2) << "userProvidedHeader";
-						return ploc.getFilename();
-					}
-					
-					//VLOG(2) << "recCase " << pIncludeLoc.getFilename();
-					return getTopLevelInclude(includeLoc);
-				}
-
-				// we already visited all the headers and we are in the .c/.cpp file
-				if (isHeaderFile(ploc.getFilename())) {
-					//VLOG(2) << "incFile: " << ploc.getFilename();
-					if(isIntrinsicHeader(ploc.getFilename())) {
-						//VLOG(2) << "intrinsic";
-						return ploc.getFilename();
-					} 
-				
-					if (isStdLibHeader(ploc.getFilename()) ) {
-						//VLOG(2) << "systemInclude";
-						return ploc.getFilename(); // this happens when header file is included straight in the code
-					} 
-					
-					if (isUserLibHeader(ploc.getFilename())) {
-						//VLOG(2) << "userInclude";
-						return ploc.getFilename();
-					} 
-						
-					//VLOG(2) << "not system header";
-					return "";  // this happens when is declared in a header which is not system header
-				} 
-=======
 			//*******************
 			//
 			// travel down until we are at the sourcefile then work up again
@@ -240,12 +170,9 @@
 			// if userSearchPath/systemSearch path we need to include de header
 			//
 			//*******************
-			VLOG(2) << "presumedIncludeLoc: " << pIncludeLoc.getFilename();
-			VLOG(2) << "included file: " << ploc.getFilename();
 
 			// descent further as long as we have a header file as presumed include loc
 			if ( isHeaderFile(pIncludeLoc.getFilename()) ) {
->>>>>>> 5ee34181
 
 				// check if last include was in the search path and next is not,
 				// this case is a system header included inside of a programmer include chain
@@ -253,33 +180,26 @@
 				if((	(isStdLibHeader(ploc.getFilename()) && !isStdLibHeader(sm.getPresumedLoc(includeLoc).getFilename()))
 					||	(isUserLibHeader(ploc.getFilename()) && !isUserLibHeader(sm.getPresumedLoc(includeLoc).getFilename())))
 						&& !isIntrinsicHeader(sm.getPresumedLoc(includeLoc).getFilename())) {
-					VLOG(2) << "userProvidedHeader";
 					return ploc.getFilename();
 				}
 				
-				VLOG(2) << "recCase " << pIncludeLoc.getFilename();
 				return getTopLevelInclude(includeLoc);
 			}
 
 			// we already visited all the headers and we are in the .c/.cpp file
 			if (isHeaderFile(ploc.getFilename())) {
-				VLOG(2) << "incFile: " << ploc.getFilename();
 				if(isIntrinsicHeader(ploc.getFilename())) {
-					VLOG(2) << "intrinsic";
 					return ploc.getFilename();
 				} 
 			
 				if (isStdLibHeader(ploc.getFilename()) ) {
-					VLOG(2) << "systemInclude";
 					return ploc.getFilename(); // this happens when header file is included straight in the code
 				} 
 				
 				if (isUserLibHeader(ploc.getFilename())) {
-					VLOG(2) << "userInclude";
 					return ploc.getFilename();
 				} 
 					
-				VLOG(2) << "not system header";
 				return "";  // this happens when is declared in a header which is not system header
 			} 
 
@@ -300,14 +220,6 @@
 			static const boost::optional<fs::path> fail;
 			fs::path filename = path.filename();
 			return (!filename.empty() && ba::ends_with(filename.string(), "intrin.h")) ? (filename) : fail;
-			//return !name.empty() && ba::ends_with(name, "intrin.h");
-			/*if (filename == "mmintrin.h" || filename == "xmmintrin.h" || filename == "emmintrin.h" ||
-						filename == "pmmintrin.h" || filename == "tmmintrin.h" || filename == "smmintrin.h" ||
-						filename == "nmmintrin.h" || filename == "immintrin.h" || filename == "ia32intrin.h" ||
-						filename == "x86intrin.h") {
-				return filename;
-			}
-			*/
 		}
 
 	//////////////////////////////////////////////////////////////////////////////////////////////////////////////////////
