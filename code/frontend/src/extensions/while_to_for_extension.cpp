--- conflicted
+++ resolved
@@ -277,22 +277,6 @@
 				if (cond!=comperator) target.err("more than one condition in while loop; currently unsupported");
 				else target.nodes.push_back(comperator);
 			}
-<<<<<<< HEAD
-			std::cout << "\nWorking on while: (with condition " << pp(condition) 
-				<< ", cvars: " << cvarSet << ")\n" << pp(match.getRoot()) << "\n";
-			try {
-				for(auto cvar : cvarSet) {
-					std::cout << "- Working on cvar: " << pp(cvar) << "\n";
-					auto write = p::aT(p::var("assignment", irp::assignment(p::aT(irp::atom(cvar)), p::any)));
-					auto assMatch = write.matchAddress(core::NodeAddress(body.getAddressedNode()));
-					if(assMatch) {
-						auto asses = assMatch.get()["assignment"].getFlattened();
-						if(asses.size() != 1) throw NotForException(string("More than one assignment to variable ") + toString(*cvar));
-						for(auto ass : asses) {
-							// check if RHS constant
-						}
-					}
-=======
 		}
 	});
 
@@ -381,7 +365,6 @@
 					else              std::cout << "step size cannot be determined: " << step.msg << std::endl;
 					std::cout << std::endl;
 #endif
->>>>>>> 79fa6524
 				}
 			}
 		} );
