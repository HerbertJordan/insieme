/**
 * Copyright (c) 2002-2013 Distributed and Parallel Systems Group,
 *                Institute of Computer Science,
 *               University of Innsbruck, Austria
 *
 * This file is part of the INSIEME Compiler and Runtime System.
 *
 * We provide the software of this file (below described as "INSIEME")
 * under GPL Version 3.0 on an AS IS basis, and do not warrant its
 * validity or performance.  We reserve the right to update, modify,
 * or discontinue this software at any time.  We shall have no
 * obligation to supply such updates or modifications or any other
 * form of support to you.
 *
 * If you require different license terms for your intended use of the
 * software, e.g. for proprietary commercial or industrial use, please
 * contact us at:
 *                   insieme@dps.uibk.ac.at
 *
 * We kindly ask you to acknowledge the use of this software in any
 * publication or other disclosure of results by referring to the
 * following citation:
 *
 * H. Jordan, P. Thoman, J. Durillo, S. Pellegrini, P. Gschwandtner,
 * T. Fahringer, H. Moritsch. A Multi-Objective Auto-Tuning Framework
 * for Parallel Codes, in Proc. of the Intl. Conference for High
 * Performance Computing, Networking, Storage and Analysis (SC 2012),
 * IEEE Computer Society Press, Nov. 2012, Salt Lake City, USA.
 *
 * All copyright notices must be kept intact.
 *
 * INSIEME depends on several third party software packages. Please
 * refer to http://www.dps.uibk.ac.at/insieme/license.html for details
 * regarding third party software licenses.
 */



#include "insieme/frontend/extensions/frontend_cleanup.h"

#include "insieme/core/ir.h"
#include "insieme/core/ir_class_info.h"
#include "insieme/core/lang/ir++_extension.h"
#include "insieme/core/lang/enum_extension.h"
#include "insieme/core/analysis/ir_utils.h"
#include "insieme/core/analysis/ir++_utils.h"
#include "insieme/core/transform/node_mapper_utils.h"
#include "insieme/core/transform/node_replacer.h"
#include "insieme/core/transform/manipulation_utils.h"
#include "insieme/core/ir_visitor.h"
#include "insieme/annotations/c/decl_only.h"
#include "insieme/annotations/c/include.h"

#include "insieme/core/checks/full_check.h"

#include "insieme/frontend/expr_converter.h"

#include "insieme/utils/assert.h"

#include <functional>

 namespace insieme {
 namespace frontend {

	namespace {

		core::NodePtr applyCleanup(const core::NodePtr& node, std::function<core::NodePtr(const core::NodePtr&)>  pass){

<<<<<<< HEAD
			core::NodePtr res;

			if (!node.isa<core::TypePtr>())
				res = pass(node); 

			core::visitDepthFirstOnce(res, [&] (const core::TypePtr& type){
				if (core::hasMetaInfo(type)){
					auto meta = core::getMetaInfo(type);
	
					vector<core::LambdaExprPtr> ctors = meta.getConstructors();
					for (auto& ctor : ctors){
						ctor = pass(ctor).as<core::LambdaExprPtr>();
					}
					if (!ctors.empty()) meta.setConstructors(ctors);
=======
			core::NodePtr res = pass(node);

			core::visitDepthFirstOnce(res, [&] (const core::TypePtr& type){
					if (core::hasMetaInfo(type)){
						auto meta = core::getMetaInfo(type);

						vector<core::LambdaExprPtr> ctors = meta.getConstructors();
						for (auto& ctor : ctors){
							ctor = pass(ctor).as<core::LambdaExprPtr>();
						}
						if (!ctors.empty()) meta.setConstructors(ctors);

						if (meta.hasDestructor()){
							auto dtor = meta.getDestructor();
							dtor = pass(dtor).as<core::LambdaExprPtr>();
							meta.setDestructor(dtor);
						}
>>>>>>> 0e457dbf

					if (meta.hasDestructor()){
						auto dtor = meta.getDestructor();
						dtor = pass(dtor).as<core::LambdaExprPtr>();
						meta.setDestructor(dtor);
					}

					vector<core::MemberFunction> members = meta.getMemberFunctions();
					for (core::MemberFunction& member : members){
						member = core::MemberFunction(member.getName(), pass(member.getImplementation()).as<core::ExpressionPtr>(),
													  member.isVirtual(), member.isConst());
					}
					if(!members.empty()) meta.setMemberFunctions(members);
					core::setMetaInfo(type, meta);

				}
			});
			return res;
		}


		//////////////////////////////////////////////////////////////////////
		//  Long long cleanup
		//  =================
		//
		//  during the translation, long long behaves like a built in type, but in the backend it is mapped into the same bitwith as a long
		//  the problem comes when we pass it as parameter to functions, because it produces overload, even when in the backend both functions
		//  are going to have the same parameter type
		//
		//  after all translation units have being merged, we can safely remove this type, all the function calls are already mapped and statically
		//  resolved, so we wont find any problem related with typing.
		//
		//  The only unresolved issue is 3rd party compatibility, now we wont have long long variables in the generated code, so we can not exploit
		//  overloads in 3rd party libraries (they do not make much sense anyway, do they? )
		insieme::core::NodePtr longLongCleanup (const insieme::core::NodePtr& prog){

			core::NodePtr res;

			// remove all superfluous casts
			auto castRemover = core::transform::makeCachedLambdaMapper([](const core::NodePtr& node)-> core::NodePtr{
						if (core::CallExprPtr call = node.isa<core::CallExprPtr>()){
							core::IRBuilder builder (node->getNodeManager());
							const auto& ext = node->getNodeManager().getLangExtension<core::lang::IRppExtensions>();

							// TO
							if (core::analysis::isCallOf(call, ext.getLongToLongLong()))  return call[0];
							if (core::analysis::isCallOf(call, ext.getULongToULongLong())) return call[0];

							// From
							if (core::analysis::isCallOf(call, ext.getLongLongToLong()))  return call[0];
							if (core::analysis::isCallOf(call, ext.getULongLongToULong())) return call[0];

							// between
							if (core::analysis::isCallOf(call, ext.getLongLongToULongLong()))
								return builder.callExpr(builder.getLangBasic().getUInt8(),
														builder.getLangBasic().getSignedToUnsigned(),
														toVector (call[0], builder.getIntParamLiteral(8)));
							if (core::analysis::isCallOf(call, ext.getULongLongToLongLong()))
								return builder.callExpr(builder.getLangBasic().getInt8(),
														builder.getLangBasic().getUnsignedToInt(),
														toVector (call[0], builder.getIntParamLiteral(8)));
						}
						return node;
					});
			res = castRemover.map(prog);

			// finaly, substitute any usage of the long long types
			core::IRBuilder builder (prog->getNodeManager());
			core::TypePtr longlongTy = builder.structType(toVector( builder.namedType("longlong_val", builder.getLangBasic().getInt8())));
			core::TypePtr ulonglongTy = builder.structType(toVector( builder.namedType("longlong_val", builder.getLangBasic().getUInt8())));
			core::NodeMap replacements;
			replacements [ longlongTy ] = builder.getLangBasic().getInt8();
			replacements [ ulonglongTy ] = builder.getLangBasic().getUInt8();
			res = core::transform::replaceAllGen (prog->getNodeManager(), res, replacements, false);

			return res;
		}

		//////////////////////////////////////////////////////////////////////
		// CleanUp "deref refVar" situation
		// ================================
		//
		//	sometimes, specially during initializations, a value is materialized in memory to be deref then and accessing the value again.
		//	this is actually equivalent to not doing it
		insieme::core::NodePtr refDerefCleanup (const insieme::core::NodePtr& prog){

			auto derefVarRemover = core::transform::makeCachedLambdaMapper([](const core::NodePtr& node)-> core::NodePtr{
						if (core::CallExprPtr call = node.isa<core::CallExprPtr>()){
							const auto& gen = node->getNodeManager().getLangBasic();
							if (core::analysis::isCallOf(call, gen.getRefDeref())) {
								if (core::CallExprPtr inCall = call[0].isa<core::CallExprPtr>()){
									if (core::analysis::isCallOf(inCall, gen.getRefVar())) {
										return inCall[0];
									}
								}
							}
						}
						return node;
					});
			return derefVarRemover.map(prog);
		}

		//////////////////////////////////////////////////////////////////////
		// Unnecesary casts
		// ==============
		//
		// During translation it might be easier to cast values to a different type to enforce type matching, but after resolving all the aliases
		// in the translation unit unification it might turn out that those types were actually the same one. Clean up those casts since they might drive
		// output code into error (specially with c++)
		insieme::core::NodePtr castCleanup (const insieme::core::NodePtr& prog){
			auto castRemover = core::transform::makeCachedLambdaMapper([](const core::NodePtr& node)-> core::NodePtr{
						if (core::CallExprPtr call = node.isa<core::CallExprPtr>()){
							const auto& gen = node->getNodeManager().getLangBasic();
							if (core::analysis::isCallOf(call, gen.getRefReinterpret())) {
								if (call->getType() == call[0]->getType())
									return call[0];
							}
						}
						return node;
					});
			return castRemover.map(prog);
		}

		//////////////////////////////////////////////////////////////////////
		// Declaration Only structs
		// ========================
		//
		// If we encounter a sturct declaration without a definition we generate a GenericType with
		// its name and mark it as DeclOnly, if in a different TU we encounter and definition for
		// that type we drop the genericType. all genericTypes with an DeclOnlyAnnotation are turned
		// into empty structs
		insieme::core::NodePtr declarationCleanup (const insieme::core::NodePtr& prog){
			core::NodeMap replacements;
			core::IRBuilder builder(prog->getNodeManager());

			visitDepthFirstOnce(prog, [&](const core::GenericTypePtr& cur) {
					if(insieme::annotations::c::isDeclOnly(cur)) {
						insieme::annotations::c::markDeclOnly(cur,false);
						core::NamedCompositeType::Entries structElements;
						auto replacement = builder.structType( builder.stringValue(cur.toString()),structElements );

						insieme::core::transform::utils::migrateAnnotations(cur.as<core::NodePtr>(), replacement.as<core::NodePtr>());
						replacements[cur] = replacement;
					}
				}, true, true);

			return  core::transform::replaceAllGen (prog->getNodeManager(), prog, replacements, false);

		}

	} // anonymous namespace

	///////////////////////////////////////////////////////////////////////////////////////////////////////////////////////
	//
	//
	void printErrors ( const core::TypePtr& obj, const core::checks::MessageList& ml , const char* msg, bool& flag){
		if (!ml.empty()){

			if (flag){
				dumpPretty(obj);
				flag = false;
			}

			for (unsigned i=0 ; i < ml.size(); i++){
				std::cout << " == Sema error " << msg << "  ==== " << std::endl;
				std::cout << " - " <<  ml[i].getErrorCode() << std::endl;
			//	dumpPretty(ml[i].getOrigin());

				std::string msg = ml[i].getMessage();
				std::cout << " msg: " << std::string(msg.begin(), (msg.length() > 80)? msg.begin()+80 : msg.end()) << std::endl;
			}
		}
	}


	///////////////////////////////////////////////////////////////////////////////////////////////////////////////////////
	insieme::core::ProgramPtr FrontendCleanup::IRVisit(insieme::core::ProgramPtr& prog){

		prog = applyCleanup(prog, longLongCleanup).as<core::ProgramPtr>();
		prog = applyCleanup(prog, refDerefCleanup).as<core::ProgramPtr>();
		prog = applyCleanup(prog, castCleanup).as<core::ProgramPtr>();
		prog = applyCleanup(prog, declarationCleanup).as<core::ProgramPtr>();


	//	core::NodeManager& nm (prog.getNodeManager());
	//	core::IRBuilder builder (nm);

	//	auto triangleThing = builder.genericType("Triangle_3");
	//	if (core::hasMetaInfo(triangleThing)){
	//		std::cout << "Hey: there is meta" << std::endl << std::flush;
	//	}
	//	else{
	//		std::cout << " no meta at all" << std::endl << std::flush;
	//	}

	//	if ( annotations::c::hasIncludeAttached(triangleThing) ){
	//		std::cout << " there is an include" << std::endl << std::flush;
	//	}
	//	else{
	//		std::cout << " no include at all" << std::endl << std::flush;
	//	}

	//  ///////////////////////////////////////////////////////////////
	//  //   make independent semantic checks
	//	core::visitDepthFirstOnce(prog, [&] (const core::TypePtr& type){
	//			if (core::hasMetaInfo(type)){
	//				bool dumpClass =true;
	//				auto meta = core::getMetaInfo(type);

	//				vector<core::LambdaExprPtr> ctors = meta.getConstructors();
	//				for (auto& ctor : ctors){
	//					auto semaErrors = core::checks::check(ctor);
	//					printErrors (type, semaErrors, "ctor", dumpClass);
	//				}

	//				if (meta.hasDestructor()){
	//					auto dtor = meta.getDestructor();
	//					auto semaErrors = core::checks::check(dtor);
	//					printErrors (type, semaErrors, "dtor", dumpClass);
	//				}

	//				vector<core::MemberFunction> members = meta.getMemberFunctions();
	//				for (core::MemberFunction& member : members){
	//					auto semaErrors = core::checks::check(member.getImplementation());
	//					printErrors (type, semaErrors, "member", dumpClass);
	//				}
	//			}
	//	});
		
		return prog;
	}


    //used to replace all malloc and calloc calls with the correct IR expression
    insieme::frontend::tu::IRTranslationUnit FrontendCleanup::IRVisit(insieme::frontend::tu::IRTranslationUnit& tu) {
        for (auto& pair : tu.getFunctions()) {
            core::ExpressionPtr lit = pair.first;
            core::LambdaExprPtr func = pair.second;

            core::TypePtr retType = lit->getType().as<core::FunctionTypePtr>()->getReturnType();
            assert( retType == func->getType().as<core::FunctionTypePtr>()->getReturnType());

            core::IRBuilder builder(func->getNodeManager());
            const core::lang::BasicGenerator& gen = builder.getNodeManager().getLangBasic();

            // filter to filter out the recursive transition to another called function
            auto filter = [&func] (const core::NodePtr& node) ->bool{
                if(core::LambdaExprPtr call = node.isa<core::LambdaExprPtr>()){
                    if (call == func) return true;
                    else return false;
                }
                return true;
            };

            // fix all malloc and calloc calls
			auto fixer = [&](const core::NodePtr& node)-> core::NodePtr{
			    if(core::analysis::isCallOf(node,gen.getRefReinterpret())) {
                    if(core::CallExprPtr call = node.as<core::CallExprPtr>()[0].isa<core::CallExprPtr>()) {
                        if (core::LiteralPtr lit = call->getFunctionExpr().isa<core::LiteralPtr>()) {
                            if(lit->getStringValue() == "malloc" || lit->getStringValue() == "calloc") {
                                return exprutils::handleMemAlloc(builder, node.as<core::CallExprPtr>()->getType(), call);
                            }
                        }
                    }
                }
				return node;
			};

			// modify all returns at once!
			auto memallocFixer = core::transform::makeCachedLambdaMapper(fixer, filter);
			func = memallocFixer.map(func);

            //update function of translation unit
            tu.replaceFunction(lit.as<core::LiteralPtr>(), func);
        }
        return tu;
    }


} // frontend
} // insieme<|MERGE_RESOLUTION|>--- conflicted
+++ resolved
@@ -66,7 +66,6 @@
 
 		core::NodePtr applyCleanup(const core::NodePtr& node, std::function<core::NodePtr(const core::NodePtr&)>  pass){
 
-<<<<<<< HEAD
 			core::NodePtr res;
 
 			if (!node.isa<core::TypePtr>())
@@ -81,25 +80,6 @@
 						ctor = pass(ctor).as<core::LambdaExprPtr>();
 					}
 					if (!ctors.empty()) meta.setConstructors(ctors);
-=======
-			core::NodePtr res = pass(node);
-
-			core::visitDepthFirstOnce(res, [&] (const core::TypePtr& type){
-					if (core::hasMetaInfo(type)){
-						auto meta = core::getMetaInfo(type);
-
-						vector<core::LambdaExprPtr> ctors = meta.getConstructors();
-						for (auto& ctor : ctors){
-							ctor = pass(ctor).as<core::LambdaExprPtr>();
-						}
-						if (!ctors.empty()) meta.setConstructors(ctors);
-
-						if (meta.hasDestructor()){
-							auto dtor = meta.getDestructor();
-							dtor = pass(dtor).as<core::LambdaExprPtr>();
-							meta.setDestructor(dtor);
-						}
->>>>>>> 0e457dbf
 
 					if (meta.hasDestructor()){
 						auto dtor = meta.getDestructor();
