/**
 * Copyright (c) 2002-2013 Distributed and Parallel Systems Group,
 *                Institute of Computer Science,
 *               University of Innsbruck, Austria
 *
 * This file is part of the INSIEME Compiler and Runtime System.
 *
 * We provide the software of this file (below described as "INSIEME")
 * under GPL Version 3.0 on an AS IS basis, and do not warrant its
 * validity or performance.  We reserve the right to update, modify,
 * or discontinue this software at any time.  We shall have no
 * obligation to supply such updates or modifications or any other
 * form of support to you.
 *
 * If you require different license terms for your intended use of the
 * software, e.g. for proprietary commercial or industrial use, please
 * contact us at:
 *                   insieme@dps.uibk.ac.at
 *
 * We kindly ask you to acknowledge the use of this software in any
 * publication or other disclosure of results by referring to the
 * following citation:
 *
 * H. Jordan, P. Thoman, J. Durillo, S. Pellegrini, P. Gschwandtner,
 * T. Fahringer, H. Moritsch. A Multi-Objective Auto-Tuning Framework
 * for Parallel Codes, in Proc. of the Intl. Conference for High
 * Performance Computing, Networking, Storage and Analysis (SC 2012),
 * IEEE Computer Society Press, Nov. 2012, Salt Lake City, USA.
 *
 * All copyright notices must be kept intact.
 *
 * INSIEME depends on several third party software packages. Please
 * refer to http://www.dps.uibk.ac.at/insieme/license.html for details
 * regarding third party software licenses.
 */

#include "insieme/core/transform/node_replacer.h"
#include "insieme/core/analysis/ir_utils.h"
#include "insieme/core/pattern/ir_pattern.h"
#include "insieme/core/pattern/pattern_utils.h"

#include "insieme/frontend/extensions/ocl_host_extension.h"
#include "insieme/annotations/ocl/ocl_annotations.h"
#include "insieme/frontend/utils/error_report.h"
#include "insieme/frontend/ocl/ocl_host_replace_buffers.h"
#include "insieme/frontend/ocl/ocl_host_replace_kernel.h"
#include "insieme/frontend/ocl/ocl_type_fixer.h"
#include "insieme/frontend/ocl/ocl_host_utils.h"
#include "insieme/frontend/ocl/ocl_host_handler.h"

namespace fe = insieme::frontend;

using namespace insieme::frontend;
using namespace insieme::core::pattern;

namespace insieme {
namespace frontend {
namespace extensions {

using namespace insieme::core;
using namespace insieme::frontend::ocl;

OclHostPlugin::OclHostPlugin(const std::vector<boost::filesystem::path>& includeDirs)  : includeDirs(includeDirs) {

}

core::ProgramPtr OclHostPlugin::IRVisit(insieme::core::ProgramPtr& prog) {
	ocl::BufferReplacer br(prog->getElement(0));
	core::NodePtr root = br.getTransformedProgram();

	ocl::KernelReplacer kr(root, includeDirs);
	root = kr.getTransformedProgram();

	ocl::OclSimpleFunHandler osfh;
	root = osfh.mapElement(0, root);

	ocl::TypeFixer otf(root);
	root = otf.getTransformedProg();

	VariableMap nada;
	root = core::transform::fixTypesGen(prog->getNodeManager(), root, nada, false);

	core::IRBuilder builder(prog->getNodeManager());
	core::ExpressionList list;
	list.push_back(root.as<core::ExpressionPtr>());


//std::cout << printer::PrettyPrinter(root) << std::endl;
	prog = builder.program(list);

	return prog;
}

ExpressionPtr IclHostPlugin::PostVisit(const clang::Expr* expr, const insieme::core::ExpressionPtr& irExpr,
                                               insieme::frontend::conversion::Converter& convFact) {
return irExpr;
	NodeManager& mgr = irExpr->getNodeManager();
	IRBuilder builder(mgr);
	const core::lang::BasicGenerator& gen = builder.getLangBasic();
<<<<<<< HEAD
/*
	if(CallExprPtr call = irExpr.isa<CallExprPtr>()) {
		if(core::analysis::isCallOf(call, builder.literal("icl_run_kernel", call->getFunctionExpr()->getType()))) {
			// remove deref on icl_buffers to fake non const behavior
			// get kernel arguments
dumpPretty(call->getArgument(7));
			TupleExprPtr kernelArgs = call->getArgument(7).as<CallExprPtr>().getArgument(0).as<TupleExprPtr>();
			for(auto arg : kernelArgs->getExpressions()) {
				if(CallExprPtr deref = arg.isa<CallExprPtr>()) {
					if(core::analysis::isCallOf(deref, builder.getLangBasic().getRefDeref())) {

dumpPretty(arg->getType());

					}
				}

			}
assert(false);
		}
	}
	*/

	TreePatternPtr iclRunKernel = irp::callExpr(pattern::any, irp::literal("icl_run_kernel"),
			pattern::any << pattern::any << pattern::any << pattern::any <<	pattern::any << pattern::any << pattern::any <<
			irp::callExpr(pattern::any, pattern::atom(gen.getVarlistPack()), pattern::single(var("args", pattern::any)) ));
					//irp::tupleExpr(*var("args", pattern::any)) ));

	irp::matchAllPairs(iclRunKernel, irExpr, [&](const NodePtr& matchAddress, const NodeMatch& runKernel) {
		std::cout << runKernel["args"].getFlattened() << std::endl;
	});

=======

//	if(CallExprPtr call = irExpr.isa<CallExprPtr>()) {
//		if(core::analysis::isCallOf(call, builder.literal("icl_run_kernel", call->getFunctionExpr()->getType()))) {
//			// remove deref on icl_buffers to fake non const behavior
//dumpPretty(call);
//		}
//	}

	NodeMap replacements;
	TreePatternPtr iclRunKernel = irp::callExpr(pattern::any, irp::literal("icl_run_kernel"),
			*pattern::any << irp::callExpr(pattern::any, pattern::atom(gen.getVarlistPack()),
					pattern::single(irp::tupleExpr(pattern::any << irp::expressions(*var("args", pattern::any))))));

	TreePatternPtr derefOfIclBuffer = irp::callExpr(pattern::atom(builder.refType(builder.arrayType(builder.genericType("_icl_buffer")))),
			pattern::atom(gen.getRefDeref()), pattern::single(var("buffer", pattern::any)));

	irp::matchAllPairs(iclRunKernel, irExpr, [&](const NodePtr& matchPtr, const NodeMatch& runKernel) {
		dumpPretty(runKernel.getRoot());

		for(NodePtr arg : runKernel["args"].getFlattened()) {
			MatchOpt match = derefOfIclBuffer->matchPointer(arg);
			if(match) {
				replacements[match.get().getRoot()] = match.get()["buffer"].getValue();
			}
		}
	});

//	if(!replacements.empty())
//		return transform::replaceAll(mgr, irExpr, replacements).as<ExpressionPtr>();

>>>>>>> 371574fc
	return irExpr;
}

core::ProgramPtr IclHostPlugin::IRVisit(insieme::core::ProgramPtr& prog) {
	ocl::IclBufferReplacer br(prog->getElement(0));
	core::NodePtr root = br.getTransformedProgram();

	ocl::IclKernelReplacer kr(root, includeDirs);
	root = kr.getTransformedProgram();

	core::IRBuilder builder(prog->getNodeManager());
	core::ExpressionList list;
	list.push_back(root.as<core::ExpressionPtr>());


//std::cout << printer::PrettyPrinter(root) << std::endl;
//	prog = builder.program(list);

	return prog;
}

} //namespace plugin
} //namespace frontend
} //namespace extensions<|MERGE_RESOLUTION|>--- conflicted
+++ resolved
@@ -93,11 +93,9 @@
 
 ExpressionPtr IclHostPlugin::PostVisit(const clang::Expr* expr, const insieme::core::ExpressionPtr& irExpr,
                                                insieme::frontend::conversion::Converter& convFact) {
-return irExpr;
 	NodeManager& mgr = irExpr->getNodeManager();
 	IRBuilder builder(mgr);
 	const core::lang::BasicGenerator& gen = builder.getLangBasic();
-<<<<<<< HEAD
 /*
 	if(CallExprPtr call = irExpr.isa<CallExprPtr>()) {
 		if(core::analysis::isCallOf(call, builder.literal("icl_run_kernel", call->getFunctionExpr()->getType()))) {
@@ -119,25 +117,6 @@
 		}
 	}
 	*/
-
-	TreePatternPtr iclRunKernel = irp::callExpr(pattern::any, irp::literal("icl_run_kernel"),
-			pattern::any << pattern::any << pattern::any << pattern::any <<	pattern::any << pattern::any << pattern::any <<
-			irp::callExpr(pattern::any, pattern::atom(gen.getVarlistPack()), pattern::single(var("args", pattern::any)) ));
-					//irp::tupleExpr(*var("args", pattern::any)) ));
-
-	irp::matchAllPairs(iclRunKernel, irExpr, [&](const NodePtr& matchAddress, const NodeMatch& runKernel) {
-		std::cout << runKernel["args"].getFlattened() << std::endl;
-	});
-
-=======
-
-//	if(CallExprPtr call = irExpr.isa<CallExprPtr>()) {
-//		if(core::analysis::isCallOf(call, builder.literal("icl_run_kernel", call->getFunctionExpr()->getType()))) {
-//			// remove deref on icl_buffers to fake non const behavior
-//dumpPretty(call);
-//		}
-//	}
-
 	NodeMap replacements;
 	TreePatternPtr iclRunKernel = irp::callExpr(pattern::any, irp::literal("icl_run_kernel"),
 			*pattern::any << irp::callExpr(pattern::any, pattern::atom(gen.getVarlistPack()),
@@ -160,7 +139,6 @@
 //	if(!replacements.empty())
 //		return transform::replaceAll(mgr, irExpr, replacements).as<ExpressionPtr>();
 
->>>>>>> 371574fc
 	return irExpr;
 }
 
