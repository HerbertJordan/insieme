--- conflicted
+++ resolved
@@ -151,117 +151,6 @@
 		classType = core::transform::replaceNode(mgr, core::StructTypeAddress(classType)->getName(), builder.stringValue(classDecl->getNameAsString())).as<core::StructTypePtr>();
 
 		annotations::c::attachCName(classType, classDecl->getNameAsString());
-
-<<<<<<< HEAD
-		// update cache with base classes, for upcomming uses
-		convFact.ctx.typeCache.erase(tagType);
-		convFact.ctx.typeCache[tagType] = classType;
-
-		//~~~~~ copy ctor, move ctor, default ctor ~~~~~
-		clang::CXXRecordDecl::ctor_iterator ctorIt = classDecl->ctor_begin();
-		clang::CXXRecordDecl::ctor_iterator ctorEnd= classDecl->ctor_end();
-		for (; ctorIt != ctorEnd; ctorIt ++){
-			const CXXConstructorDecl* ctorDecl = *ctorIt;
-			if (ctorDecl->isDefaultConstructor() ||
-				ctorDecl->isCopyConstructor() ||
-				ctorDecl->isMoveConstructor() ){
-
-				if (ctorDecl->isUserProvided ()){
-					
-					// the function is a template espetialization, but if it has no body, we wont
-					// convert it, it was never instanciated
-					if (ctorDecl->getMemberSpecializationInfo () && !ctorDecl->hasBody()){
-							continue;
-					}
-
-					core::ExpressionPtr&& ctorLambda = convFact.convertFunctionDecl(ctorDecl).as<core::ExpressionPtr>();
-					if (ctorLambda ){
-						ctorLambda = convFact.memberize  (ctorDecl, ctorLambda, 
-														  builder.refType(classType), 
-														  core::FK_CONSTRUCTOR).as<core::ExpressionPtr>();
-						assert(ctorLambda);
-						assert(!ctorLambda.isa<core::LiteralPtr>());
-
-						classInfo.addConstructor(ctorLambda.as<core::LambdaExprPtr>());
-					}
-				}
-			}
-		}
-
-		//~~~~~ convert destructor ~~~~~
-		if(classDecl->hasUserDeclaredDestructor()){
-			const clang::FunctionDecl* dtorDecl = llvm::cast<clang::FunctionDecl>(classDecl->getDestructor () );
-			core::ExpressionPtr&& dtorLambda = convFact.convertFunctionDecl(dtorDecl).as<core::ExpressionPtr>();
-			dtorLambda = convFact.memberize  (dtorDecl, dtorLambda, builder.refType(classType), core::FK_DESTRUCTOR).as<core::ExpressionPtr>();
-			classInfo.setDestructor(dtorLambda.as<core::LambdaExprPtr>());
-			if (llvm::cast<clang::CXXMethodDecl>(dtorDecl)->isVirtual())
-				classInfo.setDestructorVirtual();
-		}
-
-		//~~~~~ member functions ~~~~~
-		clang::CXXRecordDecl::method_iterator methodIt = classDecl->method_begin();
-		clang::CXXRecordDecl::method_iterator methodEnd= classDecl->method_end();
-		for (; methodIt != methodEnd; methodIt ++){
-			if (llvm::isa<clang::CXXConstructorDecl>(*methodIt) ||
-				llvm::isa<clang::CXXDestructorDecl>(*methodIt)){
-				// ctor are handled in a previous loop
-				continue;
-			}
-
-			if( (*methodIt)->isCopyAssignmentOperator() && !(*methodIt)->isUserProvided() ) {
-				//FIXME: for now ignore CopyAssignmentOperator
-				// -- backendCompiler should take care of it
-				continue;
-			}
-
-			if( (*methodIt)->isMoveAssignmentOperator() && !(*methodIt)->isUserProvided() ) {
-				//FIXME for non-userProvided moveAssign ops find solution,
-				//maybe leave them to be handled by the backendCompiler or something else
-				//currently are left over for be-compiler
-				assert(!(*methodIt)->isMoveAssignmentOperator() && " move assigment operator is a CXX11 feature, not supported");
-			}
-
-			const clang::FunctionDecl* method = llvm::cast<clang::FunctionDecl>(*methodIt);
-
-			// the function is a template espetialization, but if it has no body, we wont
-			// convert it, it was never instanciated
-			if (method->getMemberSpecializationInfo () && !method->hasBody()){
-					continue;
-			}
-
-			auto methodLambda = convFact.convertFunctionDecl(method).as<core::ExpressionPtr>();
-			methodLambda = convFact.memberize(method, methodLambda, builder.refType(classType), core::FK_MEMBER_FUNCTION).as<core::ExpressionPtr>();
-
-			if( method->isPure() ) {
-				//pure virtual functions are handled bit different in metainfo
-				VLOG(2) << "pure virtual function " << method;
-				auto funcTy = methodLambda->getType().as<core::FunctionTypePtr>();
-				VLOG(2) << funcTy;
-				methodLambda = builder.getPureVirtual(funcTy);
-			}
-
-			if (VLOG_IS_ON(2)){
-				VLOG(2) << " ############ member! #############";
-				VLOG(2) << method->getNameAsString();
-				VLOG(2) << methodLambda->getType();
-				dumpDetail(methodLambda);
-				VLOG(2) << " ###";
-				method->dump();
-				std::cout << std::endl;
-				VLOG(2) << ((*methodIt)->isVirtual()? "virtual!":" ");
-				VLOG(2) << ((*methodIt)->isConst()? "const!":" ");
-				VLOG(2) << "           ############";
-			}
-
-			classInfo.addMemberFunction(method->getNameAsString(),
-										methodLambda,
-										(*methodIt)->isVirtual(),
-										(*methodIt)->isConst());
-		}
-		// append metha information to the class definition
-		core::setMetaInfo(classType, classInfo);
-=======
->>>>>>> 6c35d818
 	}
 
 	return classType;
@@ -464,14 +353,23 @@
 			ctorDecl->isMoveConstructor() ){
 
 			if (ctorDecl->isUserProvided ()){
+
+				// the function is a template espetialization, but if it has no body, we wont
+                                // convert it, it was never instanciated
+                                if (ctorDecl->getMemberSpecializationInfo () && !ctorDecl->hasBody()){
+                                        continue;
+                                }
+
+
 				core::ExpressionPtr&& ctorLambda = convFact.convertFunctionDecl(ctorDecl).as<core::ExpressionPtr>();
 				if (ctorLambda ){
 					ctorLambda = convFact.memberize  (ctorDecl, ctorLambda,
 													  builder.refType(res),
 													  core::FK_CONSTRUCTOR).as<core::ExpressionPtr>();
 
-					// FIXME: this comes from the interceptor, intercepted constructors are
-					// literals. but we should not be here if is intercepted
+					assert(ctorLambda);
+                                        assert(!ctorLambda.isa<core::LiteralPtr>());
+
 					classInfo.addConstructor(ctorLambda.as<core::LambdaExprPtr>());
 				}
 			}
