/**
 * Copyright (c) 2002-2013 Distributed and Parallel Systems Group,
 *                Institute of Computer Science,
 *               University of Innsbruck, Austria
 *
 * This file is part of the INSIEME Compiler and Runtime System.
 *
 * We provide the software of this file (below described as "INSIEME")
 * under GPL Version 3.0 on an AS IS basis, and do not warrant its
 * validity or performance.  We reserve the right to update, modify,
 * or discontinue this software at any time.  We shall have no
 * obligation to supply such updates or modifications or any other
 * form of support to you.
 *
 * If you require different license terms for your intended use of the
 * software, e.g. for proprietary commercial or industrial use, please
 * contact us at:
 *                   insieme@dps.uibk.ac.at
 *
 * We kindly ask you to acknowledge the use of this software in any
 * publication or other disclosure of results by referring to the
 * following citation:
 *
 * H. Jordan, P. Thoman, J. Durillo, S. Pellegrini, P. Gschwandtner,
 * T. Fahringer, H. Moritsch. A Multi-Objective Auto-Tuning Framework
 * for Parallel Codes, in Proc. of the Intl. Conference for High
 * Performance Computing, Networking, Storage and Analysis (SC 2012),
 * IEEE Computer Society Press, Nov. 2012, Salt Lake City, USA.
 *
 * All copyright notices must be kept intact.
 *
 * INSIEME depends on several third party software packages. Please
 * refer to http://www.dps.uibk.ac.at/insieme/license.html for details
 * regarding third party software licenses.
 */

#include <functional>

#include "insieme/frontend/clang.h"

#include "insieme/frontend/convert.h"
#include "insieme/frontend/stmt_converter.h"
#include "insieme/frontend/expr_converter.h"
#include "insieme/frontend/type_converter.h"

#include "insieme/frontend/utils/source_locations.h"

#include "insieme/frontend/omp/omp_pragma.h"
#include "insieme/frontend/omp/omp_annotation.h"

#include "insieme/frontend/utils/ir_cast.h"
#include "insieme/frontend/utils/castTool.h"
#include "insieme/frontend/utils/error_report.h"
#include "insieme/frontend/utils/clang_utils.h"
#include "insieme/frontend/utils/debug.h"
#include "insieme/frontend/utils/header_tagger.h"
#include "insieme/frontend/utils/macros.h"
#include "insieme/frontend/analysis/expr_analysis.h"
#include "insieme/frontend/analysis/prunable_decl_visitor.h"
#include "insieme/frontend/ocl/ocl_compiler.h"
#include "insieme/frontend/pragma/insieme.h"

#include "insieme/utils/container_utils.h"
#include "insieme/utils/numeric_cast.h"
#include "insieme/utils/logging.h"
#include "insieme/utils/map_utils.h"
#include "insieme/utils/set_utils.h"

#include "insieme/utils/timer.h"
#include "insieme/utils/assert.h"
#include "insieme/utils/functional_utils.h"

#include "insieme/core/ir_program.h"
#include "insieme/core/transform/node_replacer.h"
#include "insieme/core/analysis/ir_utils.h"
#include "insieme/core/types/subtyping.h"

#include "insieme/core/lang/basic.h"
#include "insieme/core/lang/ir++_extension.h"
#include "insieme/core/lang/static_vars.h"
#include "insieme/core/transform/node_replacer.h"
#include "insieme/core/arithmetic/arithmetic_utils.h"
#include "insieme/core/datapath/datapath.h"
#include "insieme/core/transform/manipulation.h"
#include "insieme/core/dump/text_dump.h"

#include "insieme/core/annotations/naming.h"

#include "insieme/annotations/c/location.h"
#include "insieme/annotations/c/extern.h"
#include "insieme/annotations/ocl/ocl_annotations.h"

using namespace clang;
using namespace insieme;


//~~~~~~~~~~~~~~~~~~~~~~~~~~~~~~~~~~~~~~~~~~~~~~~~~~~~~~~~~~~~~~~~~~~~~~~~~~~~~~~~~~~~~~~~~~~~~~~~~~~~~~~~~~~~~~~~~~~~~
//   ANONYMOUS NAMESPACE
//~~~~~~~~~~~~~~~~~~~~~~~~~~~~~~~~~~~~~~~~~~~~~~~~~~~~~~~~~~~~~~~~~~~~~~~~~~~~~~~~~~~~~~~~~~~~~~~~~~~~~~~~~~~~~~~~~~~~~
namespace {

/// Covert clang source location into a annotations::c::SourceLocation object to be inserted in an CLocAnnotation
annotations::c::SourceLocation convertClangSrcLoc(SourceManager& sm, const SourceLocation& loc) {
	FileID&& fileId = sm.getMainFileID();
	assert(!fileId.isInvalid() && "File is not valid!");
	const clang::FileEntry* fileEntry = sm.getFileEntryForID(fileId);
	assert(fileEntry);
	return annotations::c::SourceLocation(fileEntry->getName(), sm.getSpellingLineNumber(loc), sm.getSpellingColumnNumber(loc));
};

/// convert a initialization for a global
core::ExpressionPtr convertInitForGlobal (insieme::frontend::conversion::Converter& converter, const clang::VarDecl* var, core::TypePtr elementType){

	auto builder = converter.getIRBuilder();
	// and get the initial value
	core::ExpressionPtr initValue;

	if (var->hasInit() && !var->isStaticLocal()) {
		initValue = converter.convertInitExpr(var->getType().getTypePtr(), var->getInit(), elementType, true);
	}
	else if (clang::VarDecl* outDecl = const_cast<clang::VarDecl*>(var)->getOutOfLineDefinition ()){
		// initialization be out of class or something else, beware of dependent types
		if (!outDecl->getAnyInitializer()->getType().getTypePtr()->isDependentType() &&
			!outDecl->getAnyInitializer()->isInstantiationDependent())
			initValue = converter.convertInitExpr (var->getType().getTypePtr(), outDecl->getAnyInitializer(), elementType, false);
	}

	if (initValue){
		// strip of potential ref.var call ...
		if (core::analysis::isCallOf(initValue, builder.getNodeManager().getLangBasic().getRefVar())) {
			initValue = initValue.as<core::CallExprPtr>()[0];
		}

		// de-ref init values (for constructor calls)
		if (!core::types::isSubTypeOf(initValue->getType(), elementType)) {
			initValue = builder.deref(initValue);
		}

		assert(core::types::isSubTypeOf(initValue->getType(), elementType));
	}
	return initValue;
}


} // End empty namespace
//~~~~~~~~~~~~~~~~~~~~~~~~~~~~~~~~~~~~~~~~~~~~~~~~~~~~~~~~~~~~~~~~~~~~~~~~~~~~~~~~~~~~~~~~~~~~~~~~~~~~~~~~~~~~~~~~~~~~~
//
//~~~~~~~~~~~~~~~~~~~~~~~~~~~~~~~~~~~~~~~~~~~~~~~~~~~~~~~~~~~~~~~~~~~~~~~~~~~~~~~~~~~~~~~~~~~~~~~~~~~~~~~~~~~~~~~~~~~~~

namespace insieme {
namespace frontend {

// ----------- conversion ------------

tu::IRTranslationUnit convert(core::NodeManager& manager, const path& unit, const ConversionSetup& setup) {
	// just delegate operation to converter
	Program program(manager, unit, setup);
	return conversion::Converter(manager, program).convert();
}


namespace conversion {

//~~~~~~~~~~~~~~~~~~~~~~~~~~~~~~~~~~~~~~~~~~~~~~~~~~~~~~~~~~~~~~~~~~~~~~~~~~~~~~~~~~~~~~~~~~~~~~~~~~~~~~~~~~~~~~~~~~~~~
//						CONVERTER
//~~~~~~~~~~~~~~~~~~~~~~~~~~~~~~~~~~~~~~~~~~~~~~~~~~~~~~~~~~~~~~~~~~~~~~~~~~~~~~~~~~~~~~~~~~~~~~~~~~~~~~~~~~~~~~~~~~~~~

//////////////////////////////////////////////////////////////////
///
Converter::Converter(core::NodeManager& mgr, const Program& prog) :
		staticVarCount(0), mgr(mgr), builder(mgr),
		program(prog), pragmaMap(prog.pragmas_begin(), prog.pragmas_end()),
		irTranslationUnit(mgr), used(false)
		{

		if (prog.isCxx()){
			typeConvPtr = std::make_shared<CXXTypeConverter>(*this);
			exprConvPtr = std::make_shared<CXXExprConverter>(*this);
			stmtConvPtr = std::make_shared<CXXStmtConverter>(*this);
		} else{
			typeConvPtr = std::make_shared<CTypeConverter>(*this);
			exprConvPtr = std::make_shared<CExprConverter>(*this);
			stmtConvPtr = std::make_shared<CStmtConverter>(*this);
		}
}


tu::IRTranslationUnit Converter::convert() {
	assert(!used && "This one must only be used once!");
	used = true;

	assert(getCompiler().getASTContext().getTranslationUnitDecl());

	// Thread private requires to collect all the variables which are marked to be threadprivate
	omp::collectThreadPrivate(getPragmaMap(), thread_private);

	// collect all type definitions
	auto declContext = clang::TranslationUnitDecl::castToDeclContext(getCompiler().getASTContext().getTranslationUnitDecl());

	struct TypeVisitor : public analysis::PrunableDeclVisitor<TypeVisitor> {

		Converter& converter;
		TypeVisitor(Converter& converter) : converter(converter) {}

		void VisitRecordDecl(const clang::RecordDecl* typeDecl) {
			// we do not convert templates or partial spetialized classes/functions, the full
			// type will be found and converted once the instantaion is found
			converter.convertType(typeDecl->getTypeForDecl());
		}
		void VisitTypedefDecl(const clang::TypedefDecl* typeDecl) {
			// extract new symbol name
			auto symbol = converter.getIRBuilder().genericType(typeDecl->getQualifiedNameAsString());

			// get contained type
			auto res = converter.convertType(typeDecl->getUnderlyingType().getTypePtr());

			// frequently structs and their type definitions have the same name => in this case symbol == res and should be ignored
			if (res != symbol && res.isa<core::NamedCompositeTypePtr>()) {	// also: skip simple type-defs
				converter.getIRTranslationUnit().addType(symbol, res);
			}
		}
	} typeVisitor(*this);

	//typeVisitor.TraverseDecl(llvm::cast<clang::Decl>(declContext));
	typeVisitor.traverseDeclCtx (declContext);

	// collect all global declarations
	struct GlobalVisitor : public analysis::PrunableDeclVisitor<GlobalVisitor> {

		Converter& converter;
		GlobalVisitor(Converter& converter) : converter(converter) {}

		void VisitVarDecl(const clang::VarDecl* var) {
			// variables to be skipped
			if (!var->hasGlobalStorage()) return;
			if (var->hasExternalStorage()) return;
			if (var->isStaticLocal()) return;

			auto builder = converter.getIRBuilder();
			// obtain type
			auto type = converter.convertType(var->getType().getTypePtr());

			// all globals are mutable ..
			auto elementType = type;
			type = builder.refType(type);

			auto literal = builder.literal(type, utils::buildNameForVariable(var));
			if (insieme::utils::set::contains(converter.getThreadprivates(), var)) {
				omp::addThreadPrivateAnnotation(literal);
			}

			// NOTE: not all staticDataMember are seen here, so we take care of the "unseen"
			// ones in lookUpVariable

			auto initValue = convertInitForGlobal(converter, var, elementType);
			converter.getIRTranslationUnit().addGlobal(literal, initValue);
		}
	} varVisitor(*this);

	varVisitor.traverseDeclCtx(declContext);

	// collect all global declarations
	struct FunctionVisitor : public analysis::PrunableDeclVisitor<FunctionVisitor> {

		Converter& converter;
		FunctionVisitor(Converter& converter) : converter(converter) {}

		void VisitFunctionDecl(const clang::FunctionDecl* funcDecl) {
			if (funcDecl->isTemplateDecl()) return;
			if (!funcDecl->doesThisDeclarationHaveABody()) return;
			converter.convertFunctionDecl(funcDecl);
			return;
		}
	} funVisitor(*this);

	funVisitor.traverseDeclCtx(declContext);

	// handle entry points (marked using insieme pragmas)
	for(pragma::PragmaPtr pragma : program.getPragmaList()) {
		// only interested in insieme-mark pragmas
		if (pragma->getType() != "insieme::mark") continue;
		const pragma::Pragma& insiemePragma = *pragma;
		if(!insiemePragma.isDecl()) continue;

		// this is a declaration, if it's a function add it to the entry points of the program
		const clang::FunctionDecl* funcDecl = dyn_cast<const clang::FunctionDecl>(insiemePragma.getDecl());
		assert(funcDecl && "Pragma insieme only valid for function declarations.");
		getIRTranslationUnit().addEntryPoints(convertFunctionDecl(funcDecl).as<core::LiteralPtr>());
	}

	// that's all
	return irTranslationUnit;
}


//////////////////////////////////////////////////////////////////
///
//void Converter::buildGlobalStruct(analysis::GlobalVarCollector& globColl){

	////~~~~ Handling of OMP thread private ~~~~~~~~~~~~~~~~~~~~~~~~~~~~~~~~~~~~~~~~~~~~~~~~~~~~~
	//// Thread private requires to collect all the variables which are marked to be threadprivate
	//omp::collectThreadPrivate(getPragmaMap(), thread_private);

	////~~~~ Handling of OMP flush  ~~~~~~~~~~~~~~~~~~~~~~~~~~~~~~~~~~~~~~~~~~~~~~~~~~~~~~~~~~~~~
	////Omp flush clause forces the flushed variable to be volatile
	////omp::collectVolatile(getPragmaMap(), volatiles);
	////~~~~~~~~~~~~~~~~ end hack ~~~~~~~~~~~~~~~~~~~~~~~~~~~~~~~~~~~~~~~~~~~~~~~~~~~~~~~~~~~~~~~

	//globalStruct = globColl.createGlobalStruct();
	//if (globalStruct.first) {
	//	globalVar = builder.variable(builder.refType(globalStruct.first));
	//}

	//globalIdentMap = globColl.getIdentifierMap();
	//globalFuncSet = globColl.getUsingGlobals();

	//VLOG(1) << "globals collected";
	//VLOG(2) << globalStruct.first;
	//VLOG(2) << globalStruct.second;
	//VLOG(2) << globalVar;
//}

//////////////////////////////////////////////////////////////////
///
core::StatementPtr Converter::materializeReadOnlyParams(const core::StatementPtr& body, const vector<core::VariablePtr>& params){

	vector<core::StatementPtr> decls;
	core::StatementPtr newBody = body;

	for (auto currParam : params){
		auto fit = this->wrapRefMap.find(currParam);
		if ( fit != this->wrapRefMap.end() ) {

			// if the variable is never written in the function body, avoid materialization
			const core::VariablePtr& wrap = fit->second;
			if (core::analysis::isReadOnly(body, wrap)){
				// replace read uses
				newBody = core::transform::replaceAllGen (mgr, newBody, builder.deref(wrap), currParam, true);
				newBody = core::transform::replaceAllGen (mgr, newBody, wrap, builder.refVar(currParam), true);
				// this variables might apear in annotations inside:
				core::visitDepthFirstOnce (newBody, [&] (const core::StatementPtr& node){
					//if we have a OMP annotation
					if (node->hasAnnotation(omp::BaseAnnotation::KEY)){
						auto anno = node->getAnnotation(omp::BaseAnnotation::KEY);
						assert(anno);
						anno->replaceUsage (wrap, currParam);
					}
				});
				//cleanup the wrap cache to avoid future uses, this var does not exist anymore
				wrapRefMap.erase(currParam);
			}
			else{

				// FIXME:  structs pased as value will be wrapped ANYWAY...
				//   if i have a READ operation on a struct:   v= x->a;
				//   it wont be recognized as read only as the base is pased by reference
				//	this turns into an extra copy at the begining of every function

				// other case materialize a var, declare it before body
				decls.push_back( this->builder.declarationStmt(fit->second, this->builder.refVar( fit->first ) ));
			}
		}
	}

	// if we introduce new decls we have to introduce them just before the body of the function
	if (!decls.empty()) {
		// push the old body
		decls.push_back(newBody);
		newBody = builder.compoundStmt(decls);
	}
	return newBody;
}


//////////////////////////////////////////////////////////////////
///
void Converter::printDiagnosis(const clang::SourceLocation& loc){

	clang::Preprocessor& pp = getPreprocessor();
	// print warnings and errors:
	while (!warnings.empty()){
		if (getSourceManager().isLoadedSourceLocation (loc)){
			std::cerr << "loaded location:\n";
			std::cerr << "\t" << *warnings.begin() << std::endl;
		}
		else{
			pp.Diag(loc, pp.getDiagnostics().getCustomDiagID(DiagnosticsEngine::Warning, *warnings.begin()) );
		}
		warnings.erase(warnings.begin());
	}
}

//////////////////////////////////////////////////////////////////
///
core::ExpressionPtr Converter::tryDeref(const core::ExpressionPtr& expr) const {
	// core::ExpressionPtr retExpr = expr;
	if ( core::RefTypePtr&& refTy = core::dynamic_pointer_cast<const core::RefType>(expr->getType())) {
		return builder.callExpr(refTy->getElementType(), mgr.getLangBasic().getRefDeref(), expr);
	}
	return expr;
}

//////////////////////////////////////////////////////////////////
///
core::TypePtr Converter::tryDeref(const core::TypePtr& type) const {
	if ( core::RefTypePtr&& refTy = core::dynamic_pointer_cast<const core::RefType>(type)) {
		return refTy->getElementType();
	}
	return type;
}

//////////////////////////////////////////////////////////////////
///
// Register call expression handlers to be used during the clang to IR conversion
//void Converter::registerCallExprHandler(const clang::FunctionDecl* funcDecl, CustomFunctionHandler& handler) {
//	auto it = callExprHanlders.insert( std::make_pair(funcDecl, handler) );
//	assert( !it.second && "Handler for function declaration already registered." );
//}
//  Function to convert Clang attributes of declarations to IR annotations (local version) currently used for:
// 	-> OpenCL address spaces
core::NodeAnnotationPtr Converter::convertAttribute(const clang::ValueDecl* varDecl) const {
	if (!varDecl->hasAttrs()) {
		return insieme::core::NodeAnnotationPtr();
	}

	std::ostringstream ss;
	annotations::ocl::BaseAnnotation::AnnotationList declAnnotation;
	try {
		for (AttrVec::const_iterator I = varDecl->attr_begin(), E = varDecl->attr_end(); I != E; ++I) {
			if (AnnotateAttr * attr = dyn_cast<AnnotateAttr>(*I)) {
				std::string&& sr = attr->getAnnotation().str();

				//check if the declaration has attribute __private
				if ( sr == "__private" ) {
					VLOG(2) << "           OpenCL address space __private";
					declAnnotation.push_back(
							std::make_shared<annotations::ocl::AddressSpaceAnnotation>( annotations::ocl::AddressSpaceAnnotation::addressSpace::PRIVATE )
					);
					continue;
				}

				//check if the declaration has attribute __local
				if ( sr == "__local" ) {
					VLOG(2) << "           OpenCL address space __local";
					declAnnotation.push_back(
							std::make_shared<annotations::ocl::AddressSpaceAnnotation>( annotations::ocl::AddressSpaceAnnotation::addressSpace::LOCAL )
					);
					continue;
				}

				// TODO global also for global variables

				//check if the declaration has attribute __global
				if ( sr == "__global" ) {
					// keywords global and local are only allowed for parameters

					if(isa<const clang::ParmVarDecl>(varDecl) || varDecl->getType().getTypePtr()->isPointerType()) {
						VLOG(2) << "           OpenCL address space __global";
						declAnnotation.push_back(
								std::make_shared<annotations::ocl::AddressSpaceAnnotation>( annotations::ocl::AddressSpaceAnnotation::addressSpace::GLOBAL )
						);
						continue;
					}
					ss << "Address space __global not allowed for local scalar variable";
					throw &ss;
				}

				//check if the declaration has attribute __constant
				if ( sr == "__constant" ) {
					if ( isa<const clang::ParmVarDecl>(varDecl) ) {
						VLOG(2) << "           OpenCL address space __constant";
						declAnnotation.push_back(
								std::make_shared<annotations::ocl::AddressSpaceAnnotation>( annotations::ocl::AddressSpaceAnnotation::addressSpace::CONSTANT )
						);
						continue;
					}
					ss << "Address space __constant not allowed for local variable";
					throw &ss;
				}
			}

			// Throw an error if an unhandled attribute is found
			ss << "Unexpected attribute";
			throw &ss;// FIXME define an exception class for this error
		}}
	catch ( std::ostringstream *errMsg ) {
		//show errors if unexpected patterns were found
		fe::utils::compilerMessage(fe::utils::DiagnosticLevel::Warning,
				varDecl->getLocStart(),
				errMsg->str(),
				getCompiler()
		);
	}
	return std::make_shared < annotations::ocl::BaseAnnotation > (declAnnotation);
}

//////////////////////////////////////////////////////////////////
///
core::ExpressionPtr Converter::lookUpVariable(const clang::ValueDecl* valDecl) {
	VLOG(1) << "LOOKUP Variable: " << valDecl->getNameAsString();
	if (VLOG_IS_ON(1)) valDecl->dump();

	// Lookup the map of declared variable to see if the current varDecl is already associated with an IR entity
	auto varCacheHit = varDeclMap.find(valDecl);
	if (varCacheHit != varDeclMap.end()) {
		// variable found in the map
		return varCacheHit->second;
	}

	// The variable has not been converted into IR variable yet, therefore we create the IR variable and insert it
	// to the map for successive lookups

	// Conversion of the variable type
	QualType&& varTy = valDecl->getType();
	core::TypePtr&& irType = convertType( varTy.getTypePtr() );
	assert(irType && "type conversion for variable failed");

	VLOG(2)	<< "clang type: " << varTy.getAsString();
	VLOG(2)	<< "ir type:    " << irType;

	//// check whenever the variable is marked to be volatile
	if (varTy.isVolatileQualified()) {
		irType = builder.volatileType(irType);
	}

	bool isOclVector = !!dyn_cast<const ExtVectorType>(varTy->getUnqualifiedDesugaredType());
	if (!(varTy.isConstQualified() ||    						// is a constant
		 varTy.getTypePtr()->isReferenceType()  ||             // is a c++ reference
 	 	 (isa<const clang::ParmVarDecl>(valDecl) && 			// is the declaration of a parameter
		 ((irType->getNodeType() != core::NT_VectorType && irType->getNodeType() != core::NT_ArrayType) ||
		   isOclVector ) ))) {
		// if the variable is not const, or a function parameter or an array type we enclose it in a ref type
		// only exception are OpenCL vectors
		irType = builder.refType(irType);
	}

	// if is a global variable, a literal will be generated, with the qualified name
	// (two qualified names can not coexist within the same TU)
	const clang::VarDecl* varDecl = cast<clang::VarDecl>(valDecl);
	if (varDecl && varDecl->hasGlobalStorage()) {
		VLOG(2)	<< varDecl->getQualifiedNameAsString() << " with global storage";
		// we could look for it in the cache, but is fast to create a new one, and we can not get
		// rid if the qualified name function
		std::string name = utils::buildNameForVariable(varDecl);
 		if(varDecl->isStaticLocal()) {
			VLOG(2)	<< "         isStaticLocal";
            if(staticVarDeclMap.find(varDecl) != staticVarDeclMap.end()) {
                name = staticVarDeclMap.find(varDecl)->second;
            } else {
                std::stringstream ss;
                //get source location and src file path
                //hash this string to create unique variable names
                clang::FullSourceLoc f(varDecl->getLocation(),getSourceManager());
                std::hash<std::string> str_hash;
                ss << name << str_hash(getSourceManager().getFileEntryForID(f.getFileID())->getName()) << staticVarCount++;
                staticVarDeclMap.insert(std::pair<const clang::VarDecl*,std::string>(varDecl,ss.str()));
                name = ss.str();
            }
        }

		// global/static variables are always leftsides (refType) -- solves problem with const
		if(!irType.isa<core::RefTypePtr>() ) {
			irType = builder.refType(irType);
		}

		if (varDecl->isStaticLocal()){
			if (!irType.isa<core::RefTypePtr>()) irType = builder.refType(irType);		// this happens whenever a static variable is constant
			irType = builder.refType (mgr.getLangExtension<core::lang::StaticVariableExtension>().wrapStaticType(irType.as<core::RefTypePtr>().getElementType()));
		}

		core::ExpressionPtr globVar =  builder.literal(name, irType);
		if (varDecl->isStaticLocal()){
			globVar = builder.accessStatic(globVar.as<core::LiteralPtr>());
		}

		// some member statics might be missing because of defined in a template which was ignored
		// since this is the fist time we get access to the complete type, we can define the
		// suitable initialization
		if (varDecl->isStaticDataMember()){
			VLOG(2)	<< "         is static data member";
			core::TypePtr&& elementType = convertType( varTy.getTypePtr() );
			auto initValue = convertInitForGlobal(*this, varDecl, elementType);
			// as we don't see them in the globalVisitor we have to take care of them here
			getIRTranslationUnit().addGlobal(globVar.as<core::LiteralPtr>(), initValue);
		}

		// OMP threadPrivate
 		if (insieme::utils::set::contains (thread_private, varDecl)){
			omp::addThreadPrivateAnnotation(globVar);
		}

		varDeclMap.insert( { valDecl, globVar } );
		return globVar;
	}

	// The variable is not in the map and not defined as global (or static) therefore we proceed with the creation of
	// the IR variable and insert it into the map for future lookups
	core::VariablePtr&& var = builder.variable( irType );
	VLOG(2) << "IR variable" << var.getType()->getNodeType() << "" << var<<":"<<varDecl->getNameAsString();
	VLOG(2) << "IR var type" << var.getType();

	varDeclMap.insert( { valDecl, var } );

	if ( !valDecl->getNameAsString().empty() ) {
		// Add the C name of this variable as annotation
		core::annotations::attachName(var,varDecl->getNameAsString());
	}

	// Add OpenCL attributes
	insieme::core::NodeAnnotationPtr&& attr = convertAttribute(valDecl);
	if (attr) {
		var->addAnnotation(attr);
	}

	return var;
}

//////////////////////////////////////////////////////////////////
///
core::ExpressionPtr Converter::defaultInitVal(const core::TypePtr& valueType) const {

	// get type details
	core::TypePtr type = lookupTypeDetails(valueType);

	// Primitive types
	if (mgr.getLangBasic().isInt(type)) {
		// initialize integer value
		return builder.literal("0", type);
	}
	if (mgr.getLangBasic().isChar(type)) {
		// initialize integer value
		return builder.literal("\'\\0\'", type);
	}
	// handle reals initialization
	if (mgr.getLangBasic().isReal(type)) {
		// in case of floating types we initialize with a zero value
		if(mgr.getLangBasic().isReal4(type))
			return builder.literal("0.0f", type);
		if(mgr.getLangBasic().isReal8(type))
			return builder.literal("0.0", type);
	}
	// handle booleans initialization
	if (mgr.getLangBasic().isBool(type)) {
		// boolean values are initialized to false
		return builder.literal("false", mgr.getLangBasic().getBool());
	}


	// FIXME: All types should have a default initialitation to undefined value
//	if (mgr.getLangBasic().isPrimitive(type)){
//		return builder.callExpr(mgr.getLangBasic().getUndefined(), builder.getTypeLiteral(type));
//	}

	// handle strings initializationvalDec
	if (mgr.getLangBasic().isString(type)) {
		return builder.literal("", type);
	}

	// resolve symbol


	// Initialization for volatile types
	if (core::analysis::isVolatileType(type)) {
		return builder.callExpr(mgr.getLangBasic().getVolatileMake(),
				defaultInitVal(core::analysis::getVolatileType(type)));
	}

	core::TypePtr curType = type;
	if (type->getNodeType() == core::NT_RecType) {
		curType = type.as<core::RecTypePtr>()->unroll();
	}

	// Handle structs initialization
	if ( curType.isa<core::StructTypePtr>()) {
		return builder.getZero(type);
	}

	// Handle unions initialization
	if ( curType.isa<core::UnionTypePtr>()) {
		return builder.getZero(type);
	}

	// handle vectors initialization
	if ( core::VectorTypePtr&& vecTy = core::dynamic_pointer_cast<const core::VectorType>(curType)) {
		core::ExpressionPtr&& initVal = defaultInitVal(vecTy->getElementType());
		return builder.callExpr(vecTy,
				mgr.getLangBasic().getVectorInitUniform(),
				initVal,
				builder.getIntTypeParamLiteral(vecTy->getSize())
		);
	}

	// handle any-ref initialization
	if (mgr.getLangBasic().isAnyRef(type)) {
		return mgr.getLangBasic().getRefNull();
	}

	assert(core::analysis::isRefType(curType) && "We cannot initialize any different type of non-ref");

	core::RefTypePtr refType = curType.as<core::RefTypePtr>();

	// handle arrays initialization
	if ( core::ArrayTypePtr&& arrTy = core::dynamic_pointer_cast<const core::ArrayType>(refType->getElementType())) {
		return builder.callExpr(mgr.getLangBasic().getGetNull(), builder.getTypeLiteral(arrTy));
	}

	// handle refs initialization
	// initialize pointer/reference types with undefined
	core::TypePtr elemType = refType->getElementType();

	core::ExpressionPtr initValue;
	if (elemType->getNodeType() == core::NT_RefType) {
		// ref<ref<...>> => this is a pointer, init with 0 (null)
		initValue = builder.callExpr(elemType, mgr.getLangBasic().getUndefined(), builder.getTypeLiteral(elemType));
	} else {
		initValue = defaultInitVal(elemType);
	}
	return builder.refVar(initValue);


	// LOG(ERROR) << "Default initializer for type: '" << *type << "' not supported!";
	// assert(false && "Default initialization type not defined");
}

//////////////////////////////////////////////////////////////////
///
core::StatementPtr Converter::convertVarDecl(const clang::VarDecl* varDecl) {
	// logging
	VLOG(1)	<< "\n****************************************************************************************\n"
			<< "Converting VarDecl [class: '" << varDecl->getDeclKindName() << "']\n" << "-> at location: ("
			<< utils::location(varDecl->getLocation(), getSourceManager()) << "): ";
	if (VLOG_IS_ON(2)) {
		VLOG(2)	<< "Dump of clang VarDecl: \n"
				<< "~~~~~~~~~~~~~~~~~~~~~~~~~~~~~~~~~~~~~~~~~~~~~~~~~~~~~~~~~~~~~~~~~~~~~~~~~~~~~~~~~~~~~~~~\n";
		varDecl->dump();
	}

	core::StatementPtr retStmt;
	if ( const VarDecl* definition = varDecl->getDefinition()) {
		// lookup for the variable in the map
		core::ExpressionPtr var = lookUpVariable(definition);
		printDiagnosis(definition->getLocStart());

		//TODO we should visit only staticlocal!!! change to isStaticLocal
		//if (definition->hasGlobalStorage()) {
		if (definition->isStaticLocal()) {
			// is the declaration of a variable with global storage, this means that is an static
			// static needs to be initialized during first execution of function.
			// but the var remains in the global storage (is an assigment instead of decl)
			//
			assert(var);
			assert(var.isa<core::CallExprPtr>());
			// the variable is being unwrapped by default in lookupVariable
			// we want the inner static object
			auto lit = var.as<core::CallExprPtr>().getArgument(0).as<core::LiteralPtr>();

			if (definition->getInit())
				retStmt = builder.initStaticVariable(lit, convertInitExpr(definition->getType().getTypePtr(),
																		  definition->getInit(),
																		  var->getType().as<core::RefTypePtr>().getElementType(), false));
			else
				retStmt = builder.getNoOp();
		}
		else{
			// print diagnosis messages
			assert(var.isa<core::VariablePtr>());
			// initialization value
			core::ExpressionPtr initExpr = convertInitExpr(definition->getType().getTypePtr(), definition->getInit(), var->getType(), false);
			assert(initExpr && "not correct initialization of the variable");
			retStmt = builder.declarationStmt(var.as<core::VariablePtr>(), initExpr);
		}
	} else {
		// this variable is extern
		assert(varDecl->isExternC() && "Variable declaration is not extern");
	}

	VLOG(2)	<< "End of converting VarDecl";
	VLOG(1)	<< "Converted into IR stmt: ";
	VLOG(1)	<< "\t" << *retStmt;
	return retStmt;
}

//////////////////////////////////////////////////////////////////
///
core::ExpressionPtr Converter::attachFuncAnnotations(const core::ExpressionPtr& node, const clang::FunctionDecl* funcDecl) {
// ----------------------------------- Add annotations to this function -------------------------------------------
// check Attributes of the function definition
	annotations::ocl::BaseAnnotation::AnnotationList kernelAnnotation;

	if (funcDecl->hasAttrs()) {
		const clang::AttrVec attrVec = funcDecl->getAttrs();

		for (AttrVec::const_iterator I = attrVec.begin(), E = attrVec.end(); I != E; ++I) {
			if (AnnotateAttr * attr = dyn_cast<AnnotateAttr>(*I)) {
				//get annotate string
				llvm::StringRef&& sr = attr->getAnnotation();

				//check if it is an OpenCL kernel function
				if ( sr == "__kernel" ) {
					VLOG(1) << "is OpenCL kernel function";
					kernelAnnotation.push_back( std::make_shared<annotations::ocl::KernelFctAnnotation>() );
				}
			}
			else if ( ReqdWorkGroupSizeAttr* attr = dyn_cast<ReqdWorkGroupSizeAttr>(*I) ) {
				kernelAnnotation.push_back(
						std::make_shared<annotations::ocl::WorkGroupSizeAnnotation>( attr->getXDim(), attr->getYDim(), attr->getZDim() )
				);
			}
		}
	}

	pragma::attachPragma(node,funcDecl,*this).as<core::StatementPtr>();

// -------------------------------------------------- C NAME ------------------------------------------------------

// check for overloaded operator "function" (normal function has kind OO_None)
	clang::OverloadedOperatorKind operatorKind = funcDecl->getOverloadedOperator();
	if (operatorKind != OO_None) {
		string operatorAsString = boost::lexical_cast<string>(operatorKind);
		core::annotations::attachName(node,("operator" + operatorAsString));
	} else if( !funcDecl->getNameAsString().empty() ) {
		// annotate with the C name of the function
		core::annotations::attachName(node,(funcDecl->getNameAsString()));
	}

// ---------------------------------------- SourceLocation Annotation ---------------------------------------------
	/*
	 * for each entry function being converted we register the location where it was originally defined in the C program
	 */
	std::pair<SourceLocation, SourceLocation> loc { funcDecl->getLocStart(), funcDecl->getLocEnd() };
	fe::pragma::PragmaStmtMap::DeclMap::const_iterator fit = pragmaMap.getDeclarationMap().find(funcDecl);

	if (fit != pragmaMap.getDeclarationMap().end()) {
		// the statement has a pragma associated with, when we do the rewriting, the pragma needs to be overwritten
		loc.first = fit->second->getStartLocation();
	}

	node->addAnnotation(
			std::make_shared < annotations::c::CLocAnnotation
					> (convertClangSrcLoc(getSourceManager(), loc.first), convertClangSrcLoc(
							getSourceManager(), loc.second)));

// ---------------------------------------------------- OPENCL ----------------------------------------------------
// if OpenCL related annotations have been found, create OclBaseAnnotation and add it to the funciton's attribute
	if (!kernelAnnotation.empty()) {
		// create new marker node
		core::MarkerExprPtr&& marker = builder.markerExpr(node);
		marker->addAnnotation( std::make_shared<annotations::ocl::BaseAnnotation>(kernelAnnotation) );
		return marker;
	}

	return node;
}

//////////////////////////////////////////////////////////////////
///
/// InitListExpr describes an initializer list, which can be used to initialize objects of different
/// types, InitListExpr including struct/class/union types, arrays, and vectors. For example:
/// struct foo x = { 1, { 2, 3 } };
/// In insieme this statement has to tranformed into a StructExpr, or VectorExpr depending on the
/// type of the LHS expression.
core::ExpressionPtr
Converter::convertInitializerList(const clang::InitListExpr* initList, const core::TypePtr& type)  {
	const Converter& convFact = *this;
	core::ExpressionPtr retIr;

//	ATTACH_OMP_ANNOTATIONS(retIr, initList);
	LOG_EXPR_CONVERSION(initList, retIr);

	// resolve potential type symbol within current translation unit
	core::TypePtr currType = lookupTypeDetails(type);

	if ( core::RefTypePtr&& refType = core::dynamic_pointer_cast<const core::RefType>(type)) {
		currType = lookupTypeDetails(refType->getElementType());
	}

	// Handles recursive types. Unroll once in order to reveal the actual type (hopefully it will be
	// a struct type)
	if (currType->getNodeType() == core::NT_RecType) {
		currType = currType.as<core::RecTypePtr>()->unroll();
	}

	if (currType->getNodeType() == core::NT_VectorType || currType->getNodeType() == core::NT_ArrayType) {

		auto elemTy = currType.as<core::SingleElementTypePtr>()->getElementType();

		ExpressionList elements;
		// get all values of the init expression
		for (size_t i = 0, end = initList->getNumInits(); i < end; ++i) {
			const clang::Expr* subExpr = initList->getInit(i);

			auto convExpr = convertInitExpr(NULL /*FIXME*/, subExpr, elemTy, false);

			assert(convExpr && "convExpr is empty");

			elements.push_back(utils::cast(convExpr, elemTy));
		}

		retIr = builder.vectorExpr(elements);
	}


	// in the case the initexpr is used to initialize a struct/class we need to create a structExpr
	// to initialize the structure
	if ( core::StructTypePtr&& structTy = core::dynamic_pointer_cast<const core::StructType>(currType) ) {

		core::StructExpr::Members members;
		for (size_t i = 0, end = initList->getNumInits(); i < end; ++i) {

			const core::NamedTypePtr& curr = structTy->getEntries()[i];
			members.push_back(builder.namedValue(
						curr->getName(),
						convertInitExpr(NULL, initList->getInit(i), curr->getType(), false))
				);
		}
		retIr = builder.structExpr(structTy, members);
	}

	// in the case the initexpr is used to initialize a union
	//
	if ( core::UnionTypePtr&& unionTy = core::dynamic_pointer_cast<const core::UnionType>(currType)) {

		auto ie = convertInitExpr(NULL, initList->getInit(0), unionTy->getEntries()[0]->getType(), false);
		retIr = builder.unionExpr(unionTy, unionTy->getEntries()[0]->getName(), ie);

	//	core::StructExpr::Members members;
	//	for (size_t i = 0, end = initList->getNumInits(); i < end; ++i) {
	//		const core::NamedTypePtr& curr = structTy->getEntries()[i];
	//		members.push_back(
	//				builder.namedValue(curr->getName(), convertInitExpr(initList->getInit(i), curr->getType(), false)));
	//	}
	//	retIr = builder.structExpr(members);
	}


	// debugging info if it failed
	if (!retIr) {
		std::cout << "Input:  "; initList->dump(); std::cout << "\n";
		std::cout << "Type:   " << *type << "\n";
		std::cout << "Detail: " << *currType << "\n";
		assert(false && "Couldn't convert initialization expression");
	}

	// create vector initializator
	return retIr;
}

//////////////////////////////////////////////////////////////////
///
core::ExpressionPtr
Converter::convertInitExpr(const clang::Type* clangType, const clang::Expr* expr, const core::TypePtr& type, const bool zeroInit)  {
	core::ExpressionPtr retIr;
	// ATTACH_OMP_ANNOTATIONS(retIr, initList);
	//FIXME: LOG isn't possible because of non existence of convFact
	//LOG_EXPR_CONVERSION(retIr);

	// if there is no initialization expression
	if (!expr) {

		// extract kind
		core::NodeType kind = type->getNodeType();

		if (kind == core::NT_RefType) {
			core::TypePtr elementType = type.as<core::RefTypePtr>()->getElementType();

			// special handling for nested references (pointers)
			if (elementType.isa<core::RefTypePtr>()) {
				return builder.refVar((zeroInit)?builder.getZero(elementType):builder.undefined(elementType));
			}

			// handle others using a recursive call
			return builder.refVar(convertInitExpr(clangType, expr, elementType, zeroInit));
		}


		// If the type of this declaration is translated as a array type then it may also include
		// C99 variable array declaration where the size of the array is encoded into the type. This
		// is not supported by the IR type system therefore we have to catch the situation and
		// allocate the correct amount of memory
		if (kind == core::NT_ArrayType && clangType && llvm::isa<clang::VariableArrayType>(clangType)) {
			// get the size
			auto size = convertExpr(llvm::dyn_cast<clang::VariableArrayType>(clangType)->getSizeExpr());
			auto arrType = type.as<core::ArrayTypePtr>();

			return retIr =
				builder.callExpr(type, mgr.getLangBasic().getArrayCreate1D(),
					builder.getTypeLiteral(arrType->getElementType()), builder.castExpr(mgr.getLangBasic().getUInt8(), size)
			);
		}

		// if no init expression is provided => use zero or undefined value
		return retIr = zeroInit ? builder.getZero(type) : builder.undefined(type);

//		// use default value ..
//		return retIr = defaultInitVal(type);
	}

	/*
	 * if an expression is provided as initializer first check if this is an initializer list which is used for arrays,
	 * structs and unions
	 */
	if ( const clang::InitListExpr* listExpr = dyn_cast<const clang::InitListExpr>( expr )) {
		retIr = utils::cast( convertInitializerList(listExpr, type), type);
		return retIr;
	}

	// Convert the expression like any other expression
	retIr = convertExpr(expr);

	// ============================================================================================
	// =============================== Handling of special cases  =================================
	// ============================================================================================

	if( core::analysis::isConstructorCall(retIr)){
		return retIr;
	}

	// if is a constructor call, we are done
	if (llvm::isa<clang::CXXConstructExpr>(expr) && retIr.isa<core::CallExprPtr>()){		// here you might even check whether it is a constructor call in the IR
		return retIr;
	}

	// If this is an initialization of an array using array.create (meaning it was originally a
	// malloc) then we expliticly invoke the ref.new to allocate the memory on the heap
	if (core::analysis::isCallOf(retIr, mgr.getLangBasic().getArrayCreate1D())) {
		return retIr = builder.refNew(retIr);
	}

	// In the case the object we need to initialize is a ref<array...> then we are not allowed to
	// deref the actual initializer, therefore we assign the object as it is
	if ( utils::isRefArray(retIr->getType()) && utils::isRefArray(type ) ) {
		return retIr = utils::cast(retIr, type);
	}

	// If we have a string literal as initializer and we need to assign it to a ref<array<...>> we
	// can directly cast it using the ref.vector.to.ref.array and perform the assignment. We do not
	// need to create a copy of the object in the right hand side
	if ( utils::isRefVector(retIr->getType()) && retIr->getNodeType() == core::NT_Literal &&
		 utils::isRefArray(type ) ) {
		return retIr = utils::cast(retIr, type);
	}

	// this is a C++ reference ( int& ref = x)
	if (clangType && clangType->isReferenceType()){
		core::TypePtr targetType = this->convertType(clangType);
		core::TypePtr srcType = retIr->getType();

		// if is a CPP ref, convert to IR
		if (core::analysis::isCppRef(srcType)) {
			return retIr;

		}
		else if (core::analysis::isConstCppRef(srcType)) {

			// if we are here, we are initializing a const ref from a const ref or from a ref
			if (core::analysis::isCppRef(targetType)) {
				return builder.callExpr(mgr.getLangExtension<core::lang::IRppExtensions>().getRefCppToConstCpp());
			}
			else {
				return retIr;
			}
		}
		else{
			//this reference is initialized with a variable
			if (core::analysis::isCppRef(targetType)) {
				return builder.callExpr(mgr.getLangExtension<core::lang::IRppExtensions>().getRefIRToCpp(), retIr);
			}
			else {
				return builder.callExpr(mgr.getLangExtension<core::lang::IRppExtensions>().getRefIRToConstCpp(), retIr);
			}
		}
	}

	// FIXME: if this is needed, maybe need to add a var to create a ref
//	// inner expression is null<int<X>> and outer is array, then rebuild something like
//	//  ref.null(type<array<...>>)
//	if (core::analysis::isCallOf( retIr, mgr.getLangBasic().getGetNull())){
//		return builder.deref(builder.callExpr(mgr.getLangBasic().getGetNull(), builder.getTypeLiteral(type)));
//	}

	// ============================== End Special Handlings =======================================

	// Anytime we have to initialize a ref<'a> from another type of object we have to deref the
	// object in the right hand side and create a copy (ref.var).
	if (type->getNodeType() == core::NT_RefType ) {
		retIr = utils::cast(retIr, GET_REF_ELEM_TYPE(type));
		retIr = builder.refVar(retIr);
	} else {
		retIr = utils::cast(retIr, type);
	}

	assert(retIr);
	return retIr;
}

//
////////////////////////////////////////////////////////////////////
///// the globalVar parameter is added at the FIRST position of the function parameters
//core::FunctionTypePtr Converter::addGlobalsToFunctionType( const core::FunctionTypePtr& funcType) {
//       const std::vector<core::TypePtr>& oldArgs = funcType->getParameterTypes()->getElements();
//       std::vector<core::TypePtr> argTypes(oldArgs.size() + 1);
//       std::copy(oldArgs.begin(), oldArgs.end(), argTypes.begin() + 1);
//       // function is receiving a reference to the global struct as the first argument
//       argTypes[0] = builder.refType(globalStruct.first);
//       return builder.functionType(argTypes, funcType->getReturnType());
//}


//////////////////////////////////////////////////////////////////
///
core::ExpressionPtr Converter::convertExpr(const clang::Expr* expr) const {
       assert(expr && "Calling convertExpr with a NULL pointer");
       return exprConvPtr->Visit(const_cast<Expr*>(expr));
}

//////////////////////////////////////////////////////////////////
///
core::StatementPtr Converter::convertStmt(const clang::Stmt* stmt) const {
       assert(stmt && "Calling convertStmt with a NULL pointer");
       return stmtutils::tryAggregateStmts(builder, stmtConvPtr->Visit(const_cast<Stmt*>(stmt)));

}
/////////////////////////////////////////////////////////////////
//
core::FunctionTypePtr Converter::convertFunctionType(const clang::FunctionDecl* funcDecl){
	const clang::Type* type= GET_TYPE_PTR(funcDecl);
	core::FunctionTypePtr funcType = convertType(type).as<core::FunctionTypePtr>();

	// check whether it is actually a member function
	core::TypePtr ownerClassType;
	core::FunctionKind funcKind;
	if (const auto* decl = llvm::dyn_cast<clang::CXXConstructorDecl>(funcDecl)) {
		funcKind = core::FK_CONSTRUCTOR;
		ownerClassType = convertType(decl->getParent()->getTypeForDecl());
	} else if (const auto* decl = llvm::dyn_cast<clang::CXXDestructorDecl>(funcDecl)) {
		funcKind = core::FK_DESTRUCTOR;
		ownerClassType = convertType(decl->getParent()->getTypeForDecl());
	} else if (const auto* decl = llvm::dyn_cast<clang::CXXMethodDecl>(funcDecl)) {
		funcKind = core::FK_MEMBER_FUNCTION;
		ownerClassType = convertType(decl->getParent()->getTypeForDecl());
	} else {
		// it is not a member function => just take the plain function
		assert(funcType->isPlain());
		return funcType;
	}

	core::TypePtr thisType = builder.refType(ownerClassType);

	// update return type
	core::TypePtr returnType;
	switch (funcKind){
		case core::FK_MEMBER_FUNCTION:
			returnType = funcType.getReturnType();
			break;
		case core::FK_CONSTRUCTOR:
		case core::FK_DESTRUCTOR:
			returnType = thisType;
			break;
		default:
			assert(false && "invalid state!");
			break;
	}

	// update function type
	core::TypeList params;
	params.push_back(thisType);
	for(auto cur : funcType->getParameterTypes()) {
		params.push_back(cur);
	}

	// build resulting function type
	return builder.functionType(params, returnType, funcKind);
}

//////////////////////////////////////////////////////////////////
//
core::TypePtr Converter::convertType(const clang::Type* type) {
	assert(type && "Calling convertType with a NULL pointer");
	return typeConvPtr->convert( type );
}

namespace {

	core::StatementPtr prepentInitializerList(const clang::CXXConstructorDecl* ctorDecl, const core::TypePtr& classType, const core::StatementPtr& body, Converter& converter) {
		auto& mgr = body.getNodeManager();
		core::IRBuilder builder(mgr);
<<<<<<< HEAD
		assert(classType.isa<core::GenericTypePtr>() && "this literal must keep the generic type");
=======

		// nameless/anonymous structs/unions result in non-generic classtype
		// structs unions with name should be generic types
		assert( ( ctorDecl->getParent()->getName().empty() ||
				(!ctorDecl->getParent()->getName().empty() && classType.isa<core::GenericTypePtr>())) && "for convenion, this literal must keep the generic type");
>>>>>>> 9230445d

		core::StatementList initList;
		for(auto it = ctorDecl->init_begin(); it != ctorDecl->init_end(); ++it) {

			core::StringValuePtr ident;
			core::ExpressionPtr expr;
			core::ExpressionPtr init;

			core::StatementPtr  initStmt;

			if((*it)->isBaseInitializer ()){

				expr = converter.convertExpr((*it)->getInit());
				init = builder.literal("this", builder.refType(classType));

				if(!insieme::core::analysis::isConstructorCall(expr)) {
					// base init is a non-userdefined-default-ctor call, drop it
					continue;
				}

				// if the expr is a constructor then we are initializing a member an object,
				// we have to substitute first argument on constructor by the
				core::CallExprAddress addr = core::CallExprAddress(expr.as<core::CallExprPtr>());
				expr = core::transform::replaceNode (mgr, addr->getArgument(0), init).as<core::CallExprPtr>();
				initList.push_back (expr);
			}
			else if ((*it)->isMemberInitializer ()){
				// create access to the member of the struct/class
				// we need to use the detailed version to build the reference member operation,
				// but we substitute it with the generic type as soon as we are done
				ident = builder.stringValue(((*it)->getMember()->getNameAsString()));
				core::LiteralPtr genThis      = builder.literal("this", builder.refType(classType));
				core::LiteralPtr completeThis = builder.literal("this", builder.refType (converter.lookupTypeDetails(classType)));
				init = builder.refMember( completeThis, ident);
				core::CallExprAddress addr(init.as<core::CallExprPtr>());
				init = core::transform::replaceNode(mgr, addr->getArgument(0), genThis).as<core::ExpressionPtr>();
				expr = converter.convertExpr((*it)->getInit());
<<<<<<< HEAD
				(*it)->getInit()->dump();
=======

>>>>>>> 9230445d
				// parameter is some kind of cpp ref, but we want to use the value, unwrap it
				if (!IS_CPP_REF(init.getType().as<core::RefTypePtr>()->getElementType()) &&
					IS_CPP_REF(expr->getType())){
					expr = builder.deref(builder.toIRRef(expr));
				}
				// parameter is NOT cpp_ref but left hand side is -> wrap into cppref
				else if(IS_CPP_REF(init.getType().as<core::RefTypePtr>()->getElementType()) &&
					!IS_CPP_REF(expr->getType())) {

					if(core::analysis::isCppRef(init.getType().as<core::RefTypePtr>()->getElementType())) {
						expr = builder.callExpr(mgr.getLangExtension<core::lang::IRppExtensions>().getRefIRToCpp(), expr);
					} else if(core::analysis::isConstCppRef(init.getType().as<core::RefTypePtr>()->getElementType())){
						expr = builder.callExpr(mgr.getLangExtension<core::lang::IRppExtensions>().getRefIRToConstCpp(), expr);
					} else { assert(false); }
				}
				else{
					if (*converter.lookupTypeDetails(init->getType().as<core::RefTypePtr>()->getElementType()) != *converter.lookupTypeDetails(expr->getType()))
						expr = builder.tryDeref(expr);
				}
				initList.push_back(builder.assign( init, expr));
			}
			if ((*it)->isIndirectMemberInitializer ()){
				assert(false && "indirect init not implemented");
			}
			if ((*it)->isInClassMemberInitializer ()){
				assert(false && "in class member not implemented");
			}
			if ((*it)->isDelegatingInitializer ()){
				assert(false && "delegating init not implemented");
			}
			if ((*it)->isPackExpansion () ){
				assert(false && "pack expansion not implemented");
			}
		}

		// check whether there is something to do
		if (initList.empty()) return body;


		//ATTENTION: this will produce an extra compound around the  initializer list and old body
		// let fun ... {
		//   { intializer stuff };
		//   { original body };
		// }

		// build new
		return builder.compoundStmt(
				builder.compoundStmt(initList),
				body
		);
	}
}

//////////////////////////////////////////////////////////////////
///  CONVERT FUNCTION DECLARATION
core::ExpressionPtr Converter::convertFunctionDecl(const clang::FunctionDecl* funcDecl) {

	VLOG(1) << "======================== FUNC: "<< funcDecl->getNameAsString() << " ==================================";

	// switch to the declaration containing the body (if there is one)
	funcDecl->hasBody(funcDecl); // yes, right, this one has the side effect of updating funcDecl!!

	// obtain function type
	auto funcTy = convertFunctionType(funcDecl);

	// check whether function has already been converted
	auto pos = lambdaExprCache.find(funcDecl);
	if (pos != lambdaExprCache.end()) {
		return pos->second;		// done
	}

	// check whether function should be intersected
	if( getProgram().getInterceptor().isIntercepted(funcDecl) ) {
		auto irExpr = getProgram().getInterceptor().intercept(funcDecl, *this);
		lambdaExprCache[funcDecl] = irExpr;
		VLOG(2) << "\tintercepted: " << irExpr;
		return irExpr;
	}

	// handle pure virtual functions
	if( funcDecl->isPure() && llvm::isa<clang::CXXMethodDecl>(funcDecl)){
		VLOG(2) << "\tpure virtual function " << funcDecl;

		std::string callName = funcDecl->getNameAsString();
		core::ExpressionPtr retExpr = builder.literal(callName, funcTy);

		VLOG(2) << retExpr << " " << retExpr.getType();
		lambdaExprCache[funcDecl] = retExpr;
		return retExpr;
	}

	// handle external functions
	if(!funcDecl->hasBody()) {
		// TODO: move this to call expression handling
		if (funcDecl->getNameAsString() == "free") {
			//handle special function -- "free" -- here instead of in CallExr
			auto retExpr = builder.getLangBasic().getRefDelete();
			lambdaExprCache[funcDecl] = retExpr;
			return retExpr;
		}

		// handle extern functions
		auto retExpr = builder.literal(utils::buildNameForFunction(funcDecl), funcTy);

		// attach header file info
		utils::addHeaderForDecl(retExpr, funcDecl, program.getStdLibDirs());
		lambdaExprCache[funcDecl] = retExpr;
		return retExpr;
	}

	// --------------- convert potential recursive function -------------

	// -- assume function is recursive => add variable to lambda expr cache --
	core::LiteralPtr symbol = builder.literal(funcTy, utils::buildNameForFunction(funcDecl));
	assert(lambdaExprCache.find(funcDecl) == lambdaExprCache.end());
	lambdaExprCache[funcDecl] = symbol;

	// -- conduct the conversion of the lambda --
	core::LambdaExprPtr lambda;
	{
		assert(funcDecl->hasBody() && "At this point function should have a body!");

		// init parameter set
		vector<core::VariablePtr> params;
		std::for_each(funcDecl->param_begin(), funcDecl->param_end(), [&](ParmVarDecl* currParam) {
			params.push_back( core::static_pointer_cast<const core::Variable>( this->lookUpVariable(currParam) ) );
		});

		// convert function body
		//   - set up context to contain current list of parameters and convert body
		Converter::ParameterList oldList = curParameter;
		curParameter = &params;

		core::StatementPtr body = convertStmt( funcDecl->getBody() );
		curParameter = oldList;

		// add initializer list
		if (funcTy->isConstructor()) {
			body = prepentInitializerList(llvm::cast<clang::CXXConstructorDecl>(funcDecl), funcTy->getObjectType(), body, *this);
		}

		// some cases value parameters have to be materialized in the
		// body of the function, to be able to written.
		body =  materializeReadOnlyParams(body,params);

		// handle potential this pointer
		if (funcTy->isMember()) {
			auto thisType = funcTy->getParameterTypes()[0];

			// add this as a parameter
			auto thisVar = builder.variable(thisType);
			params.insert(params.begin(), thisVar);

			// handle this references in body,
			body = core::transform::replaceAllGen (mgr, body, builder.literal("this", thisType), thisVar, true);
		}

		// build the resulting lambda
		lambda = builder.lambdaExpr(funcTy, params, body);
		VLOG(2) << lambda << " + function declaration: " << funcDecl;
	}


	// update cache
	assert_eq(lambdaExprCache[funcDecl], symbol) << "Don't touch this!";

	// finally, add some sugar
	attachFuncAnnotations(lambda, funcDecl);

	// if the conversion is complete
	lambdaExprCache[funcDecl] = symbol;

	// register function within resulting translation unit
	getIRTranslationUnit().addFunction(symbol, lambda);

	// annotate and return results
	return symbol;
}

//~~~~~~~~~~~~~~~~~~~~~~~~~~~~~~~~~~~~~~~~~~~~~~~~~~~~~~~~~~~~~~~~~~~~~~~~~~~~~~~~~~~~~~~~~~~~~~~~~~~~~~~~~~~~~~~~~
//							CXX STUFF
//~~~~~~~~~~~~~~~~~~~~~~~~~~~~~~~~~~~~~~~~~~~~~~~~~~~~~~~~~~~~~~~~~~~~~~~~~~~~~~~~~~~~~~~~~~~~~~~~~~~~~~~~~~~~~~~~~



////~~~~~~~~~~~~~~~~~~~~~~~~~~~~~~~~~~~~~~~~~~~~~~~~~~~~~~~~~~~~~~~~~~~~~~~~~~~~~~~~~~~~~~~~~~~~~~~~~~~~~~~~~~~~~~~~~
////							AST CONVERTER
////~~~~~~~~~~~~~~~~~~~~~~~~~~~~~~~~~~~~~~~~~~~~~~~~~~~~~~~~~~~~~~~~~~~~~~~~~~~~~~~~~~~~~~~~~~~~~~~~~~~~~~~~~~~~~~~~~
//core::CallExprPtr ASTConverter::handleBody(const clang::Stmt* body, const TranslationUnit& tu) {
//	mFact.setTranslationUnit(&tu);
//
//	core::StatementPtr bodyStmt = mFact.convertStmt( body );
//	auto callExpr = core::transform::outline(mgr, bodyStmt);
//
//	annotations::c::CLocAnnotation::ArgumentList args;
//	auto lambdaExpr = callExpr->getFunctionExpr().as<core::LambdaExprPtr>();
//
//	// ------ Adding source location annotation (CLocAnnotation) -------
//	std::pair<SourceLocation, SourceLocation> loc = std::make_pair(body->getLocStart(), body->getLocEnd());
//	auto fit = mFact.getPragmaMap().getStatementMap().find(body);
//	if(fit != mFact.getPragmaMap().getStatementMap().end()) {
//		// the statement has a pragma associated with, when we do the rewriting, the pragma needs to be overwritten
//		loc.first = fit->second->getStartLocation();
//	}
//
//	lambdaExpr.addAnnotation( std::make_shared<annotations::c::CLocAnnotation>(
//		convertClangSrcLoc(tu.getCompiler().getSourceManager(), loc.first),
//		convertClangSrcLoc(tu.getCompiler().getSourceManager(), loc.second),
//		false, // this is not a function decl
//		args)
//	);
//
//	return callExpr;
//}
//
//core::ProgramPtr ASTConverter::handleFunctionDecl(const clang::FunctionDecl* funcDecl, bool isMain /*=false*/) {
//
//	// Handling of the translation unit: we have to make sure to load the translation unit where the function is
//	// defined before starting the parser otherwise reading literals results in wrong values.
//	const TranslationUnit* rightTU = mFact.getTranslationUnitForDefinition(funcDecl);
//	assert(rightTU && "Translation unit for function not found.");
//	mFact.setTranslationUnit(rightTU);
//
//	// collect thread-private variables
//	omp::collectThreadPrivate(mFact.getPragmaMap(), mFact.getThreadprivates());
//
//	core::ExpressionPtr expr = mFact.convertFunctionDecl(funcDecl);
//
//	core::ExpressionPtr lambdaExpr = core::dynamic_pointer_cast<const core::LambdaExpr>(expr);
//
//	// A marker node is allowed if it contains a lambda expression
//	if (!lambdaExpr) {
//		lambdaExpr = dynamic_pointer_cast<const core::MarkerExpr>(expr);
//
//		if (lambdaExpr) {
//			assert(	static_pointer_cast<const core::MarkerExpr>(expr)->getSubExpression()->getNodeType() == core::NT_LambdaExpr &&
//					"Conversion of function returned a marker expression which does not contain a lambda expression");
//		}
//	}
//	assert( lambdaExpr && "Conversion of function did not return a lambda expression");
//
//	// globals in the main function, globals might need to be initialized
//	if (isMain)
//		lambdaExpr = addGlobalsInitialization(lambdaExpr.as<core::LambdaExprPtr>());
//
//	return core::IRBuilder(mgr).program(toVector(lambdaExpr));
//}
//
///////////////////////////////////////////////////////////
////
//core::LambdaExprPtr ASTConverter::addGlobalsInitialization(const core::LambdaExprPtr& mainFunc){
//
//	VLOG(1) << "";
//	VLOG(1) << "************************************************************************************";
//	VLOG(1) << "******************** Initialize Globals at program start ***************************";
//	VLOG(1) << "************************************************************************************";
//	VLOG(1) << "";
//
//	// 4 casses:
//	// extern, do nothing
//	// static in some function, we need to initialize the constructor flag
//	// with init, assign value
//	// without init, do not initialize
//
//	// we only want to init what we use, so we check it
//	core::NodeSet usedLiterals;
//	core::visitDepthFirstOnce (mainFunc, [&] (const core::LiteralPtr& literal){
//				usedLiterals.insert(literal);
//			});
//
//	core::IRBuilder builder(mainFunc->getNodeManager());
//	core::StatementList inits;
//
//	// ~~~~~~~~~~~~~~~~~~ INITIALIZE GLOBALS ~~~~~~~~~~~~~~~~~~~~~~~~~~~~~~~~~
//	for (auto git = globalCollector.globalsInitialization_begin(); git != globalCollector.globalsInitialization_end(); ++git){
//
//		if (mFact.getProgram().getInterceptor().isIntercepted((*git)->getQualifiedNameAsString())){
//			continue;
//		}
//
//		VLOG(2) << "initializing global: " << (*git)->getQualifiedNameAsString();
//
//		if(const clang::Expr* init = (*git)->getDefinition()->getInit()){
//			core::ExpressionPtr var = mFact.lookUpVariable((*git));
//			core::ExpressionPtr initValue;
//			//FIXME: why this is not done in the visitor???
//			if ( const clang::InitListExpr* listExpr = dyn_cast<const clang::InitListExpr>( init )) {
//				initValue =  mFact.convertInitializerList(listExpr, var->getType());
//			}
//			else
//				initValue = mFact.convertExpr(init);
//
//			if(initValue->getType().isa<core::RefTypePtr>()){
//				initValue = utils::cast( initValue, var->getType().as<core::RefTypePtr>().getElementType());
//			}
//			core::StatementPtr assign = builder.assign (var, initValue);
//			inits.push_back(assign);
//		}
//	}
//
//	// ~~~~~~~~~~~~~~~~~~ PREPARE STATICS ~~~~~~~~~~~~~~~~~~~~~~~~~~~~~~~~~A
//	for (auto sit = globalCollector.staticInitialization_begin(); sit != globalCollector.staticInitialization_end(); ++sit){
//		VLOG(2) << "initializing static: " << (*sit)->getQualifiedNameAsString();
//		core::ExpressionPtr var = mFact.lookUpVariable((*sit));
//		core::LiteralPtr litUse = var.isa<core::LiteralPtr>();
//		if (!litUse){
//			litUse = var.as<core::CallExprPtr>().getArgument(0).as<core::LiteralPtr>();
//		}
//		assert (litUse && " no literal? who handled this global?");
//
//		// no need to touch it if never used
//		if (contains(usedLiterals, litUse)){
//			inits.push_back(builder.createStaticVariable(var.as<core::CallExprPtr>().getArgument(0).as<core::LiteralPtr>()));
//		}
//	}
//
//	if (inits.empty())
//		return mainFunc;
//
//	return (core::transform::insert ( mainFunc->getNodeManager(), core::LambdaExprAddress(mainFunc)->getBody(), inits, 0)).as<core::LambdaExprPtr>();
//}

} // End conversion namespace
} // End frontend namespace
} // End insieme namespace
<|MERGE_RESOLUTION|>--- conflicted
+++ resolved
@@ -1184,15 +1184,11 @@
 	core::StatementPtr prepentInitializerList(const clang::CXXConstructorDecl* ctorDecl, const core::TypePtr& classType, const core::StatementPtr& body, Converter& converter) {
 		auto& mgr = body.getNodeManager();
 		core::IRBuilder builder(mgr);
-<<<<<<< HEAD
-		assert(classType.isa<core::GenericTypePtr>() && "this literal must keep the generic type");
-=======
 
 		// nameless/anonymous structs/unions result in non-generic classtype
 		// structs unions with name should be generic types
 		assert( ( ctorDecl->getParent()->getName().empty() ||
 				(!ctorDecl->getParent()->getName().empty() && classType.isa<core::GenericTypePtr>())) && "for convenion, this literal must keep the generic type");
->>>>>>> 9230445d
 
 		core::StatementList initList;
 		for(auto it = ctorDecl->init_begin(); it != ctorDecl->init_end(); ++it) {
@@ -1230,11 +1226,7 @@
 				core::CallExprAddress addr(init.as<core::CallExprPtr>());
 				init = core::transform::replaceNode(mgr, addr->getArgument(0), genThis).as<core::ExpressionPtr>();
 				expr = converter.convertExpr((*it)->getInit());
-<<<<<<< HEAD
-				(*it)->getInit()->dump();
-=======
-
->>>>>>> 9230445d
+
 				// parameter is some kind of cpp ref, but we want to use the value, unwrap it
 				if (!IS_CPP_REF(init.getType().as<core::RefTypePtr>()->getElementType()) &&
 					IS_CPP_REF(expr->getType())){
