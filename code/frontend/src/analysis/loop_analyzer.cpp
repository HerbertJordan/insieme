--- conflicted
+++ resolved
@@ -217,18 +217,11 @@
 
 			// if the induction variable is not scope defined, and there is actually some init value assigned, we should
 			// update this variable so the inner loop side effects have access to it
-<<<<<<< HEAD
 // FIXME this is removed because nobody knows why it would be needed. Actually, it shouldn't be needed if everything else works as expected
 //			if ( oldInitValue != originalInductionExpr) {
 //				auto assign = builder.assign (originalInductionExpr.as<core::CallExprPtr>()[0], newInductionExpr);
 //				firstStmts.push_back(assign);
 //			}
-=======
-			if(oldInitValue != originalInductionExpr) {
-				auto assign = builder.assign(originalInductionExpr.as<core::CallExprPtr>()[0], newInductionExpr);
-				firstStmts.push_back(assign);
-			}
->>>>>>> 783ad5ef
 		}
 	}
 }
