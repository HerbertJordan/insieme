/**
 * Copyright (c) 2002-2013 Distributed and Parallel Systems Group,
 *                Institute of Computer Science,
 *               University of Innsbruck, Austria
 *
 * This file is part of the INSIEME Compiler and Runtime System.
 *
 * We provide the software of this file (below described as "INSIEME")
 * under GPL Version 3.0 on an AS IS basis, and do not warrant its
 * validity or performance.  We reserve the right to update, modify,
 * or discontinue this software at any time.  We shall have no
 * obligation to supply such updates or modifications or any other
 * form of support to you.
 *
 * If you require different license terms for your intended use of the
 * software, e.g. for proprietary commercial or industrial use, please
 * contact us at:
 *                   insieme@dps.uibk.ac.at
 *
 * We kindly ask you to acknowledge the use of this software in any
 * publication or other disclosure of results by referring to the
 * following citation:
 *
 * H. Jordan, P. Thoman, J. Durillo, S. Pellegrini, P. Gschwandtner,
 * T. Fahringer, H. Moritsch. A Multi-Objective Auto-Tuning Framework
 * for Parallel Codes, in Proc. of the Intl. Conference for High
 * Performance Computing, Networking, Storage and Analysis (SC 2012),
 * IEEE Computer Society Press, Nov. 2012, Salt Lake City, USA.
 *
 * All copyright notices must be kept intact.
 *
 * INSIEME depends on several third party software packages. Please 
 * refer to http://www.dps.uibk.ac.at/insieme/license.html for details 
 * regarding third party software licenses.
 */



// defines which are needed by LLVM
#define __STDC_LIMIT_MACROS
#define __STDC_CONSTANT_MACROS

#pragma GCC diagnostic push
#pragma GCC diagnostic ignored "-Wstrict-aliasing"
#include <clang/AST/Decl.h>
#include "clang/AST/DeclTemplate.h"
#pragma GCC diagnostic pop

#include "insieme/frontend/analysis/global_variables.h"
#include "insieme/frontend/utils/indexer.h"

#include <boost/algorithm/string/replace.hpp>

////////////////////////////////////////////////////////////////////////////////////////////////////////////////////////
////////////////////////////////////////////////////////////////////////////////////////////////////////////////////////
////////////////////////////////////////////////////////////////////////////////////////////////////////////////////////

using namespace insieme::frontend;


namespace {

bool isIncompleteTemplate(const clang::VarDecl* var){
	const clang::Type* ty= var->getType().getTypePtr();
	return llvm::isa<clang::TemplateTypeParmType>(ty);
}

/**~~~~~~~~~~~~~~~~~~~~~~~~~~~~~~~~~~~~~~~~~~~~~~~~~~~~~~~~~~~~~~~~~~~~~~~~~~~~~~~~~~~~~~~~~~~
 * append global_ before the name, but after the qualification of 
 * namespaces
 * ~~~~~~~~~~~~~~~~~~~~~~~~~~~~~~~~~~~~~~~~~~~~~~~~~~~~~~~~~~~~~~~~~~~~~~~~~~~~~~~~~~~~~~~~~~~ */
std::string buildGlobalName(const clang::VarDecl* var, const std::string& storage){
		std::string qualName = var->getQualifiedNameAsString();
		std::string name     = var->getNameAsString();
		std::string newName  = storage+name;
		boost::replace_all(qualName, "::", "__");
		qualName.replace( qualName.end()-name.size(), qualName.end(), newName);
		return qualName;
}

/**~~~~~~~~~~~~~~~~~~~~~~~~~~~~~~~~~~~~~~~~~~~~~~~~~~~~~~~~~~~~~~~~~~~~~~~~~~~~~~~~~~~~~~~~~~~
 * traverses the translation unit to find all declarations, 
 * mark those which are globals, extern, or static
 * ~~~~~~~~~~~~~~~~~~~~~~~~~~~~~~~~~~~~~~~~~~~~~~~~~~~~~~~~~~~~~~~~~~~~~~~~~~~~~~~~~~~~~~~~~~~ */
class GlobalsVisitor{

	private:
		analysis::GlobalVarCollector& collector;

	public:
	GlobalsVisitor	(analysis::GlobalVarCollector& coll) :
		collector(coll)
												 
	{ }

	void analizeDecl(clang::Decl* decl){

		// === named DECL ====
		// this might be anything with a name
		if (llvm::isa<clang::NamedDecl>(decl)) {
			// === Function Decl ===
			if (clang::FunctionDecl* fdecl = llvm::dyn_cast<clang::FunctionDecl>(decl)) {
				if (fdecl->hasBody()){
					analyzeDeclContext(llvm::cast<clang::DeclContext>(fdecl));
				}
			}
			// === tag Decl ===
			else if (const clang::TagDecl* tag = llvm::dyn_cast<clang::TagDecl>(decl)) {

				switch (tag->getTagKind ()){
					case clang::TagDecl::TagKind::TTK_Struct :
					case clang::TagDecl::TagKind::TTK_Union 	:
					case clang::TagDecl::TagKind::TTK_Class 	:
						{
							analyzeDeclContext(llvm::cast<clang::DeclContext>(decl));
						}
						break;
					case clang::TagDecl::TagKind::TTK_Enum 	:

						break;

					case clang::TagDecl::TagKind::TTK_Interface :
						// FIXME: do we need this??
						break;
				}
			}
			// === Namespace Decl ===
			else if (llvm::isa<clang::NamespaceDecl>(decl)){
				analyzeDeclContext(llvm::cast<clang::DeclContext>(decl));
			} 
			// === templDecl Decl ===
			else if(const clang::TemplateDecl* templDecl = llvm::dyn_cast<clang::TemplateDecl>(decl)) {
				analizeDecl(templDecl->getTemplatedDecl());
			}
			// === variable Decl ===
			else if (const clang::VarDecl* varDecl = llvm::dyn_cast<clang::VarDecl>(decl)){

				// this a variable, might be global, static or even extern.
				collector.addVar(varDecl);

				// BUT it might be also a class declaration which makes use of globals inside
				const clang::Type* type = varDecl->getType().getTypePtr();
				if (const clang::RecordType* rec = llvm::dyn_cast<clang::RecordType>(type)){
					analyzeDeclContext(llvm::cast<clang::DeclContext>(rec->getDecl()));
				}
			}
		} 
		// === linkage spec DECL ====
		else if (llvm::isa<clang::LinkageSpecDecl>(decl)) {
			analyzeDeclContext(llvm::cast<clang::DeclContext>(decl));
		}
		// === default ====
		else {
			//default case -- if DeclContext, try to analyze it
			if(clang::DeclContext* declContext = llvm::dyn_cast<clang::DeclContext>(decl)) {
				analyzeDeclContext(declContext);
			}
		}
				
		// if it does not have a name, it is another artifact
	}

	void analyzeDeclContext(clang::DeclContext* ctx){
		clang::DeclContext::decl_iterator it = ctx->decls_begin();
		clang::DeclContext::decl_iterator end = ctx->decls_end();
		for (; it != end; it++){
			analizeDecl(llvm::cast<clang::Decl>(*it));
		}
	}
};


void insertIfNoExist(const clang::VarDecl* var, std::list<const clang::VarDecl*>& collection){
	bool found = false;
	for (auto elem : collection){
		found = elem->getQualifiedNameAsString () == var->getQualifiedNameAsString();
		if (found) break;
	}

	if (!found)
		collection.push_back(var);
}

} // end anonymous namespace

////////////////////////////////////////////////////////////////////////////////////////////////////////////////////////
////////////////////////////////////////////////////////////////////////////////////////////////////////////////////////
////////////////////////////////////////////////////////////////////////////////////////////////////////////////////////

namespace insieme {
namespace frontend {
namespace analysis {

//////////////////////////////////////////////////////////////////
//
void GlobalVarCollector::operator()(const TranslationUnitPtr& tu){
	
	VLOG(1) << " ************* analyze: " << tu->getFileName() << " for globals  ***************";
	const ClangCompiler& compiler = tu->getCompiler();

	clang::TranslationUnitDecl* tuDecl = compiler.getASTContext().getTranslationUnitDecl();
	assert(tuDecl && "AST has not being build");

	clang::DeclContext* ctx= clang::TranslationUnitDecl::castToDeclContext (tuDecl);
	assert(ctx && "AST has no decl context");

	GlobalsVisitor vis( *this);
	vis.analyzeDeclContext(ctx);
}

//////////////////////////////////////////////////////////////////
//
void GlobalVarCollector::addVar(const clang::VarDecl* var){

		//FIXME:: idenfify scope and visibility with clang
		//
//	std::cout << "***************************************************************" << std::endl;
//	std::cout << "collectiong: " << var->getQualifiedNameAsString() << std::endl;
//	std::cout << "******************" << std::endl;
//	std::cout << "   isStaticLocal () " << var->isStaticLocal() << std::endl;
//	std::cout << "   hasExternalStorage () " 		<< var->hasExternalStorage () << std::endl;
//	std::cout << "   hasGlobalStorage () " 		<< var->hasGlobalStorage () << std::endl;
//	std::cout << "   isExternC () " 				<< var->isExternC () << std::endl;
//	std::cout << "   isLocalVarDecl () " 			<< var->isLocalVarDecl () << std::endl		;
//	std::cout << "   isFunctionOrMethodVarDecl () "<< var->isFunctionOrMethodVarDecl () << std::endl;
//	std::cout << "   isStaticDataMember () " 		<< var->isStaticDataMember () << std::endl ; 
//
	if (!var->hasGlobalStorage())
		return;

	if (isIncompleteTemplate(var))
		return;


	std::string name;
	VarStorage st;
	if (var->isStaticLocal()){
		name = buildGlobalName(var, "static_");
		assert(!var->hasExternalStorage());
		st = VS_STATIC;

		auto fit = staticNames.find(var);
		if (fit == staticNames.end()){
			name.append( std::to_string (staticCount++));
			staticNames[var] = name;
		}
		else
			name = fit->second;
	}
	else {
		if (var->isStaticDataMember())	name = buildGlobalName(var, "staticMem_");
		else  						  	name = buildGlobalName(var, "global_");

		if (var->hasExternalStorage()) st = VS_EXTERN;
		else st = VS_GLOBAL;
	}


	VLOG(2) << " var: " << name << " \t\t\t storage:" << st;

	if (var->hasDefinition() && var->hasInit()){
		if (var->isStaticLocal()) 	staticInitializations.push_back(var);
		else						insertIfNoExist( var, globalInitializations);
	}


	// if already exists a previous version, and is marked as extern update with non extern if
	// possible
	auto fit = globalsMap.find(name);
	if (fit != globalsMap.end()){

		// is a global storage or just another extern ref?
		if (!var->hasExternalStorage()){
			VLOG(2) << "update variable storage which was previously external";
			fit->second = st;
		}
	}
	else{
		// never existed? create new one
		globalsMap[name] = st;
	}
}

//////////////////////////////////////////////////////////////////
//
bool GlobalVarCollector::isExtern (const clang::VarDecl* var){
	std::string&& name = getName(var);
	auto fit = globalsMap.find(name);
	if (fit != globalsMap.end()){
		return fit->second == VS_EXTERN;
	}
	return false;
}

//////////////////////////////////////////////////////////////////
//
bool GlobalVarCollector::isStatic (const clang::VarDecl* var){
	std::string&& name = getName(var);
	auto fit = globalsMap.find(name);
	if (fit != globalsMap.end()){
		return fit->second == VS_STATIC;
	}
	return false;
}


//////////////////////////////////////////////////////////////////
//
std::string GlobalVarCollector::getName (const clang::VarDecl* var){
	auto fit = staticNames.find(var);
	if (fit != staticNames.end())
		return fit->second;
	else
		return buildGlobalName(var, "global_");
}


//////////////////////////////////////////////////////////////////
//
void GlobalVarCollector::dump(){
	std::cout << " === Globals: === " << std::endl;
	std::cout << join("\n" ,globalsMap) << std::endl;
	std::cout << " === Statics: === " << std::endl;
	std::cout << join("\n" ,staticNames) << std::endl;
}

////////////////////////////////////////////////////////////////////////////////////////////////////////////
////////////////////////////////////////////////////////////////////////////////////////////////////////////
////////////////////////////////////////////////////////////////////////////////////////////////////////////
//tGlobalDecl::iterator curr;
//const tInitMap& initMap;

const std::string&    GlobalVarCollector::init_it::name() const{
	return curr->first;
}
<<<<<<< HEAD
const clang::VarDecl* GlobalVarCollector::init_it::decl() const{
	return curr->second.first;
}
const clang::Expr*    GlobalVarCollector::init_it::init() const{
	if (const clang::VarDecl* definition = curr->second.first->getDefinition()){
		return definition->getInit();
	}
	else return nullptr;
}
const clang::Type*    GlobalVarCollector::init_it::type() const{
	return  curr->second.first->getType().getTypePtr();
}
const GlobalVarCollector::VarStorage      GlobalVarCollector::init_it::storage() const{
	return curr->second.second;
=======

const GlobalVarCollector::VarStorage      GlobalVarCollector::init_it::storage() const{
	return curr->second;
>>>>>>> 67052c72
}

GlobalVarCollector::init_it GlobalVarCollector::init_it::operator++() {
	++curr;
	return *this;
}

GlobalVarCollector::init_it GlobalVarCollector::init_it::operator++(int) {
	++curr;
	return *this;
}

bool GlobalVarCollector::init_it::operator!=(const init_it& o) const {
	return curr != o.curr;
}

////////////////////////////////////////////////////////////////////////////////////////////////////////////
////////////////////////////////////////////////////////////////////////////////////////////////////////////
////////////////////////////////////////////////////////////////////////////////////////////////////////////
std::ostream& operator<< (std::ostream& out, const GlobalVarCollector::VarStorage storage){
	switch (storage){
		case GlobalVarCollector::VS_GLOBAL:
			return out << "VS_GLOBAL";
		case GlobalVarCollector::VS_STATIC: 
			return out << "VS_STATIC";
		case GlobalVarCollector::VS_EXTERN:
			return out << "VS_EXTERN";
	}
	return out << "unkown type";
}

} // end analysis namespace
} // end frontend namespace
} // end insieme namespace<|MERGE_RESOLUTION|>--- conflicted
+++ resolved
@@ -333,26 +333,9 @@
 const std::string&    GlobalVarCollector::init_it::name() const{
 	return curr->first;
 }
-<<<<<<< HEAD
-const clang::VarDecl* GlobalVarCollector::init_it::decl() const{
-	return curr->second.first;
-}
-const clang::Expr*    GlobalVarCollector::init_it::init() const{
-	if (const clang::VarDecl* definition = curr->second.first->getDefinition()){
-		return definition->getInit();
-	}
-	else return nullptr;
-}
-const clang::Type*    GlobalVarCollector::init_it::type() const{
-	return  curr->second.first->getType().getTypePtr();
-}
-const GlobalVarCollector::VarStorage      GlobalVarCollector::init_it::storage() const{
-	return curr->second.second;
-=======
 
 const GlobalVarCollector::VarStorage      GlobalVarCollector::init_it::storage() const{
 	return curr->second;
->>>>>>> 67052c72
 }
 
 GlobalVarCollector::init_it GlobalVarCollector::init_it::operator++() {
