--- conflicted
+++ resolved
@@ -46,7 +46,6 @@
 #pragma GCC diagnostic pop
 
 #include "insieme/frontend/pragma/handler.h"
-#include "insieme/frontend/pragma/insieme.h"
 
 #include "insieme/frontend/ocl/ocl_compiler.h"
 #include "insieme/frontend/ocl/ocl_host_compiler.h"
@@ -132,17 +131,6 @@
 	: mMgr(mgr), mFileName(file), setup(setup), mClang(setup, file),  
 		mSema(mPragmaList, mClang.getPreprocessor(), mClang.getASTContext(), emptyCons, true) 
 	{
-
-<<<<<<< HEAD
-	// register 'insieme' pragma
-	InsiemePragma::registerPragmaHandler( mClang.getPreprocessor() );
-=======
-	// register 'test' pragma
-	TestPragma::registerPragmaHandler( mClang.getPreprocessor() );
-
-	// register 'mpi' pragma
-	mpi::registerPragmaHandler( mClang.getPreprocessor() );
->>>>>>> d28e416e
 
 	// check for frontend plugins pragma handlers
 	// and add user provided pragmas to be handled
