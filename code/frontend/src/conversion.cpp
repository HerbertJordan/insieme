--- conflicted
+++ resolved
@@ -760,7 +760,7 @@
 
 		if(!clangType.isCanonical())
 			clangType = clangType->getCanonicalTypeInternal();
-std::cout << "trallala " << clangType.isConstQualified();
+
 
 		// we cannot analyze if the variable will be modified or not, so we make it of type ref<a'> if
         // it is not declared as const
@@ -1218,7 +1218,7 @@
 	TypeWrapper VisitBuiltinType(BuiltinType* buldInTy) {
 		START_LOG_TYPE_CONVERSION( buldInTy );
 		const core::ASTBuilder& builder = convFact.builder;
-std::cout << "asdfasf " << buldInTy->desugar().isConstQualified() << std::endl;
+
 		switch(buldInTy->getKind()) {
 		case BuiltinType::Void:
 			return TypeWrapper( builder.getUnitType() );
@@ -1419,25 +1419,16 @@
 //	}
 
 	TypeWrapper VisitExtVectorType(ExtVectorType* vecTy) {
-<<<<<<< HEAD
-        const core::ASTBuilder& builder = convFact.builder;
+       // get vector datatype
+        const QualType qt = vecTy->getElementType();
+        BuiltinType* buildInTy = (BuiltinType*)qt->getUnqualifiedDesugaredType();
+        core::TypePtr subType = Visit(buildInTy).ref;
 
         // get the number of elements
         size_t num = vecTy->getNumElements();
         core::IntTypeParam numElem = core::IntTypeParam::getConcreteIntParam(num);
-=======
-		return TypeWrapper();
-	}
-
-	TypeWrapper VisitTypedefType(TypedefType* typedefType) {
->>>>>>> 2b4d9ffd
-
-        // get vector datatype
-        const QualType qt = vecTy->getElementType();
-        BuiltinType* buildInTy = (BuiltinType*)qt->getUnqualifiedDesugaredType();
-        core::TypePtr subType = Visit(buildInTy).ref;
-
-        return TypeWrapper( builder.vectorType( subType, numElem));
+
+        return TypeWrapper( convFact.builder.vectorType( subType, numElem));
 	}
 
 	TypeWrapper VisitTypedefType(TypedefType* typedefType) {
