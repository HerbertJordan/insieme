/**
 * Copyright (c) 2002-2013 Distributed and Parallel Systems Group,
 *                Institute of Computer Science,
 *               University of Innsbruck, Austria
 *
 * This file is part of the INSIEME Compiler and Runtime System.
 *
 * We provide the software of this file (below described as "INSIEME")
 * under GPL Version 3.0 on an AS IS basis, and do not warrant its
 * validity or performance.  We reserve the right to update, modify,
 * or discontinue this software at any time.  We shall have no
 * obligation to supply such updates or modifications or any other
 * form of support to you.
 *
 * If you require different license terms for your intended use of the
 * software, e.g. for proprietary commercial or industrial use, please
 * contact us at:
 *                   insieme@dps.uibk.ac.at
 *
 * We kindly ask you to acknowledge the use of this software in any
 * publication or other disclosure of results by referring to the
 * following citation:
 *
 * H. Jordan, P. Thoman, J. Durillo, S. Pellegrini, P. Gschwandtner,
 * T. Fahringer, H. Moritsch. A Multi-Objective Auto-Tuning Framework
 * for Parallel Codes, in Proc. of the Intl. Conference for High
 * Performance Computing, Networking, Storage and Analysis (SC 2012),
 * IEEE Computer Society Press, Nov. 2012, Salt Lake City, USA.
 *
 * All copyright notices must be kept intact.
 *
 * INSIEME depends on several third party software packages. Please 
 * refer to http://www.dps.uibk.ac.at/insieme/license.html for details 
 * regarding third party software licenses.
 */

#include <sstream>
#include <memory>

#include "logging.h"
#include "conversion.h"

#include "utils/types_lenght.h"
#include "utils/source_locations.h"
#include "utils/dep_graph.h"

#include "analysis/loop_analyzer.h"

#include "program.h"
#include "ast_node.h"
#include "types.h"
#include "statements.h"
#include "container_utils.h"
#include "lang_basic.h"
#include "numeric_cast.h"
#include "naming.h"
#include "ocl_annotations.h"
#include "ast_visitor.h"

#include "transform/node_replacer.h"

#include "clang/AST/ASTConsumer.h"
#include "clang/AST/ASTContext.h"
#include "clang/AST/StmtVisitor.h"
#include "clang/AST/TypeVisitor.h"

#include "clang/Frontend/TextDiagnosticPrinter.h"
#include <boost/algorithm/string.hpp>

using namespace boost;

using namespace clang;
using namespace insieme;
namespace fe = insieme::frontend;

namespace {

template <class T>
struct IRWrapper {
	T ref;
	IRWrapper(): ref(T(NULL)) { }
	IRWrapper(const T& type): ref(type) { }
};

struct TypeWrapper: public IRWrapper<core::TypePtr> {
	TypeWrapper(): IRWrapper<core::TypePtr>() { }
	TypeWrapper(const core::TypePtr& type): IRWrapper<core::TypePtr>(type) { }
};

// OBSOLETE
struct VectorWrapper: public TypeWrapper {
    core::VectorTypePtr vecType;
//    VectorWrapper(): vecType(0, 0), TypeWrapper() { }
    VectorWrapper(const core::TypePtr& type, const core::IntTypeParam& numElements):
        TypeWrapper(type), vecType(new core::VectorType (type, numElements))
        { DVLOG(1) << "Should not be used at the moment"; }
};

struct ExprWrapper: public IRWrapper<core::ExpressionPtr> {
	ExprWrapper(): IRWrapper<core::ExpressionPtr>() { }
	ExprWrapper(const core::ExpressionPtr& expr): IRWrapper<core::ExpressionPtr>(expr) { }
};

struct StmtWrapper: public std::vector<core::StatementPtr>{
	StmtWrapper(): std::vector<core::StatementPtr>() { }
	StmtWrapper(const core::StatementPtr& stmt):  std::vector<core::StatementPtr>() { push_back(stmt); }

	core::StatementPtr getSingleStmt() const {
		assert(size() == 1 && "More than 1 statement present");
		return front();
	}

	bool isSingleStmt() const { return size() == 1; }
};

insieme::core::ExpressionPtr EmptyExpr(const insieme::core::ASTBuilder& builder) {
	return builder.literal("0", core::lang::TYPE_INT_GEN_PTR);
}

// Returns a string of the text within the source range of the input stream
// unfortunately clang only keeps the location of the beginning of the literal
// so the end has to be found manually
std::string GetStringFromStream(const SourceManager& srcMgr, const SourceLocation& start) {
	// we use the getDecomposedSpellingLoc() method because in case we read macros values
	// we have to read the expanded value
	std::pair<FileID, unsigned> startLocInfo = srcMgr.getDecomposedSpellingLoc(start);
	llvm::StringRef startBuffer = srcMgr.getBufferData(startLocInfo.first);
	const char *strDataStart = startBuffer.begin() + startLocInfo.second;
//	DLOG(INFO) << "VALUE: " << string(strDataStart, clang::Lexer::MeasureTokenLength(start, srcMgr, clang::LangOptions()));
	return string(strDataStart, clang::Lexer::MeasureTokenLength(srcMgr.getSpellingLoc(start), srcMgr, clang::LangOptions()));
}

// Tried to aggregate statements into a compound statement (if more than 1 statement is present)
core::StatementPtr tryAggregateStmts(const core::ASTBuilder& builder, const vector<core::StatementPtr>& stmtVect) {
	if( stmtVect.size() == 1 )
		return stmtVect.front();
	return builder.compoundStmt(stmtVect);
}

// in case the the last argument of the function is a var_arg, we try pack the exceeding arguments with the pack
// operation provided by the IR.
vector<core::ExpressionPtr> tryPack(const core::ASTBuilder& builder, core::FunctionTypePtr funcTy, const vector<core::ExpressionPtr>& args) {

	// check if the function type ends with a VAR_LIST type
	core::TupleTypePtr argTy = core::dynamic_pointer_cast<const core::TupleType>(funcTy->getArgumentType());
	assert(argTy && "Function argument is of not type TupleType");

	const core::TupleType::ElementTypeList& elements = argTy->getElementTypes();
	// if the tuple type is empty it means we cannot pack any of the arguments
	if(elements.empty() || elements.size() == args.size())
		return args;

	vector<core::ExpressionPtr> ret;
	if(elements.back() == core::lang::TYPE_VAR_LIST) {
		assert(args.size() >= elements.size()-1 && "Function called with fewer arguments than necessary");
		// last type is a var_list, we have to do the packing of arguments

		// we copy the first N-1 arguments, the remaining will be unpacked
		std::copy(args.begin(), args.begin()+elements.size()-1, std::back_inserter(ret));

		vector<core::ExpressionPtr> toPack;
		std::copy(args.begin()+elements.size()-1, args.end(), std::back_inserter(toPack));

		ret.push_back( builder.callExpr(core::lang::OP_VAR_LIST_PACK_PTR, toPack) );
		return ret;
	}
	return args;
}

std::string getOperationType(const core::TypePtr& type) {
	using namespace core::lang;
	if(isUIntType(*type))	return "uint";
	if(isIntType(*type)) 	return "int";
	if(isBoolType(*type))	return "bool";
	if(isRealType(*type))	return "real";
	assert(false && "Type not supported");
}

} // End empty namespace


#define START_LOG_EXPR_CONVERSION(expr) \
	DVLOG(1) << "\n****************************************************************************************\n" \
			 << "Converting expression [class: '" << expr->getStmtClassName() << "']\n" \
			 << "-> at location: (" << utils::location(expr->getLocStart(), convFact.clangComp.getSourceManager()) << "): "; \
	if( VLOG_IS_ON(2) ) { \
		DVLOG(2) << "Dump of clang expression: \n" \
				 << "~~~~~~~~~~~~~~~~~~~~~~~~~~~~~~~~~~~~~~~~~~~~~~~~~~~~~~~~~~~~~~~~~~~~~~~~~~~~~~~~~~~~~~~~\n"; \
		expr->dump(); \
	}

#define END_LOG_EXPR_CONVERSION(expr) \
	DVLOG(1) << "Converted into IR expression: "; \
	DVLOG(1) << "\t" << *expr;

namespace insieme {
namespace frontend {
namespace conversion {

class ClangExprConverter: public StmtVisitor<ClangExprConverter, ExprWrapper> {
	ConversionFactory& convFact;

	// Map for resolved lambda functions
	typedef std::map<const FunctionDecl*, core::ExpressionPtr> LambdaExprMap;
	LambdaExprMap lambdaExprCache;

	utils::DependencyGraph<const FunctionDecl*> funcDepGraph;

	typedef std::map<const FunctionDecl*, core::VarExprPtr> RecVarExprMap;
	RecVarExprMap recVarExprMap;
	bool isRecSubType;
	core::VarExprPtr currVar;

public:
	ClangExprConverter(ConversionFactory& convFact): convFact(convFact), isRecSubType(false), currVar(NULL) { }

	ExprWrapper VisitIntegerLiteral(clang::IntegerLiteral* intLit) {
		START_LOG_EXPR_CONVERSION(intLit);
		core::ExpressionPtr retExpr =
			convFact.builder.literal(
				// retrieve the string representation from the source code
				GetStringFromStream( convFact.clangComp.getSourceManager(), intLit->getExprLoc()),
				convFact.ConvertType( *intLit->getType().getTypePtr() )
			);
		END_LOG_EXPR_CONVERSION(retExpr);
		return ExprWrapper( retExpr );
	}

	ExprWrapper VisitFloatingLiteral(clang::FloatingLiteral* floatLit) {
		START_LOG_EXPR_CONVERSION(floatLit);
		core::ExpressionPtr retExpr =
			// retrieve the string representation from the source code
			convFact.builder.literal(
				GetStringFromStream( convFact.clangComp.getSourceManager(), floatLit->getExprLoc()),
				convFact.ConvertType( *floatLit->getType().getTypePtr())
			);
		END_LOG_EXPR_CONVERSION(retExpr);
		return ExprWrapper( retExpr );
	}

	ExprWrapper VisitStringLiteral(clang::StringLiteral* stringLit) {
		START_LOG_EXPR_CONVERSION(stringLit);
		core::ExpressionPtr retExpr =
			convFact.builder.literal(
				GetStringFromStream( convFact.clangComp.getSourceManager(), stringLit->getExprLoc()),
				convFact.builder.genericType(core::Identifier("string"))
			);
		END_LOG_EXPR_CONVERSION(retExpr);
		return ExprWrapper( retExpr );
	}

	// CXX Extension for boolean types
	ExprWrapper VisitCXXBoolLiteralExpr(CXXBoolLiteralExpr* boolLit) {
		START_LOG_EXPR_CONVERSION(boolLit);
		core::ExpressionPtr retExpr =
			// retrieve the string representation from the source code
			convFact.builder.literal(
				GetStringFromStream(convFact.clangComp.getSourceManager(), boolLit->getExprLoc()), core::lang::TYPE_BOOL_PTR
			);
		END_LOG_EXPR_CONVERSION(retExpr);
		return ExprWrapper( retExpr );
	}

	ExprWrapper VisitCharacterLiteral(CharacterLiteral* charLit) {
		START_LOG_EXPR_CONVERSION(charLit);
		core::ExpressionPtr retExpr =
			convFact.builder.literal(
				// retrieve the string representation from the source code
				GetStringFromStream(convFact.clangComp.getSourceManager(), charLit->getExprLoc()),
					(charLit->isWide() ? convFact.builder.genericType("wchar") : convFact.builder.genericType("char"))
			);
		END_LOG_EXPR_CONVERSION(retExpr);
		return ExprWrapper( retExpr	);
	}

	ExprWrapper VisitParenExpr(clang::ParenExpr* parExpr) {
		return Visit( parExpr->getSubExpr() );
	}

	ExprWrapper VisitCastExpr(clang::CastExpr* castExpr) {
		START_LOG_EXPR_CONVERSION(castExpr);
		const core::TypePtr& type = convFact.ConvertType( *castExpr->getType().getTypePtr() );
		const core::ExpressionPtr& subExpr = Visit(castExpr->getSubExpr()).ref;
		return ExprWrapper( convFact.builder.castExpr( type, subExpr ) );
	}

	core::ExpressionPtr VisitFunctionDecl(const clang::FunctionDecl* funcDecl) {
		// the function is not extern, a lambdaExpr has to be created
		assert(funcDecl->hasBody() && "Function has no body!");

		DVLOG(1) << "\nVisiting Function Declaration for: " << funcDecl->getNameAsString() << std::endl
				 << "\tIsRecSubType: " << isRecSubType << std::endl
				 << "\tEmpty map: "    << recVarExprMap.size();

		if(!isRecSubType) {
			// add this type to the type graph (if not present)
			funcDepGraph.addNode(funcDecl);
			if( VLOG_IS_ON(2) ) {
				funcDepGraph.print( std::cout );
			}
		}

		// retrieve the strongly connected components for this type
		std::set<const FunctionDecl*>&& components = funcDepGraph.getStronglyConnectedComponents( funcDecl );

		if( !components.empty() ) {
			// we are dealing with a recursive type
			DVLOG(1) << "Analyzing FuncDecl: " << funcDecl->getNameAsString() << std::endl
					 << "Number of components in the cycle: " << components.size();
			std::for_each(components.begin(), components.end(),
				[ ] (std::set<const FunctionDecl*>::value_type c) {
					DVLOG(2) << "\t" << c->getNameAsString( ) << "(" << c->param_size() << ")";
				}
			);

			if(!isRecSubType) {
				// we create a TypeVar for each type in the mutual dependence
				recVarExprMap.insert(std::make_pair(funcDecl, convFact.builder.varExpr(
						convFact.ConvertType( *funcDecl->getType().getTypePtr() ),
						core::Identifier( boost::to_upper_copy(funcDecl->getNameAsString()) )))
				);
			} else {
				// we expect the var name to be in currVar
				recVarExprMap.insert(std::make_pair(funcDecl, currVar));
			}

			// when a subtype is resolved we aspect to already have these variables in the map
			if(!isRecSubType) {
				std::for_each(components.begin(), components.end(),
					[ this ] (std::set<const FunctionDecl*>::value_type fd) {

						// we count how many variables in the map refers to overloaded versions of the same function
						// this can happen when a function get overloaded and the cycle of recursion can happen between
						// the overloaded version, we need unique variable for each version of the function
						size_t num_of_overloads = std::count_if(this->recVarExprMap.begin(), this->recVarExprMap.end(),
							[ &fd ] (RecVarExprMap::value_type curr) {
								return fd->getName() == curr.first->getName();
							} );

						std::stringstream recVarName( boost::to_upper_copy(fd->getNameAsString()) );
						if(num_of_overloads)
							recVarName << num_of_overloads;

						this->recVarExprMap.insert( std::make_pair(fd,
								this->convFact.builder.varExpr(convFact.ConvertType(*fd->getType().getTypePtr()),recVarName.str())) );
					}
				);
			}

//			DLOG(INFO) << "MAP: ";
//			std::for_each(recVarExprMap.begin(), recVarExprMap.end(),
//				[] (RecVarExprMap::value_type c) {
//					DLOG(INFO) << "\t" << c.first->getNameAsString() << "[" << (size_t) c.first << "]";
//				}
//			);
		}

		core::ExpressionPtr retLambdaExpr( NULL );
		// this lambda is not yet in the map, we need to create it and add it to the cache
		core::StatementPtr body = convFact.ConvertStmt( *funcDecl->getBody() );

		vector<core::ParamExprPtr> params;
		std::for_each(funcDecl->param_begin(), funcDecl->param_end(),
			[ &params, this ] (ParmVarDecl* currParam) {
				core::TypePtr paramTy = this->convFact.ConvertType( *currParam->getOriginalType().getTypePtr() );
				params.push_back( this->convFact.builder.paramExpr( paramTy, core::Identifier(currParam->getName()) ) );
			}
		);

		const core::ASTBuilder& builder = convFact.builder;
		retLambdaExpr = builder.lambdaExpr( convFact.ConvertType( *funcDecl->getType().getTypePtr() ), params, body);

		if( !components.empty() ) {
			// this is a recurive function call
			if(isRecSubType) {
				// if we are visiting a nested recursive type it means someone else will take care
				// of building the rectype node, we just return an intermediate type
				return retLambdaExpr;
			}

			// we have to create a recursive type
			RecVarExprMap::const_iterator tit = recVarExprMap.find(funcDecl);
			assert(tit != recVarExprMap.end() && "Recursive function has not VarExpr associated to himself");
			core::VarExprPtr recVarRef = tit->second;

			core::RecLambdaDefinition::RecFunDefs definitions;
			definitions.insert( std::make_pair(recVarRef, core::dynamic_pointer_cast<const core::LambdaExpr>(retLambdaExpr)) );

			// We start building the recursive type. In order to avoid loop the visitor
			// we have to change its behaviour and let him returns temporarely types
			// when a sub recursive type is visited.
			isRecSubType = true;

			std::for_each(components.begin(), components.end(),
				[ this, &definitions ] (std::set<const FunctionDecl*>::value_type fd) {

					RecVarExprMap::const_iterator tit = recVarExprMap.find(fd);
					assert(tit != recVarExprMap.end() && "Recursive function has no TypeVar associated");
					currVar = tit->second;

					// we remove the variable from the list in order to fool the solver,
					// in this way it will create a descriptor for this type (and he will not return the TypeVar
					// associated with this recursive type). This behaviour is enabled only when the isRecSubType
					// flag is true
					recVarExprMap.erase(fd);
					definitions.insert( std::make_pair(currVar, core::dynamic_pointer_cast<const core::LambdaExpr>(this->VisitFunctionDecl(fd)) ) );

					// reinsert the TypeVar in the map in order to solve the other recursive types
					recVarExprMap.insert( std::make_pair(fd, currVar) );
					currVar = NULL;
				}
			);
			// we reset the behavior of the solver
			isRecSubType = false;
			// the map is also erased so visiting a second type of the mutual cycle will yield a correct result
			recVarExprMap.clear();

			core::RecLambdaDefinitionPtr definition = builder.recLambdaDefinition(definitions);
			retLambdaExpr = builder.recLambdaExpr(recVarRef, definition);
		}

		return retLambdaExpr;
	}

	ExprWrapper VisitCallExpr(clang::CallExpr* callExpr) {
		START_LOG_EXPR_CONVERSION(callExpr);
		if( FunctionDecl* funcDecl = dyn_cast<FunctionDecl>(callExpr->getDirectCallee()) ) {
			const core::ASTBuilder& builder = convFact.builder;

			// collects the type of each argument of the expression
			vector< core::ExpressionPtr > args;
			std::for_each(callExpr->arg_begin(), callExpr->arg_end(),
				[ &args, this ] (Expr* currArg) { args.push_back( this->Visit(currArg).ref ); }
			);

			core::FunctionTypePtr funcTy =
					core::dynamic_pointer_cast<const core::FunctionType>( convFact.ConvertType( *funcDecl->getType().getTypePtr() ) );

			vector< core::ExpressionPtr >&& packedArgs = tryPack(convFact.builder, funcTy, args);

			const FunctionDecl* definition = NULL;
			if( !funcDecl->hasBody(definition) ) {
				// in the case the function is extern, a literal is build
				return ExprWrapper( convFact.builder.callExpr(
						builder.literal(funcDecl->getNameAsString(), funcTy), packedArgs)
				);
			}

			if(!recVarExprMap.empty()) {
				// check if this type has a typevar already associated, in such case return it
				RecVarExprMap::const_iterator fit = recVarExprMap.find(definition);
				if( fit != recVarExprMap.end() ) {
					// we are resolving a parent recursive type, so we shouldn't
					return ExprWrapper( builder.callExpr(fit->second, packedArgs) );
				}
			}

			if(!isRecSubType) {
				LambdaExprMap::const_iterator fit = lambdaExprCache.find(definition);
				if(fit != lambdaExprCache.end())
					return fit->second;
			}

			assert(definition && "No definition found for function");
			core::ExpressionPtr lambdaExpr = VisitFunctionDecl(definition);

			// Adding the C function name as annotation
			lambdaExpr.addAnnotation(std::make_shared<insieme::c_info::CNameAnnotation>(definition->getName()));

			// Adding the lambda function to the list of converted functions
			lambdaExprCache.insert( std::make_pair(definition, lambdaExpr) );
			return ExprWrapper( builder.callExpr(lambdaExpr, packedArgs)  );
		}
		assert(false && "Call expression not referring a function");
	}

	ExprWrapper VisitCXXMemberCallExpr(clang::CXXMemberCallExpr* callExpr) {
		//todo: CXX extensions
		assert(false && "CXXMemberCallExpr not yet handled");
	}

	ExprWrapper VisitCXXOperatorCallExprr(clang::CXXOperatorCallExpr* callExpr) {
		//todo: CXX extensions
		assert(false && "CXXOperatorCallExpr not yet handled");
	}

	ExprWrapper VisitBinaryOperator(clang::BinaryOperator* binOp)  {
		START_LOG_EXPR_CONVERSION(binOp);
		const core::ASTBuilder& builder = convFact.builder;

 		core::ExpressionPtr rhs = Visit(binOp->getRHS()).ref;
		const core::ExpressionPtr& lhs = Visit(binOp->getLHS()).ref;

		// if the binary operator is a comma separated expression, we convert it into
		// a tuple expression and return it
		if( binOp->getOpcode() == BO_Comma)
			return ExprWrapper( builder.tupleExpr({ lhs, rhs }) );

		core::TypePtr exprTy = convFact.ConvertType( *binOp->getType().getTypePtr() );

		// create Pair type
		core::TupleTypePtr tupleTy = builder.tupleType( { exprTy, exprTy } );
		std::string opType = getOperationType(exprTy);

		// we take care of compound operators first,
		// we rewrite the RHS expression in a normal form, i.e.:
		// a op= b  ---->  a = a op b
		std::string op;
		switch( binOp->getOpcode() ) {
		// a *= b
		case BO_MulAssign: op = "mul"; break;
		// a /= b
		case BO_DivAssign: op = "div"; break;
		// a %= b
		case BO_RemAssign: op = "mod"; break;
		// a += b
		case BO_AddAssign: op = "add"; break;
		// a -= b
		case BO_SubAssign: op = "sub"; break;
		// a <<= b
		case BO_ShlAssign: op = "shl"; break;
		// a >>= b
		case BO_ShrAssign: op = "shr"; break;
		// a &= b
		case BO_AndAssign: op = "and"; break;
		// a |= b
		case BO_OrAssign: op = "or"; break;
		// a ^= b
		case BO_XorAssign: op = "xor"; break;
		default:
			break;
		}

		if( !op.empty() ) {
			// The operator is a compound operator, we substitute the RHS expression with the expanded one
			const core::lang::OperatorPtr& opFunc = builder.literal( opType + "." + op, builder.functionType(tupleTy, exprTy));
			rhs = builder.callExpr(opFunc, { lhs, rhs });
		}

		switch( binOp->getOpcode() ) {
		case BO_PtrMemD:
		case BO_PtrMemI:
			assert(false && "Operator not yet supported!");

		// a * b
		case BO_Mul: 	op = "mul";  break;
		// a / b
		case BO_Div: 	op = "div";  break;
		// a % b
		case BO_Rem: 	op = "mod";  break;
		// a + b
		case BO_Add: 	op = "add";  break;
		// a - b
		case BO_Sub: 	op = "sub";  break;
		// a << b
		case BO_Shl: 	op = "shl";  break;
		// a >> b
		case BO_Shr: 	op = "shr";  break;
		// a & b
		case BO_And: 	op = "and";  break;
		// a ^ b
		case BO_Xor: 	op = "xor";  break;
		// a | b
		case BO_Or:  	op = "or"; 	 break;

		// Logic operators

		// a && b
		case BO_LAnd: 	op = "land"; break;
		// a || b
		case BO_LOr:  	op = "lor";  break;
		// a < b
		case BO_LT:	 	op = "lt";   break;
		// a > b
		case BO_GT:  	op = "gt";   break;
		// a <= b
		case BO_LE:  	op = "le";   break;
		// a >= b
		case BO_GE:  	op = "ge";   break;
		// a == b
		case BO_EQ:  	op = "eq";   break;
		// a != b
		case BO_NE:	 	op = "ne";   break;

		case BO_MulAssign: case BO_DivAssign: case BO_RemAssign: case BO_AddAssign: case BO_SubAssign:
		case BO_ShlAssign: case BO_ShrAssign: case BO_AndAssign: case BO_XorAssign: case BO_OrAssign:
		case BO_Assign:
			VLOG(2) << *lhs->getType();
			// This is an assignment, we have to make sure the LHS operation is of type ref<a'>
//			assert( core::dynamic_pointer_cast<const core::RefType>(lhs->getType()) && "LHS operand must of type ref<a'>." );
			exprTy = lhs->getType();
			opType = "ref";
			op = "assign"; break;

		default:
			assert(false && "Operator not supported");
		}

		const core::lang::OperatorPtr& opFunc = builder.literal( opType + "." + op, builder.functionType(tupleTy, exprTy));

		// build a callExpr with the 2 arguments
		core::ExpressionPtr retExpr = convFact.builder.callExpr(opFunc, { lhs, rhs });

		END_LOG_EXPR_CONVERSION( retExpr );
		return ExprWrapper( retExpr );
	}

	ExprWrapper VisitUnaryOperator(clang::UnaryOperator *unOp) {
		START_LOG_EXPR_CONVERSION(unOp);
		const core::ASTBuilder& builder = convFact.builder;
		core::ExpressionPtr subExpr = Visit(unOp->getSubExpr()).ref;

		bool additive = false;
		bool post = false;
		switch(unOp->getOpcode()) {
		// conversion of post increment/decrement operation is done by creating a tuple expression i.e.:
		// a++ ==> (a=a+1, a-1) // FIXME? Does it need to be ATOMIC?
		// a-- ==> (a=a-1, a+1)
		// a++
		case UO_PostInc:
			additive = true;
		// a--
		case UO_PostDec:
			post = true;

		// ++a
		case UO_PreInc:
			additive = true;
		// --a
		case UO_PreDec:
			assert( core::dynamic_pointer_cast<const core::RefType>(subExpr->getType()) && "LHS operand must of type ref<a'>." );
			return ExprWrapper(
				// build a tuple expression
				builder.tupleExpr(
				std::vector<core::ExpressionPtr>({ 	// ref.assign(a int.add(a, 1))
					builder.callExpr( core::lang::OP_REF_ASSIGN_PTR,
						std::vector<core::ExpressionPtr>({
							subExpr, // ref<a'> a
							builder.callExpr(
								( additive ? core::lang::OP_INT_ADD_PTR:core::lang::OP_INT_SUB_PTR ),
									std::vector<core::ExpressionPtr>({ subExpr, core::lang::CONST_UINT_ONE_PTR })
							) // a - 1
						})
					),
					(post ? // if is post increment/decrement
						builder.callExpr(
							( additive ? core::lang::OP_INT_SUB_PTR:core::lang::OP_INT_ADD_PTR ),
							std::vector<core::ExpressionPtr>({
								builder.callExpr( core::lang::OP_REF_DEREF_PTR, {subExpr} ), // ref.deref(a)
								core::lang::CONST_UINT_ONE_PTR // 1
							})
						)
						: // else
						builder.callExpr( core::lang::OP_REF_DEREF_PTR, {subExpr} )
					)
				}))
			) ;
		// &a
		case UO_AddrOf:
			// assert(false && "Conversion of AddressOf operator '&' not supported");
			return ExprWrapper( subExpr );
		// *a
		case UO_Deref:
			// return ExprWrapper( builder.callExpr( core::lang::OP_REF_DEREF_PTR, {subExpr} ) );
			return ExprWrapper( builder.callExpr( core::lang::OP_REF_DEREF_PTR, {subExpr} ) );
		// +a
		case UO_Plus:
			// just return the subexpression
			return ExprWrapper( subExpr );
		// -a
		case UO_Minus:
			assert(false && "Conversion of unary operator '-' not supported");
		// ~a
		case UO_Not:
			assert(false && "Conversion of unary operator '~' not supported");
		// !a
		case UO_LNot:
			assert(false && "Conversion of unary operator '!' not supported");

		case UO_Real:
		case UO_Imag:
		case UO_Extension:
		default:
			assert(false && "Unary operator not supported");
		}
		return ExprWrapper( subExpr );
	}

	ExprWrapper VisitArraySubscriptExpr(clang::ArraySubscriptExpr* arraySubExpr) {
		START_LOG_EXPR_CONVERSION(arraySubExpr);
		core::ExpressionPtr base = Visit( arraySubExpr->getBase() ).ref;
		core::ExpressionPtr idx = Visit( arraySubExpr->getIdx() ).ref;
//		DLOG(INFO) << *base->getType();

//		assert( (core::dynamic_pointer_cast<const core::VectorType>( base->getType() ) ||
//				core::dynamic_pointer_cast<const core::ArrayType>( base->getType() )) && "Base expression of array subscript is not a vector/array type.");

		return ExprWrapper( convFact.builder.callExpr(core::lang::OP_SUBSCRIPT_PTR, std::vector<core::ExpressionPtr>({ base, idx })) );
	}

	ExprWrapper VisitDeclRefExpr(clang::DeclRefExpr* declRef) {
		START_LOG_EXPR_CONVERSION(declRef);
		const core::ASTBuilder& builder = convFact.builder;
		// check whether this is a reference to a variable
		if(Decl* varDecl = declRef->getDecl()) {
			core::TypePtr varTy = convFact.ConvertType( *declRef->getType().getTypePtr() );
			// FIXME: is this correct?
			if(!core::dynamic_pointer_cast<const core::RefType>(varTy))
				varTy = builder.refType(varTy);

			core::Identifier id( declRef->getDecl()->getNameAsString() );
			// if this variable is declared in a method signature
			if(isa<ParmVarDecl>(varDecl)) {
				return ExprWrapper( builder.paramExpr(varTy, id) );
			}
			// else it is a
			return ExprWrapper( builder.varExpr(varTy, id) );
		}
		// todo: C++ check whether this is a reference to a class field, or method (function).
		assert(false && "DeclRefExpr not supported!");
	}
};

#define FORWARD_VISITOR_CALL(StmtTy) \
	StmtWrapper Visit##StmtTy( StmtTy* stmt ) { return StmtWrapper( convFact.ConvertExpr(*stmt) ); }

#define START_LOG_STMT_CONVERSION(stmt) \
	DVLOG(1) << "\n****************************************************************************************\n" \
			 << "Converting statement [class: '" << stmt->getStmtClassName() << "'] \n" \
			 << "-> at location: (" << utils::location(stmt->getLocStart(), convFact.clangComp.getSourceManager()) << "): "; \
	if( VLOG_IS_ON(2) ) { \
		DVLOG(2) << "Dump of clang statement:\n" \
				 << "~~~~~~~~~~~~~~~~~~~~~~~~~~~~~~~~~~~~~~~~~~~~~~~~~~~~~~~~~~~~~~~~~~~~~~~~~~~~~~~~~~~~~~~~\n"; \
		stmt->dump(convFact.clangComp.getSourceManager()); \
	}

#define END_LOG_STMT_CONVERSION(stmt) \
	DVLOG(1) << "Converted 'statement' into IR stmt: "; \
	DVLOG(1) << "\t" << *stmt;

class ClangStmtConverter: public StmtVisitor<ClangStmtConverter, StmtWrapper> {
	ConversionFactory& convFact;
public:

	ClangStmtConverter(ConversionFactory& convFact): convFact(convFact) { }

	StmtWrapper VisitVarDecl(clang::VarDecl* varDecl) {

		// logging
		DVLOG(1) << "\n****************************************************************************************\n"
				 << "Converting VarDecl [class: '" << varDecl->getDeclKindName() << "']\n"
				 << "-> at location: (" << utils::location(varDecl->getLocation(), convFact.clangComp.getSourceManager()) << "): ";
		if( VLOG_IS_ON(2) ) { \
			DVLOG(2) << "Dump of clang VarDecl: \n"
					 << "~~~~~~~~~~~~~~~~~~~~~~~~~~~~~~~~~~~~~~~~~~~~~~~~~~~~~~~~~~~~~~~~~~~~~~~~~~~~~~~~~~~~~~~~\n";
			varDecl->dump();
		}

		clang::QualType clangType = varDecl->getType();

		if(!clangType.isCanonical())
			clangType = clangType->getCanonicalTypeInternal();


		// we cannot analyze if the variable will be modified or not, so we make it of type ref<a'> if
        // it is not declared as const
		// successive dataflow analysis could be used to restrict the access to this variable
        core::TypePtr type = clangType.isConstQualified() ?
            convFact.ConvertType( *varDecl->getType().getTypePtr() ) :
            convFact.builder.refType( convFact.ConvertType( *varDecl->getType().getTypePtr() ) );

		// initialization value
		core::ExpressionPtr initExpr(NULL);
<<<<<<< HEAD
		if( varDecl->getInit() ) {
			DLOG(INFO) <<"Init expr: " <<  varDecl->getInit();
			varDecl->getInit()->dump();
			initExpr = convFact.ConvertExpr( *varDecl->getInit() );
		} else {
=======

		if( varDecl->getInit() ) {
			initExpr = convFact.ConvertExpr( *varDecl->getInit() );
		}
		else{
>>>>>>> fa08dbbf
			Type& ty = *varDecl->getType().getTypePtr();
			std::cout << "Type: " << ty.getTypeClassName() << std::endl;
			if (ty.isExtVectorType() || ty.isConstantArrayType()) {
			    //TODO init routine for vectors
			}
			else if ( ty.isIntegerType() || ty.isUnsignedIntegerType() ) {
				// initialize integer value
				initExpr = convFact.builder.literal("0", type);
			} else if( ty.isFloatingType() || ty.isRealType() || ty.isRealFloatingType() ) {
				// in case of floating types we initialize with a zero value
				initExpr = convFact.builder.literal("0.0", type);
			} else if ( ty.isAnyPointerType() || ty.isRValueReferenceType() || ty.isLValueReferenceType() ) {
				// initialize pointer/reference types with the null value
				initExpr = core::lang::CONST_NULL_PTR_PTR;
			} else if ( ty.isCharType() || ty.isAnyCharacterType() ) {
				//todo
			} else if ( ty.isBooleanType() ) {
				// boolean values are initialized to false
				initExpr = convFact.builder.literal("false", core::lang::TYPE_BOOL_PTR);
			}
			// TODO: each type should be initialized accordingly, what about arrays/vectors
			initExpr = core::lang::CONST_UINT_ZERO_PTR;
		}

        /*-------------------------><-----------------------*/
        convFact.convertClangAttributes(varDecl, type);

		// todo: initialization for declarations with no initialization value
        core::StatementPtr retStmt = convFact.builder.declarationStmt( type, varDecl->getNameAsString(), initExpr );

        // logging
        DVLOG(1) << "Converted into IR stmt: "; \
    	DVLOG(1) << "\t" << *retStmt;

    	return StmtWrapper( retStmt );
	}

	// In clang a declstmt is represented as a list of VarDecl
	StmtWrapper VisitDeclStmt(clang::DeclStmt* declStmt) {
		// if there is only one declaration in the DeclStmt we return it
		if( declStmt->isSingleDecl() && isa<clang::VarDecl>(declStmt->getSingleDecl()) )
			return VisitVarDecl( dyn_cast<clang::VarDecl>(declStmt->getSingleDecl()) );

		// otherwise we create an an expression list which contains the multiple declaration inside the statement
		StmtWrapper retList;
		for(clang::DeclStmt::decl_iterator it = declStmt->decl_begin(), e = declStmt->decl_end(); it != e; ++it)
			if( clang::VarDecl* varDecl = dyn_cast<clang::VarDecl>(*it) )
				retList.push_back( VisitVarDecl(varDecl).getSingleStmt() );
		return retList;
	}

	StmtWrapper VisitReturnStmt(ReturnStmt* retStmt) {
		START_LOG_STMT_CONVERSION(retStmt);
		assert(retStmt->getRetValue() && "ReturnStmt has an empty expression");

		core::StatementPtr ret = convFact.builder.returnStmt( convFact.ConvertExpr( *retStmt->getRetValue() ) );
		END_LOG_STMT_CONVERSION( ret );
		return StmtWrapper( ret );
	}

	StmtWrapper VisitForStmt(ForStmt* forStmt) {
		START_LOG_STMT_CONVERSION(forStmt);
		const core::ASTBuilder& builder = convFact.builder;
		VLOG(2) << "{ ForStmt }";

		StmtWrapper retStmt;
		StmtWrapper&& body = Visit(forStmt->getBody());
		VLOG(2) << "ForStmt body: " << body;

		// Analyze loop for induction variable
		analysis::LoopAnalyzer loopAnalysis(forStmt, convFact);

		ExprWrapper&& incExpr = loopAnalysis.getIncrExpr();
		// Determine the induction variable
		// analyze the incExpr looking for the induction variable for this loop
		VLOG(2) << "ForStmt incExpr: " << *incExpr.ref;

		ExprWrapper condExpr;
		if( VarDecl* condVarDecl = forStmt->getConditionVariable() ) {
			assert(forStmt->getCond() == NULL && "ForLoop condition cannot be a variable declaration and an expression");
			// the for loop has a variable declared in the condition part, e.g.
			// for(...; int a = f(); ...)
			//
			// to handle this kind of situation we have to move the declaration outside the loop body
			// inside a new context
			Expr* expr = condVarDecl->getInit();
			condVarDecl->setInit(NULL); // set the expression to null temporarily
			core::DeclarationStmtPtr&& declStmt = core::dynamic_pointer_cast<const core::DeclarationStmt>( VisitVarDecl(condVarDecl).getSingleStmt() );
			condVarDecl->setInit(expr);

			retStmt.push_back( declStmt );

			// now the condition expression has to be converted into the following form:
			// int a = 0;
			// for(...; a=f(); ...) { }
//				const core::VarExprPtr& varExpr = declStmt->getVarExpression();
//				core::ExpressionPtr&& initExpr = convFact.ConvertExpr( *expr );
			// todo: build a binary expression
			// condExpr = (varExpr = initExpr);
		} else
			condExpr = loopAnalysis.getCondExpr();

		VLOG(2) << "ForStmt condExpr: " << *condExpr.ref;

		Stmt* initStmt = forStmt->getInit();
		// if there is no initialization stmt, we transform the ForStmt into a WhileStmt
		if( !initStmt ) {
			// we are analyzing a loop where the init expression is empty, e.g.:
			// for(; cond; inc) { body }
			//
			// As the IR doesn't support loop stmt with no initialization we represent the for loop as while stmt, i.e.
			// while( cond ) {
			//	{ body }
			//  inc;
			// }
			vector<core::StatementPtr> whileBody;
			// adding the body
			std::copy(body.begin(), body.end(), std::back_inserter(whileBody));
			// adding the incExpr at after the loop body
			whileBody.push_back(incExpr.ref);
			return StmtWrapper( builder.whileStmt( condExpr.ref, builder.compoundStmt(whileBody) ) );
		}

		StmtWrapper&& initExpr = Visit( initStmt );
		if( !initExpr.isSingleStmt() ) {
			assert(core::dynamic_pointer_cast<const core::DeclarationStmt>(initExpr[0]) && "Not a declaration statement");
			// we have a multiple declaration in the initialization part of the stmt
			// e.g.
			// for(int a,b=0; ...)
			//
			// to handle this situation we have to create an outer block and declare the variable which is
			// not used as induction variable
			// todo: WE ASSUME (FOR NOW) THE FIRST DECL IS THE INDUCTION VARIABLE
			std::copy(initExpr.begin()+1, initExpr.end(), std::back_inserter(retStmt));
			initExpr = StmtWrapper( initExpr.front() );
		}

		// We are in the case where we are sure there is exactly 1 element in the initialization expression
		VLOG(2) << "ForStmt initExpr: " << initExpr;

		core::DeclarationStmtPtr declStmt = core::dynamic_pointer_cast<const core::DeclarationStmt>( initExpr.getSingleStmt() );
		if( !declStmt ) {
			// the init expression is not a declaration stmt, it could be a situation where it is an assignment operation:
			// for( i=0; ...)
			core::ExpressionPtr init = core::dynamic_pointer_cast<const core::Expression>( initExpr.getSingleStmt() );

			assert(init);

			// we have to define a new induction variable for the loop and replace every instance in the loop with the new variable
			std::string varName = std::string("__") + loopAnalysis.getInductionVar()->getNameAsString();
			VLOG(2) << "Substituting loop induction variable: " << loopAnalysis.getInductionVar()->getNameAsString()
					<< " with variable: " << varName;

			core::TypePtr varTy = convFact.ConvertType( *loopAnalysis.getInductionVar()->getType().getTypePtr() );
			core::VarExprPtr newVar = builder.varExpr(varTy, core::Identifier(varName));

			declStmt = builder.declarationStmt( builder.refType(varTy), core::Identifier(varName), core::lang::CONST_UINT_ZERO_PTR );

			VLOG(2) << "Printing body: " << body;

			core::NodePtr ret = core::transform::replaceNode(convFact.builder, body.getSingleStmt(),
					builder.varExpr(varTy, core::Identifier(loopAnalysis.getInductionVar()->getNameAsString())),
					newVar);

			// replace the body with the newly modified one
			body = StmtWrapper( core::dynamic_pointer_cast<const core::Statement>(ret) );
		}

		assert(declStmt && "Falied loop init expression conversion");
		retStmt.push_back( builder.forStmt(declStmt, body.getSingleStmt(), condExpr.ref, incExpr.ref) );
		retStmt = tryAggregateStmts(builder, retStmt);
		END_LOG_STMT_CONVERSION( retStmt.getSingleStmt() );
		return retStmt;
	}

	StmtWrapper VisitIfStmt(IfStmt* ifStmt) {
		START_LOG_STMT_CONVERSION(ifStmt);
		const core::ASTBuilder& builder = convFact.builder;
		StmtWrapper retStmt;

		VLOG(2) << "{ IfStmt }";
		core::StatementPtr thenBody = tryAggregateStmts( builder, Visit( ifStmt->getThen() ) );
		assert(thenBody && "Couldn't convert 'then' body of the IfStmt");

		VLOG(2) << "IfStmt 'then' body: " << *thenBody;
		core::ExpressionPtr condExpr(NULL);
		if( VarDecl* condVarDecl = ifStmt->getConditionVariable() ) {
			assert(ifStmt->getCond() == NULL && "IfStmt condition cannot contains both a variable declaration and an expression");

			// we are in the situation where a variable is declared in the if condition, i.e.:
			// if(int a = ...) { }
			//
			// this will be converted into the following IR representation:
			// { int a = ...; if(a){ } }
			core::DeclarationStmtPtr&& declStmt = core::dynamic_pointer_cast<const core::DeclarationStmt>( VisitVarDecl(condVarDecl).getSingleStmt() );
			retStmt.push_back( declStmt );

			// the expression will be a reference to the declared variable
			condExpr = declStmt->getVarExpression();
		} else {
			Expr* cond = ifStmt->getCond();
			assert(cond && "If statement with no condition.");
			condExpr = convFact.ConvertExpr( *cond );
		}
		assert(condExpr && "Couldn't convert 'condition' expression of the IfStmt");
		VLOG(2) << "IfStmt 'condition' expression: " << *condExpr;

		core::StatementPtr elseBody(NULL);
		// check for else statement
		if(Stmt* elseStmt = ifStmt->getElse()) {
			elseBody = tryAggregateStmts( builder, Visit( elseStmt ) );
		} else {
			// create an empty compound statement in the case there is no else stmt
			elseBody = builder.compoundStmt();
		}
		assert(elseBody && "Couldn't convert 'else' body of the IfStmt");
		VLOG(2) << "IfStmt 'else' body: " << *elseBody;

		// adding the ifstmt to the list of returned stmts
		retStmt.push_back( builder.ifStmt(condExpr, thenBody, elseBody) );

		// try to aggregate statements into a CompoundStmt if more than 1 statement has been created
		// from this IfStmt
		retStmt = tryAggregateStmts(builder, retStmt);

		END_LOG_STMT_CONVERSION( retStmt.getSingleStmt() );
		// otherwise we introduce an outer CompoundStmt
		return retStmt;
	}

	StmtWrapper VisitWhileStmt(WhileStmt* whileStmt) {
		START_LOG_STMT_CONVERSION(whileStmt);
		const core::ASTBuilder& builder = convFact.builder;
		StmtWrapper retStmt;

		VLOG(2) << "{ WhileStmt }";
		core::StatementPtr body = tryAggregateStmts( builder, Visit( whileStmt->getBody() ) );
		assert(body && "Couldn't convert body of the WhileStmt");

		VLOG(2) << "WhileStmt body: " << body;
		core::ExpressionPtr condExpr(NULL);
		if( VarDecl* condVarDecl = whileStmt->getConditionVariable() ) {
			assert(whileStmt->getCond() == NULL && "WhileStmt condition cannot contains both a variable declaration and an expression");

			// we are in the situation where a variable is declared in the if condition, i.e.:
			// while(int a = expr) { }
			//
			// this will be converted into the following IR representation:
			// { int a = 0; while(a = expr){ } }
			Expr* expr = condVarDecl->getInit();
			condVarDecl->setInit(NULL); // set the expression to null temporarily
			core::DeclarationStmtPtr&& declStmt =
					core::dynamic_pointer_cast<const core::DeclarationStmt>( VisitVarDecl(condVarDecl).getSingleStmt() );
			condVarDecl->setInit(expr);

			retStmt.push_back( declStmt );

			// the expression will be an a = expr
			// condExpr = declStmt->getVarExpression();
			assert(false && "WhileStmt with a declaration of a condition variable not supported");
		} else {
			Expr* cond = whileStmt->getCond();
			assert(cond && "WhileStmt with no condition.");
			condExpr = convFact.ConvertExpr( *cond );
		}
		assert(condExpr && "Couldn't convert 'condition' expression of the WhileStmt");
		VLOG(2) << "WhileStmt 'condition' expression: " << condExpr;

		// adding the WhileStmt to the list of returned stmts
		retStmt.push_back( builder.whileStmt(condExpr, body) );
		retStmt = tryAggregateStmts(builder, retStmt);

		END_LOG_STMT_CONVERSION( retStmt.getSingleStmt() );
		// otherwise we introduce an outer CompoundStmt
		return retStmt;
	}

	StmtWrapper VisitSwitchStmt(SwitchStmt* switchStmt) {
		START_LOG_STMT_CONVERSION(switchStmt);
		const core::ASTBuilder& builder = convFact.builder;
		StmtWrapper retStmt;

		VLOG(2) << "{ SwitchStmt }";
		core::ExpressionPtr condExpr(NULL);
		if( VarDecl* condVarDecl = switchStmt->getConditionVariable() ) {
			assert(switchStmt->getCond() == NULL && "SwitchStmt condition cannot contains both a variable declaration and an expression");

			core::DeclarationStmtPtr&& declStmt = core::dynamic_pointer_cast<const core::DeclarationStmt>( VisitVarDecl(condVarDecl).getSingleStmt() );
			retStmt.push_back( declStmt );

			// the expression will be a reference to the declared variable
			condExpr = declStmt->getVarExpression();
		} else {
			Expr* cond = switchStmt->getCond();
			assert(cond && "SwitchStmt with no condition.");
			condExpr = convFact.ConvertExpr( *cond );
		}
		assert(condExpr && "Couldn't convert 'condition' expression of the SwitchStmt");

		// Handle the cases of the SwitchStmt
		if( Stmt* body = switchStmt->getBody() ) {
			// this SwitchStmt has a body, i.e.:
			// switch(e) {
			// 	 { body }
			// 	 case x:...
			// ...
			// As the IR doens't allow a body to be represented inside the switch stmt we bring this code outside
			// after the declaration of the eventual conditional variable.
			// TODO: a problem could arise when the body depends on the evaluation of the condition expression, i.e.:
			//		 switch ( a = f() ) {
			//		    b = a+1;
			//			case 1: ...
			//       In this case the a=f() must be assigned to a new variable and replace the occurences of a with the new variable inside
			//		 the switch body

			if(CompoundStmt* compStmt = dyn_cast<CompoundStmt>(body)) {
				std::for_each(compStmt->body_begin(), compStmt->body_end(),
					[ &retStmt, this ] (Stmt* curr) {
						if(!isa<SwitchCase>(curr)) {
							StmtWrapper&& visitedStmt = this->Visit(curr);
							std::copy(visitedStmt.begin(), visitedStmt.end(), back_inserter(retStmt));
						}
					}
				);
			}
		}
		vector<core::SwitchStmt::Case> cases;
		// initialize the default case with an empty compoundstmt
		core::StatementPtr defStmt = builder.compoundStmt();

		// the cases can be handled now
		SwitchCase* switchCaseStmt = switchStmt->getSwitchCaseList();
		while(switchCaseStmt) {
			if( CaseStmt* caseStmt = dyn_cast<CaseStmt>(switchCaseStmt) ) {
				core::StatementPtr subStmt(NULL);
				if( Expr* rhs = caseStmt->getRHS() ) {
					assert(!caseStmt->getSubStmt() && "Case stmt cannot have both a RHS and and sub statement.");
					subStmt = convFact.ConvertExpr( *rhs );
				} else if( Stmt* sub = caseStmt->getSubStmt() ) {
					subStmt = tryAggregateStmts( builder, Visit(sub) );
				}
				cases.push_back( std::make_pair(convFact.ConvertExpr( *caseStmt->getLHS() ), subStmt) );
			} else {
				// default case
				DefaultStmt* defCase = dyn_cast<DefaultStmt>(switchCaseStmt);
				assert(defCase && "Case is not the 'default:'.");
				defStmt = tryAggregateStmts( builder, Visit(defCase->getSubStmt()) );
			}
			// next case
			switchCaseStmt = switchCaseStmt->getNextSwitchCase();
		}

		// Appends the switchstmt to the current list of stmt
		retStmt.push_back( builder.switchStmt(condExpr, cases, defStmt) );
		retStmt = tryAggregateStmts(builder, retStmt);

		END_LOG_STMT_CONVERSION( retStmt.getSingleStmt() );
		return retStmt;
	}

	// as a CaseStmt or DefaultStmt cannot be converted into any IR statements, we generate an error in the case
	// the visitor visits one of these nodes, the VisitSwitchStmt has to make sure the visitor is not called on his subnodes
	StmtWrapper VisitSwitchCase(SwitchCase* caseStmt) { assert(false && "Visitor is visiting a 'case' stmt (cannot compute)"); }

	StmtWrapper VisitBreakStmt(BreakStmt* breakStmt) { return StmtWrapper( convFact.builder.breakStmt() ); }
	StmtWrapper VisitContinueStmt(ContinueStmt* contStmt) { return StmtWrapper( convFact.builder.continueStmt() ); }

	StmtWrapper VisitCompoundStmt(CompoundStmt* compStmt) {
		START_LOG_STMT_CONVERSION(compStmt);
		vector<core::StatementPtr> stmtList;
		std::for_each( compStmt->body_begin(), compStmt->body_end(),
			[ &stmtList, this ] (Stmt* stmt) {
				// A compoundstmt can contain declaration statements.This means that a clang DeclStmt can be converted in multiple
				// StatementPtr because an initialization list such as: int a,b=1; is converted into the following sequence of statements:
				// int<a> a = 0; int<4> b = 1;
				StmtWrapper&& convertedStmt = this->Visit(stmt);
				std::copy(convertedStmt.begin(), convertedStmt.end(), std::back_inserter(stmtList));
			}
		);
		core::StatementPtr retStmt = convFact.builder.compoundStmt(stmtList);
		END_LOG_STMT_CONVERSION(retStmt);
		return StmtWrapper( retStmt );
	}

	StmtWrapper VisitNullStmt(NullStmt* nullStmt) {
		core::StatementPtr retStmt = core::lang::STMT_NO_OP_PTR;

		const PragmaPtr pragma = convFact.pragmaMap[nullStmt];
		if(pragma) {
			// there is a pragma attached
			VLOG(1) << "Statement has a pragma attached: " << pragma->toStr(convFact.clangComp.getSourceManager());
		}
		// retStmt.addAnnotation();

		return StmtWrapper( retStmt );
	}

	FORWARD_VISITOR_CALL(IntegerLiteral)
	FORWARD_VISITOR_CALL(FloatingLiteral)
	FORWARD_VISITOR_CALL(CharacterLiteral)
	FORWARD_VISITOR_CALL(StringLiteral)

	FORWARD_VISITOR_CALL(BinaryOperator)
	FORWARD_VISITOR_CALL(UnaryOperator)

	FORWARD_VISITOR_CALL(CastExpr)
	FORWARD_VISITOR_CALL(DeclRefExpr)
	FORWARD_VISITOR_CALL(ArraySubscriptExpr)
	FORWARD_VISITOR_CALL(CallExpr)

	StmtWrapper VisitStmt(Stmt* stmt) {
		std::for_each( stmt->child_begin(), stmt->child_end(), [ this ] (Stmt* stmt) { this->Visit(stmt); });
		return StmtWrapper();
	}
};

#define MAKE_SIZE(n)	toVector(core::IntTypeParam::getConcreteIntParam(n))
#define EMPTY_TYPE_LIST	vector<core::TypePtr>()

#define START_LOG_TYPE_CONVERSION(type) \
	DVLOG(1) << "\n****************************************************************************************\n" \
			 << "Converting type [class: '" << (type)->getTypeClassName() << "']"; \
	if( VLOG_IS_ON(2) ) { \
		DVLOG(2) << "Dump of clang type: \n" \
				 << "~~~~~~~~~~~~~~~~~~~~~~~~~~~~~~~~~~~~~~~~~~~~~~~~~~~~~~~~~~~~~~~~~~~~~~~~~~~~~~~~~~~~~~~~\n"; \
		type->dump(); \
	}

#define END_LOG_TYPE_CONVERSION(type) \
	DVLOG(1) << "Converted 'type' into IR type: "; \
	DVLOG(1) << "\t" << *type;

/**
 * Converts a clang type to an IR type
 */
class ClangTypeConverter: public TypeVisitor<ClangTypeConverter, TypeWrapper> {
	const ConversionFactory& convFact;

	utils::DependencyGraph<const Type*> typeGraph;

	typedef std::map<const Type*, core::TypeVariablePtr> TypeRecVarMap;
	TypeRecVarMap recVarMap;
	bool isRecSubType;

	typedef std::map<const Type*, core::TypePtr> RecTypeMap;
	RecTypeMap recTypeCache;

public:
	ClangTypeConverter(const ConversionFactory& fact): convFact( fact ), isRecSubType(false) { }

	// -------------------- BUILTIN ------------------------------------------------------------------------------
	/**
	 * This method handles buildin types (void,int,long,float,...).
	 */
	TypeWrapper VisitBuiltinType(BuiltinType* buldInTy) {
		START_LOG_TYPE_CONVERSION( buldInTy );
		const core::ASTBuilder& builder = convFact.builder;

		switch(buldInTy->getKind()) {
		case BuiltinType::Void:
			return TypeWrapper( builder.getUnitType() );
		case BuiltinType::Bool:
			return TypeWrapper( builder.getBoolType() );

		// char types
		case BuiltinType::Char_U:
		case BuiltinType::UChar:
			return TypeWrapper( builder.genericType("uchar") );
		case BuiltinType::Char16:
			return TypeWrapper( builder.genericType("char", EMPTY_TYPE_LIST, MAKE_SIZE(2)) );
		case BuiltinType::Char32:
			return TypeWrapper( builder.genericType("char", EMPTY_TYPE_LIST, MAKE_SIZE(4)) );
		case BuiltinType::Char_S:
		case BuiltinType::SChar:
			return TypeWrapper( builder.genericType("char") );
		case BuiltinType::WChar:
			return TypeWrapper( builder.genericType("wchar") );

		// integer types
		case BuiltinType::UShort:
			return TypeWrapper( builder.getUIntType( SHORT_LENGTH ) );
		case BuiltinType::Short:
			return TypeWrapper( builder.getIntType( SHORT_LENGTH ) );
		case BuiltinType::UInt:
			return TypeWrapper( builder.getUIntType( INT_LENGTH ) );
		case BuiltinType::Int:
			return TypeWrapper( builder.getIntType( INT_LENGTH ) );
		case BuiltinType::UInt128:
			return TypeWrapper( builder.getUIntType( 16 ) );
		case BuiltinType::Int128:
			return TypeWrapper( builder.getIntType( 16 ) );
		case BuiltinType::ULong:
			return TypeWrapper( builder.getUIntType( LONG_LENGTH ) );
		case BuiltinType::ULongLong:
			return TypeWrapper( builder.getUIntType( LONG_LONG_LENGTH ) );
		case BuiltinType::Long:
			return TypeWrapper( builder.getIntType( LONG_LENGTH ) );
		case BuiltinType::LongLong:
			return TypeWrapper( builder.getIntType( LONG_LONG_LENGTH ) );

		// real types
		case BuiltinType::Float:
			return TypeWrapper( builder.getRealType( FLOAT_LENGTH ) );
		case BuiltinType::Double:
			return TypeWrapper( builder.getRealType( DOUBLE_LENGTH ) );
		case BuiltinType::LongDouble:
			return TypeWrapper( builder.getRealType( LONG_DOUBLE_LENGTH ) );

		// not supported types
		case BuiltinType::NullPtr:
		case BuiltinType::Overload:
		case BuiltinType::Dependent:
		case BuiltinType::UndeducedAuto:
		default:
			throw "type not supported"; //todo introduce exception class
		}
		assert(false && "Built-in type conversion not supported!");
	}

	// --------------------  COMPLEX   ------------------------------------------------------------------------------
	TypeWrapper VisitComplexType(ComplexType* bulinTy) {
		assert(false && "ComplexType not yet handled!");
	}

	// ------------------------   ARRAYS  ----------------------------------------------------------------
	/**
	 * This method handles the canonical version of C arrays with a specified constant size.
	 * For example, the canonical type for 'int A[4 + 4*100]' is a ConstantArrayType where the element type is 'int' and the size is 404
	 *
	 * The IR representation for such array will be: vector<ref<int<4>>,404>
	 */
	TypeWrapper VisitConstantArrayType(ConstantArrayType* arrTy) {
		START_LOG_TYPE_CONVERSION( arrTy );
		if(arrTy->isSugared())
			// if the type is sugared, we Visit the desugared type
			return Visit( arrTy->desugar().getTypePtr() );

		size_t arrSize = *arrTy->getSize().getRawData();
		TypeWrapper elemTy = Visit( arrTy->getElementType().getTypePtr() );
		assert(elemTy.ref && "Conversion of array element type failed.");

		core::TypePtr retTy =  convFact.builder.vectorType( convFact.builder.refType(elemTy.ref), core::IntTypeParam::getConcreteIntParam(arrSize) );
		END_LOG_TYPE_CONVERSION( retTy );
		return TypeWrapper( retTy );
	}

	/**
	 * This method handles C arrays with an unspecified size. For example 'int A[]' has an IncompleteArrayType where the element
	 * type is 'int' and the size is unspecified.
	 *
	 * The representation for such array will be: ref<array<ref<int<4>>>>
	 */
	TypeWrapper VisitIncompleteArrayType(IncompleteArrayType* arrTy) {
		START_LOG_TYPE_CONVERSION( arrTy );
		if(arrTy->isSugared())
			// if the type is sugared, we Visit the desugared type
			return Visit( arrTy->desugar().getTypePtr() );

		const core::ASTBuilder& builder = convFact.builder;
		TypeWrapper elemTy = Visit( arrTy->getElementType().getTypePtr() );
		assert(elemTy.ref && "Conversion of array element type failed.");

		core::TypePtr retTy = builder.refType( builder.arrayType(builder.refType(elemTy.ref)) );
		END_LOG_TYPE_CONVERSION( retTy );
		return TypeWrapper( retTy );
	}

	/**
	 * This class represents C arrays with a specified size which is not an integer-constant-expression. For example, 'int s[x+foo()]'.
	 * Since the size expression is an arbitrary expression, we store it as such. Note: VariableArrayType's aren't uniqued
	 * (since the expressions aren't) and should not be: two lexically equivalent variable array types could mean different things,
	 * for example, these variables do not have the same type dynamically:
	 * 	 void foo(int x) { int Y[x]; ++x; int Z[x]; }
	 *
	 * he representation for such array will be: array<ref<int<4>>>( expr() )
	 */
	TypeWrapper VisitVariableArrayType(VariableArrayType* arrTy) {
		START_LOG_TYPE_CONVERSION( arrTy );
		if(arrTy->isSugared())
			// if the type is sugared, we Visit the desugared type
			return Visit( arrTy->desugar().getTypePtr() );

		const core::ASTBuilder& builder = convFact.builder;
		TypeWrapper elemTy = Visit( arrTy->getElementType().getTypePtr() );
		assert(elemTy.ref && "Conversion of array element type failed.");

		core::TypePtr retTy = builder.arrayType( builder.refType(elemTy.ref) );
		END_LOG_TYPE_CONVERSION( retTy );
		return TypeWrapper( retTy );
	}

	/**
	 * This type represents an array type in C++ whose size is a value-dependent expression. For example:
	 *
	 *  template<typename T, int Size>
	 *  class array {
	 *     T data[Size];
	 *  };
	 *
	 *  For these types, we won't actually know what the array bound is until template instantiation occurs,
	 *  at which point this will become either a ConstantArrayType or a VariableArrayType.
	 */
	TypeWrapper VisitDependentSizedArrayType(DependentSizedArrayType* arrTy) {
		assert(false && "DependentSizedArrayType not yet handled!");
	}

	// --------------------  FUNCTIONS  ----------------------------------------------------------------------------
	/**
	 * Represents a prototype with argument type info, e.g. 'int foo(int)' or 'int foo(void)'. 'void' is represented as having no arguments,
	 * not as having a single void argument. Such a type can have an exception specification, but this specification is not part of the canonical type.
	 */
	TypeWrapper VisitFunctionProtoType(FunctionProtoType* funcTy) {
		START_LOG_TYPE_CONVERSION(funcTy);

		const core::ASTBuilder& builder = convFact.builder;
		core::TypePtr retTy = Visit( funcTy->getResultType().getTypePtr() ).ref;
		assert(retTy && "Function has no return type!");

		core::TupleType::ElementTypeList argTypes;
		std::for_each(funcTy->arg_type_begin(), funcTy->arg_type_end(),
			[ &argTypes, this ] (const QualType& currArgType) {
				argTypes.push_back( this->Visit( currArgType.getTypePtr() ).ref );
			}
		);

		if( argTypes.size() == 1 && *argTypes.front() == core::lang::TYPE_UNIT_VAL) {
			// we have only 1 argument, and it is a unit type (void), remove it from the list
			argTypes.clear();
		}

		if( funcTy->isVariadic() )
			argTypes.push_back( core::lang::TYPE_VAR_LIST );

		retTy = builder.functionType( builder.tupleType(argTypes), retTy);
		END_LOG_TYPE_CONVERSION( retTy );
		return TypeWrapper( retTy );
	}

	/**
	 *  Represents a K&R-style 'int foo()' function, which has no information available about its arguments.
	 */
	TypeWrapper VisitFunctionNoProtoType(FunctionNoProtoType* funcTy) {
		START_LOG_TYPE_CONVERSION( funcTy );
		core::TypePtr retTy = Visit( funcTy->getResultType().getTypePtr() ).ref;
		assert(retTy && "Function has no return type!");

		retTy = convFact.builder.functionType( convFact.builder.tupleType(), retTy);
		END_LOG_TYPE_CONVERSION( retTy );
		return TypeWrapper( retTy );
	}

/*
 * Not used at the moment
 */
//	TypeWrapper VisitVectorType(VectorType* vecTy) {
//	}

	TypeWrapper VisitExtVectorType(ExtVectorType* vecTy) {
       // get vector datatype
        const QualType qt = vecTy->getElementType();
        BuiltinType* buildInTy = (BuiltinType*)qt->getUnqualifiedDesugaredType();
        core::TypePtr subType = Visit(buildInTy).ref;

        // get the number of elements
        size_t num = vecTy->getNumElements();
        core::IntTypeParam numElem = core::IntTypeParam::getConcreteIntParam(num);

        //note: members of OpenCL vectors are always modifiable
        return TypeWrapper( convFact.builder.vectorType( convFact.builder.refType(subType), numElem));
	}

	TypeWrapper VisitTypedefType(TypedefType* typedefType) {
        core::TypePtr subType = Visit( typedefType->getDecl()->getUnderlyingType().getTypePtr() ).ref;

        // Adding the name of the typedef as annotation
        subType.addAnnotation(std::make_shared<insieme::c_info::CNameAnnotation>(typedefType->getDecl()->getNameAsString()));
        END_LOG_TYPE_CONVERSION( subType );
        return TypeWrapper( subType );
	}

	TypeWrapper VisitTypeOfType(TypeOfType* typeOfType) {
		START_LOG_TYPE_CONVERSION(typeOfType);
		core::TypePtr retTy = convFact.builder.getUnitType();
		END_LOG_TYPE_CONVERSION( retTy );
		return TypeWrapper( retTy );
	}

	TypeWrapper VisitTypeOfExprType(TypeOfExprType* typeOfType) {
		START_LOG_TYPE_CONVERSION( typeOfType );
		core::TypePtr retTy = Visit( typeOfType->getUnderlyingExpr()->getType().getTypePtr() ).ref;
		END_LOG_TYPE_CONVERSION( retTy );
		return TypeWrapper( retTy );
	}

	TypeWrapper VisitTagType(TagType* tagType) {
		if(!recVarMap.empty()) {
			// check if this type has a typevar already associated, in such case return it
			TypeRecVarMap::const_iterator fit = recVarMap.find(tagType);
			if( fit != recVarMap.end() ) {
				// we are resolving a parent recursive type, so we shouldn't
				return TypeWrapper( fit->second );
			}
		}

		// check if the type is in the cache of already solved recursive types
		// this is done only if we are not resolving a recursive sub type
		if(!isRecSubType) {
			RecTypeMap::const_iterator rit = recTypeCache.find(tagType);
			if(rit != recTypeCache.end())
				return TypeWrapper( rit->second );
		}

		START_LOG_TYPE_CONVERSION(tagType);

		// will store the converted type
		core::TypePtr retTy(NULL);
		DLOG(INFO) << "Converting TagType: " << tagType->getDecl()->getName().str();

		TagDecl* tagDecl = tagType->getDecl()->getCanonicalDecl();
		// iterate through all the re-declarations to see if one of them provides a definition
		TagDecl::redecl_iterator i,e = tagDecl->redecls_end();
		for(i = tagDecl->redecls_begin(); i != e && !i->isDefinition(); ++i) ;
		if(i != e) {
			tagDecl = tagDecl->getDefinition();
			// we found a definition for this declaration, use it
			assert(tagDecl->isDefinition() && "TagType is not a definition");

			if(tagDecl->getTagKind() == clang::TTK_Enum) {
				assert(false && "Enum types not supported yet");
			} else {
				// handle struct/union/class
				RecordDecl* recDecl = dyn_cast<RecordDecl>(tagDecl);
				assert(recDecl && "TagType decl is not of a RecordDecl type!");

				if(!isRecSubType) {
					// add this type to the type graph (if not present)
					typeGraph.addNode(tagDecl->getTypeForDecl());
				}

				// retrieve the strongly connected componenets for this type
				std::set<const Type*>&& components = typeGraph.getStronglyConnectedComponents(tagDecl->getTypeForDecl());

				if( !components.empty() ) {
					if(VLOG_IS_ON(2)) {
						// we are dealing with a recursive type
						VLOG(2) << "Analyzing RecordDecl: " << recDecl->getNameAsString() << std::endl
								<< "Number of components in the cycle: " << components.size();
						std::for_each(components.begin(), components.end(),
							[] (std::set<const Type*>::value_type c) {
								assert(isa<const TagType>(c));
								VLOG(2) << "\t" << dyn_cast<const TagType>(c)->getDecl()->getNameAsString();
							}
						);
					}

//					typeGraph.print(std::cout);

					// we create a TypeVar for each type in the mutual dependence
					recVarMap.insert( std::make_pair(tagType, convFact.builder.typeVariable(recDecl->getName())) );

					// when a subtype is resolved we aspect to already have these variables in the map
					if(!isRecSubType) {
						std::for_each(components.begin(), components.end(),
							[ this ] (std::set<const Type*>::value_type ty) {
								const TagType* tagTy = dyn_cast<const TagType>(ty);
								assert(tagTy && "Type is not of TagType type");

								this->recVarMap.insert( std::make_pair(ty, convFact.builder.typeVariable(tagTy->getDecl()->getName())) );
							}
						);
					}
				}

				// Visit the type of the fields recursively
				// Note: if a field is referring one of the type in the cyclic dependency, a reference
				//       to the TypeVar will be returned.
				core::NamedCompositeType::Entries structElements;
				for(RecordDecl::field_iterator it=recDecl->field_begin(), end=recDecl->field_end(); it != end; ++it) {
					RecordDecl::field_iterator::value_type curr = *it;
					Type* fieldType = curr->getType().getTypePtr();
					structElements.push_back(
							core::NamedCompositeType::Entry(core::Identifier(curr->getNameAsString()), Visit( fieldType ).ref)
					);
				}

				// build a struct or union IR type
				retTy = handleTagType(tagDecl, structElements);

				if( !components.empty() ) {
					// if we are visiting a nested recursive type it means someone else will take care
					// of building the rectype node, we just return an intermediate type
					if(isRecSubType)
						return TypeWrapper( retTy );

					// we have to create a recursive type
					TypeRecVarMap::const_iterator tit = recVarMap.find(tagType);
					assert(tit != recVarMap.end() && "Recursive type has not TypeVar associated to himself");
					core::TypeVariablePtr recTypeVar = tit->second;

					core::RecTypeDefinition::RecTypeDefs definitions;
					definitions.insert( std::make_pair(recTypeVar, handleTagType(tagDecl, structElements) ) );

					// We start building the recursive type. In order to avoid loop the visitor
					// we have to change its behaviour and let him returns temporarely types
					// when a sub recursive type is visited.
					isRecSubType = true;

					std::for_each(components.begin(), components.end(),
						[ this, &definitions ] (std::set<const Type*>::value_type ty) {
							const TagType* tagTy = dyn_cast<const TagType>(ty);
							assert(tagTy && "Type is not of TagType type");

							TypeRecVarMap::const_iterator tit = recVarMap.find(ty);
							assert(tit != recVarMap.end() && "Recursive type has no TypeVar associated");
							core::TypeVariablePtr var = tit->second;

							// we remove the variable from the list in order to fool the solver,
							// in this way it will create a descriptor for this type (and he will not return the TypeVar
							// associated with this recursive type). This behaviour is enabled only when the isRecSubType
							// flag is true
							recVarMap.erase(ty);

							definitions.insert( std::make_pair(var, this->Visit(const_cast<Type*>(ty)).ref) );

							// reinsert the TypeVar in the map in order to solve the other recursive types
							recVarMap.insert( std::make_pair(tagTy, var) );
						}
					);
					// we reset the behavior of the solver
					isRecSubType = false;
					// the map is also erased so visiting a second type of the mutual cycle will yield a correct result
					recVarMap.clear();

					core::RecTypeDefinitionPtr definition = convFact.builder.recTypeDefinition(definitions);

					retTy = convFact.builder.recType(recTypeVar, definition);

					// Once we solved this recursive type, we add to a cache of recursive types
					// so next time we encounter it, we don't need to compute the graph
					recTypeCache.insert(std::make_pair(tagType, retTy));
				}

				// Adding the name of the C struct as annotation
				retTy.addAnnotation( std::make_shared<insieme::c_info::CNameAnnotation>(recDecl->getName()) );
			}
		} else {
			// We didn't find any definition for this type, so we use a name and define it as a generic type
			retTy = convFact.builder.genericType( tagDecl->getNameAsString() );
		}
		END_LOG_TYPE_CONVERSION( retTy );
		return TypeWrapper( retTy );
	}

	TypeWrapper VisitElaboratedType(ElaboratedType* elabType) {
		assert(false && "ElaboratedType not yet handled!");
	}

	TypeWrapper VisitPointerType(PointerType* pointerTy) {
		START_LOG_TYPE_CONVERSION(pointerTy);
		core::TypePtr retTy = convFact.builder.refType( Visit(pointerTy->getPointeeType().getTypePtr()).ref );
		END_LOG_TYPE_CONVERSION( retTy );
		return TypeWrapper( retTy );
	}

	TypeWrapper VisitReferenceType(ReferenceType* refTy) {
		return TypeWrapper( convFact.builder.refType( Visit(refTy->getPointeeType().getTypePtr()).ref ) );
	}

private:

	core::TypePtr handleTagType(const TagDecl* tagDecl, const core::NamedCompositeType::Entries& structElements) {
		if( tagDecl->getTagKind() == clang::TTK_Struct || tagDecl->getTagKind() ==  clang::TTK_Class ) {
			return convFact.builder.structType( structElements );
		} else if( tagDecl->getTagKind() == clang::TTK_Union ) {
			return convFact.builder.unionType( structElements );
		}
		assert(false && "TagType not supported");
	}
};

// ------------------------------------ ConversionFactory ---------------------------

ConversionFactory::ConversionFactory(core::SharedNodeManager mgr, const ClangCompiler& clang):
	mgr(mgr),  builder(mgr), clangComp(clang),
	typeConv( new ClangTypeConverter(*this) ),
	exprConv( new ClangExprConverter(*this) ),
	stmtConv( new ClangStmtConverter(*this) ) { }

core::TypePtr ConversionFactory::ConvertType(const clang::Type& type) const {
	return typeConv->Visit( const_cast<Type*>(&type) ).ref;
}

core::StatementPtr ConversionFactory::ConvertStmt(const clang::Stmt& stmt) const {
	return stmtConv->Visit( const_cast<Stmt*>(&stmt) ).getSingleStmt();
}

core::ExpressionPtr ConversionFactory::ConvertExpr(const clang::Expr& expr) const {
	return exprConv->Visit( const_cast<Expr*>(&expr) ).ref;
}

/* Function to convert Clang attributes of declarations to IR annotations (local version)
 * currently used for:
 * 	* OpenCL address spaces
 */
void ConversionFactory::convertClangAttributes(VarDecl* varDecl, core::TypePtr type) {
    if(varDecl->hasAttrs()) {
        const AttrVec attrVec = varDecl->getAttrs();

        std::ostringstream ss;
        try {
        for(Attr *const*I = attrVec.begin(), *const*E = attrVec.end(); I != E; ++I) {
            Attr* attr = *I;
            if(attr->getKind() == attr::Kind::Annotate) {
                std::string sr = ((AnnotateAttr*)attr)->getAnnotation().str();

                //check if the declaration has attribute __private
                if(sr.compare(llvm::StringRef("__private")) == 0) {
                    DVLOG(2) << "           OpenCL address space __private";
                    type.addAnnotation(std::make_shared<insieme::c_info::OclAddressSpaceAnnotation>(
                            insieme::c_info::OclAddressSpaceAnnotation::addressSpace::PRIVATE));
                    continue;
                }

                //check if the declaration has attribute __local
                if(sr.compare(llvm::StringRef("__local")) == 0) {
                    DVLOG(2) << "           OpenCL address space __local";
                    type.addAnnotation(std::make_shared<insieme::c_info::OclAddressSpaceAnnotation>(
                            insieme::c_info::OclAddressSpaceAnnotation::addressSpace::LOCAL));
                    continue;
                }

                //check if the declaration has attribute __global
                if(sr.compare(llvm::StringRef("__global")) == 0) {
                    ss << "Address space __global not allowed for local variable";
                    throw &ss;
                }

                //check if the declaration has attribute __constant
                if(sr.compare(llvm::StringRef("__constant")) == 0) {
                    ss << "Address space __constant not allowed for local variable";
                    throw &ss;
                }

                ss << "Unexpected annotation " << sr;

                throw &ss;
            }
            else
                ss << "Unexpected attribute";
                throw &ss;
        }}
        catch(std::ostringstream *errMsg) {
            //show errors if unexpected patterns were found
            Diagnostic& diag = clangComp.getDiagnostics();
            TextDiagnosticPrinter* tdc = (TextDiagnosticPrinter*) diag.getClient();
            SourceManager& manager = clangComp.getSourceManager();
            SourceLocation errLoc = varDecl->getLocStart();

            *errMsg << " at location (" << insieme::frontend::utils::Line(errLoc, manager) << ":" <<
                    frontend::utils::Column(errLoc, manager) << "). Will be ignored \n";
            llvm::errs() << (*errMsg).str();
            tdc->EmitCaretDiagnostic(errLoc, NULL, 0, manager, 0, 0, 80, 0, 0, 0);
        }
    }
}

/* Function to convert Clang attributes of declarations to IR annotations (arguments version)
 * currently used for:
 * OpenCL address spaces
 */
void ConversionFactory::convertClangAttributes(ParmVarDecl* varDecl, core::TypePtr type) {
    if(varDecl->hasAttrs()) {
        const AttrVec attrVec = varDecl->getAttrs();

        std::ostringstream ss;
        try {
        for(Attr *const*I = attrVec.begin(), *const*E = attrVec.end(); I != E; ++I) {
            Attr* attr = *I;
            if(attr->getKind() == attr::Kind::Annotate) {
                std::string sr = ((AnnotateAttr*)attr)->getAnnotation().str();

                //check if the declaration has attribute __private
                if(sr.compare(llvm::StringRef("__private")) == 0) {
                    DVLOG(2) << "           OpenCL address space __private";
                    type.addAnnotation(std::make_shared<insieme::c_info::OclAddressSpaceAnnotation>(
                            insieme::c_info::OclAddressSpaceAnnotation::addressSpace::PRIVATE));
                    continue;
                }

                //check if the declaration has attribute __local
                if(sr.compare(llvm::StringRef("__local")) == 0) {
                    DVLOG(2) << "           OpenCL address space __local";
                    type.addAnnotation(std::make_shared<insieme::c_info::OclAddressSpaceAnnotation>(
                            insieme::c_info::OclAddressSpaceAnnotation::addressSpace::LOCAL));
                    continue;
                }

                //check if the declaration has attribute __global
                if(sr.compare(llvm::StringRef("__global")) == 0) {
                    DVLOG(2) << "           OpenCL address space __global";
                    type.addAnnotation(std::make_shared<insieme::c_info::OclAddressSpaceAnnotation>(
                            insieme::c_info::OclAddressSpaceAnnotation::addressSpace::GLOBAL));
                    continue;
                }

                //check if the declaration has attribute __constant
                if(sr.compare(llvm::StringRef("__constant")) == 0) {
                    DVLOG(2) << "           OpenCL address space __constant";
                    type.addAnnotation(std::make_shared<insieme::c_info::OclAddressSpaceAnnotation>(
                            insieme::c_info::OclAddressSpaceAnnotation::addressSpace::CONSTANT));
                    continue;
                }
                ss << "Unexpected annotation " << sr;

                throw &ss;
            }
            else
                ss << "Unexpected attribute";
                throw &ss;
        }}
        catch(std::ostringstream *errMsg) {
            //show errors if unexpected patterns were found
            Diagnostic& diag = clangComp.getDiagnostics();
            TextDiagnosticPrinter* tdc = (TextDiagnosticPrinter*) diag.getClient();
            SourceManager& manager = clangComp.getSourceManager();
            SourceLocation errLoc = varDecl->getLocStart();

            *errMsg << " at location (" << insieme::frontend::utils::Line(errLoc, manager) << ":" <<
                    frontend::utils::Column(errLoc, manager) << "). Will be ignored \n";
            llvm::errs() << (*errMsg).str();
            tdc->EmitCaretDiagnostic(errLoc, NULL, 0, manager, 0, 0, 80, 0, 0, 0);
        }
    }
}

ConversionFactory::~ConversionFactory() {
	delete typeConv;
	delete stmtConv;
	delete exprConv;
}

// ------------------------------------ ClangTypeConverter ---------------------------

void IRConsumer::HandleTopLevelDecl (DeclGroupRef D) {
	if(!mDoConversion)
		return;

	// update the map
	mFact.updatePragmaMap(pragmaList);

	for(DeclGroupRef::const_iterator it = D.begin(), end = D.end(); it!=end; ++it) {
		Decl* decl = *it;
		if(FunctionDecl* funcDecl = dyn_cast<FunctionDecl>(decl)) {
			DVLOG(1) << "##########################################################################";
			DVLOG(1) << "Encountered function declaration '" << funcDecl->getNameAsString() << "': "
					 << frontend::utils::location( funcDecl->getLocStart(), mClangComp.getSourceManager() );

			// finds a definition of this function if any
			const FunctionDecl* definition = NULL;
			// if this function is just a declaration, and it has no definition, we just skip it
			if(!funcDecl->hasBody(definition))
				continue;

			DVLOG(1) << "\t* Converting body";

			core::TypePtr funcType = mFact.ConvertType( *definition->getType().getTypePtr() );
			// paramlist
			core::LambdaExpr::ParamList funcParamList;
			std::for_each(definition->param_begin(), definition->param_end(),
				[&funcParamList, &mFact] (ParmVarDecl* currParam) {
					funcParamList.push_back(
						mFact.getASTBuilder().paramExpr( mFact.ConvertType( *currParam->getType().getTypePtr() ), currParam->getNameAsString()) );

                    //port clang attributes to IR annotations
					mFact.convertClangAttributes(currParam, funcParamList.back().ptr->getType());
				}
			);
			// this is a function decl


            //check Attributes of the function definition
            if(definition->hasAttrs()) {
                const clang::AttrVec attrVec = funcDecl->getAttrs();

                for(Attr *const*I = attrVec.begin(), *const*E = attrVec.end(); I != E; ++I) {
                    Attr* attr = *I;
//                    printf("Attribute \n");
                    if(attr->getKind() == attr::Kind::Annotate) {
//                        printf("    Annotate\n");
                        //get annotate string
                        AnnotateAttr* aa = (AnnotateAttr*)attr;
                        llvm::StringRef sr = aa->getAnnotation();

                        //check if it is an OpenCL kernel function
                        if(sr.compare(llvm::StringRef("__kernel")) == 0) {
//                            printf("        Kernel\n");
                            DVLOG(1) << "is OpenCL kernel function";

                            funcType.addAnnotation(std::make_shared<insieme::c_info::OclKernelFctAnnotation>());
                        }
                    }
                    if(attr->getKind() == attr::Kind::ReqdWorkGroupSize) {
                        funcType.addAnnotation(std::make_shared<insieme::c_info::OclWorkGroupSizeAnnotation>(
                                ((ReqdWorkGroupSizeAttr*)attr)->getXDim(),
                                ((ReqdWorkGroupSizeAttr*)attr)->getYDim(),
                                ((ReqdWorkGroupSizeAttr*)attr)->getZDim()));

                    }
                }
            }

			core::StatementPtr funcBody(NULL);
			assert(definition->getBody() && "Function Definition has no body");

			funcBody = mFact.ConvertStmt( *definition->getBody() );
			core::ExpressionPtr lambaExpr = mFact.getASTBuilder().lambdaExpr(funcType, funcParamList, funcBody);
			// annotate name of function
			lambaExpr.addAnnotation(std::make_shared<insieme::c_info::CNameAnnotation>(definition->getName()));
			if(definition->isMain()) {
				mProgram = mProgram->addEntryPoint(lambaExpr);
				//assert((*program->getEntryPoints().begin()).contains(insieme::c_info::CNameAnnotation::KEY) && "Key lost!");
			}
		}

//		else if(VarDecl* varDecl = dyn_cast<VarDecl>(decl)) {
//			fact.ConvertType( *varDecl->getType().getTypePtr() );
//		}
	}
}

void IRConsumer::HandleTranslationUnit (ASTContext &Ctx) {

}

} // End conversion namespace
} // End frontend namespace
} // End insieme namespace<|MERGE_RESOLUTION|>--- conflicted
+++ resolved
@@ -771,19 +771,9 @@
 
 		// initialization value
 		core::ExpressionPtr initExpr(NULL);
-<<<<<<< HEAD
-		if( varDecl->getInit() ) {
-			DLOG(INFO) <<"Init expr: " <<  varDecl->getInit();
-			varDecl->getInit()->dump();
+		if( varDecl->getInit() )
 			initExpr = convFact.ConvertExpr( *varDecl->getInit() );
-		} else {
-=======
-
-		if( varDecl->getInit() ) {
-			initExpr = convFact.ConvertExpr( *varDecl->getInit() );
-		}
 		else{
->>>>>>> fa08dbbf
 			Type& ty = *varDecl->getType().getTypePtr();
 			std::cout << "Type: " << ty.getTypeClassName() << std::endl;
 			if (ty.isExtVectorType() || ty.isConstantArrayType()) {
