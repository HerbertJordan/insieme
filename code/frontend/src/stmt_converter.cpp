--- conflicted
+++ resolved
@@ -618,14 +618,8 @@
 			caseMap[caseLit].push_back(stmt);
 		}
 	};
-<<<<<<< HEAD
-
 
 	// converts to literal the cases,
-=======
-	
-	// converts to literal the cases, 
->>>>>>> 4ed9b85c
 	auto convertCase = [this, defLit] (const clang::SwitchCase* switchCase) -> core::LiteralPtr{
 
 		assert(switchCase);
@@ -679,14 +673,6 @@
 			const clang::SwitchCase* inCase = llvm::cast<clang::SwitchCase>(stmt);
 			openCases.push_back(convertCase(inCase));
 			caseMap[openCases.back()] = std::vector<core::StatementPtr>();
-<<<<<<< HEAD
-
-			//take care of declarations in switch-body and add them to the case
-			for(auto d : decls) {
-				caseMap[openCases.back()].push_back(d);
-			}
-=======
->>>>>>> 4ed9b85c
 			stmt = inCase->getSubStmt();
 		}
 
@@ -711,12 +697,9 @@
 			// collect all declarations which are in de switch body and add them (without init) to
 			// the cases
 			core::DeclarationStmtPtr decl = convFact.convertStmt(declStmt).as<core::DeclarationStmtPtr>();
-<<<<<<< HEAD
-			//remove the init, use undefinedvar
-=======
+
 			// remove the init, use undefinedvar
 			// this is what GCC does, VC simply errors out
->>>>>>> 4ed9b85c
 			decl = builder.declarationStmt(decl->getVariable(), builder.undefinedVar(decl->getInitialization()->getType()));
 			decls.push_back(decl);
 			continue;
