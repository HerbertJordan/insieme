/**
 * Copyright (c) 2002-2013 Distributed and Parallel Systems Group,
 *                Institute of Computer Science,
 *               University of Innsbruck, Austria
 *
 * This file is part of the INSIEME Compiler and Runtime System.
 *
 * We provide the software of this file (below described as "INSIEME")
 * under GPL Version 3.0 on an AS IS basis, and do not warrant its
 * validity or performance.  We reserve the right to update, modify,
 * or discontinue this software at any time.  We shall have no
 * obligation to supply such updates or modifications or any other
 * form of support to you.
 *
 * If you require different license terms for your intended use of the
 * software, e.g. for proprietary commercial or industrial use, please
 * contact us at:
 *                   insieme@dps.uibk.ac.at
 *
 * We kindly ask you to acknowledge the use of this software in any
 * publication or other disclosure of results by referring to the
 * following citation:
 *
 * H. Jordan, P. Thoman, J. Durillo, S. Pellegrini, P. Gschwandtner,
 * T. Fahringer, H. Moritsch. A Multi-Objective Auto-Tuning Framework
 * for Parallel Codes, in Proc. of the Intl. Conference for High
 * Performance Computing, Networking, Storage and Analysis (SC 2012),
 * IEEE Computer Society Press, Nov. 2012, Salt Lake City, USA.
 *
 * All copyright notices must be kept intact.
 *
 * INSIEME depends on several third party software packages. Please 
 * refer to http://www.dps.uibk.ac.at/insieme/license.html for details 
 * regarding third party software licenses.
 */

#include "insieme/frontend/stmt_converter.h"

#include "insieme/frontend/utils/source_locations.h"
#include "insieme/frontend/analysis/loop_analyzer.h"
#include "insieme/frontend/ocl/ocl_compiler.h"
#include "insieme/frontend/utils/ir_cast.h"

#include "insieme/frontend/pragma/insieme.h"
#include "insieme/frontend/omp/omp_pragma.h"
#include "insieme/frontend/mpi/mpi_pragma.h"

#include "insieme/utils/container_utils.h"
#include "insieme/utils/logging.h"

#include "insieme/core/ir_statements.h"
#include "insieme/core/analysis/ir_utils.h"

#include "insieme/annotations/c/naming.h"
#include "insieme/annotations/c/location.h"
#include "insieme/annotations/ocl/ocl_annotations.h"

#include "insieme/core/transform/node_replacer.h"

//#include "insieme/frontend/cpp/temporary_handler.h"
//#include "clang/AST/StmtVisitor.h"

namespace stmtutils {

// Tried to aggregate statements into a compound statement (if more than 1 statement is present)
insieme::core::StatementPtr 
tryAggregateStmts(const insieme::core::IRBuilder& builder, const StatementList& stmtVect) 
{
	return (stmtVect.size() == 1) ? tryAggregateStmt(builder, stmtVect.front()) : builder.compoundStmt(stmtVect);
}

insieme::core::StatementPtr 
tryAggregateStmt(const insieme::core::IRBuilder& builder, const insieme::core::StatementPtr& stmt) 
{
	return stmt->getNodeType() == insieme::core::NT_CompoundStmt ? 
		tryAggregateStmts(builder, stmt.as<core::CompoundStmtPtr>()->getStatements())
		: stmt;
}

insieme::core::ExpressionPtr 
makeOperation(const insieme::core::IRBuilder& builder, 
			  const insieme::core::ExpressionPtr& lhs,
			  const insieme::core::ExpressionPtr& rhs, 
			  const insieme::core::lang::BasicGenerator::Operator& op) 
{
	return builder.callExpr(lhs->getType(), // return type
			builder.getLangBasic().getOperator(lhs->getType(), op), // get the oprtator
			{ lhs, rhs } // LHS and RHS of the operation
		);
}

} // end stmtutils namespace 

namespace insieme {
namespace frontend {
namespace conversion {

//---------------------------------------------------------------------------------------------------------------------
//							BASE STMT CONVERTER -- takes care of C nodes
//---------------------------------------------------------------------------------------------------------------------
stmtutils::StmtWrapper ConversionFactory::StmtConverter::VisitDeclStmt(clang::DeclStmt* declStmt) {
	// if there is only one declaration in the DeclStmt we return it

	if (declStmt->isSingleDecl() && isa<clang::VarDecl>(declStmt->getSingleDecl())) {

		stmtutils::StmtWrapper retList;
		clang::VarDecl* varDecl = dyn_cast<clang::VarDecl>(declStmt->getSingleDecl());

		try {
			auto retStmt = convFact.convertVarDecl(varDecl);

			// check if there is a kernelFile annotation
			ocl::attatchOclAnnotation(retStmt->getInitialization(), declStmt, convFact);
			// handle eventual OpenMP pragmas attached to the Clang node
			retList.push_back( omp::attachOmpAnnotation(retStmt, declStmt, convFact) );

		} catch ( const GlobalVariableDeclarationException& err ) {
			return stmtutils::StmtWrapper();
		}

		return retList;
	}

	// otherwise we create an an expression list which contains the multiple declaration inside the statement
	stmtutils::StmtWrapper retList;
	for (auto it = declStmt->decl_begin(), e = declStmt->decl_end(); it != e; ++it )
	if ( clang::VarDecl* varDecl = dyn_cast<clang::VarDecl>(*it) ) {
		try {
			assert(convFact.currTU&& "translation unit is null");
			auto retStmt = convFact.convertVarDecl(varDecl);
			// handle eventual OpenMP pragmas attached to the Clang node
			retList.push_back( omp::attachOmpAnnotation(retStmt, declStmt, convFact) );

		} catch ( const GlobalVariableDeclarationException& err ) {}
	}

	return retList;
}

//~~~~~~~~~~~~~~~~~~~~~~~~~~~~~~~~~~~~~~~~~~~~~~~~~~~~~~~~~~~~~~~~~~~~~~~~~
//							RETURN STATEMENT
//~~~~~~~~~~~~~~~~~~~~~~~~~~~~~~~~~~~~~~~~~~~~~~~~~~~~~~~~~~~~~~~~~~~~~~~~~
stmtutils::StmtWrapper ConversionFactory::StmtConverter::VisitReturnStmt(clang::ReturnStmt* retStmt) {
	START_LOG_STMT_CONVERSION(retStmt);

	core::StatementPtr retIr;

	LOG_STMT_CONVERSION(retIr);

	core::ExpressionPtr retExpr;
	core::TypePtr retTy;
	QualType clangTy;
	if ( clang::Expr* expr = retStmt->getRetValue()) {
		retExpr = convFact.convertExpr(expr);
		clangTy = expr->getType();
		retTy = convFact.convertType(clangTy.getTypePtr());
	} else {
		retExpr = gen.getUnitConstant();
		retTy = gen.getUnit();
	}

	/*
	 * arrays and vectors in C are always returned as reference, so the type of the return
	 * expression is of array (or vector) type we are sure we have to return a reference, in the
	 * other case we can safely deref the retExpr
	 * Obviously Ocl vectors are an exception and must be handled like scalars
	 */
	if ((retTy->getNodeType() == core::NT_ArrayType || retTy->getNodeType() == core::NT_VectorType) &&
					!clangTy.getUnqualifiedType()->isExtVectorType()) {
		retTy = builder.refType(retTy);
	}

	vector<core::StatementPtr> stmtList;

	retIr = builder.returnStmt(utils::cast(retExpr, retTy));
	stmtList.push_back(retIr);

	core::StatementPtr retStatement = builder.compoundStmt(stmtList);

	stmtutils::StmtWrapper body = stmtutils::tryAggregateStmts(builder,stmtList );

	return body;
}

//~~~~~~~~~~~~~~~~~~~~~~~~~~~~~~~~~~~~~~~~~~~~~~~~~~~~~~~~~~~~~~~~~~~~~~~~~
//								FOR STATEMENT
//~~~~~~~~~~~~~~~~~~~~~~~~~~~~~~~~~~~~~~~~~~~~~~~~~~~~~~~~~~~~~~~~~~~~~~~~~
stmtutils::StmtWrapper ConversionFactory::StmtConverter::VisitForStmt(clang::ForStmt* forStmt) {
	START_LOG_STMT_CONVERSION(forStmt);

	VLOG(2) << "{ Visit ForStmt }";

	stmtutils::StmtWrapper retStmt;

	bool addDeclStmt = false;

	try {
		// Analyze loop for induction variable
		analysis::LoopAnalyzer loopAnalysis(forStmt, convFact);

		const clang::VarDecl* iv = loopAnalysis.getInductionVar();
		core::ExpressionPtr fakeInductionVar = convFact.lookUpVariable(iv);
		core::ExpressionPtr saveInductionVar = fakeInductionVar;

		core::VariablePtr inductionVar;

		// before the body is visited we have to make sure to register the loop induction variable
		// with the correct type
		auto fit = convFact.ctx.varDeclMap.find(iv);
		if (fit != convFact.ctx.varDeclMap.end()) {
			fit->second = builder.variable(convFact.convertType(GET_TYPE_PTR(iv)));
			inductionVar = fit->second;
		} else {
			// this is a new variable therefore declared by this loop stmt
			inductionVar = builder.variable(convFact.convertType(GET_TYPE_PTR(iv)));
			// Add the induction variable to the varDeclMap
			fit = convFact.ctx.varDeclMap.insert(std::make_pair(loopAnalysis.getInductionVar(), inductionVar)).first;
		}

		// Visit Body
		stmtutils::StmtWrapper body = tryAggregateStmts(builder, Visit(forStmt->getBody()));

		core::ExpressionPtr incExpr = utils::cast(loopAnalysis.getIncrExpr(), inductionVar->getType());
		core::ExpressionPtr condExpr = utils::cast(loopAnalysis.getCondExpr(), inductionVar->getType());

		assert(inductionVar->getType()->getNodeType() != core::NT_RefType);

		// The loop is using as induction variable a function parameter, therefore we have to
		// introduce a new variable which acts as loop induction variable
		if (isa<clang::ParmVarDecl>(iv)) {
			core::VariablePtr var = core::static_pointer_cast<const core::VariablePtr>(saveInductionVar);
			auto fit = convFact.ctx.wrapRefMap.find(var);

			if (fit == convFact.ctx.wrapRefMap.end()) {
				fit = convFact.ctx.wrapRefMap.insert(
						std::make_pair(var, builder.variable(builder.refType(inductionVar->getType())))).first;
			}
			fakeInductionVar = fit->second;
		}

		assert(inductionVar && fakeInductionVar);

		if (fakeInductionVar->getNodeType() == core::NT_Variable)
			fit->second = core::static_pointer_cast<const core::VariablePtr>(fakeInductionVar);
		else
			convFact.ctx.varDeclMap.erase(fit);

		stmtutils::StmtWrapper initExpr = Visit( forStmt->getInit() );

		if (isa<clang::ParmVarDecl>(iv)) {
			fit->second = core::static_pointer_cast<const core::VariablePtr>(saveInductionVar);
		}

		if (!initExpr.isSingleStmt()) {
			assert(core::dynamic_pointer_cast<const core::DeclarationStmt>(initExpr[0]) &&
					"Not a declaration statement"
				);
			//~~~~~~~~~~~~~~~~~~~~~~~~~~~~~~~~~~~~~~~~~~~~~~~~~~~~~~~~~~~~~~~~~~~~~~~~~~~~~~~~~
			// We have a multiple declaration in the initialization part of the stmt, e.g.
			//
			// 		for(int a,b=0; ...)
			//
			// to handle this situation we have to create an outer block in order to declare the
			// variables which are not used as induction variable:
			//
			// 		{
			// 			int a=0;
			// 			for(int b=0;...) { }
			// 		}
			//~~~~~~~~~~~~~~~~~~~~~~~~~~~~~~~~~~~~~~~~~~~~~~~~~~~~~~~~~~~~~~~~~~~~~~~~~~~~~~~~~
			typedef std::function<bool(const core::StatementPtr&)> InductionVarFilterFunc;

			auto inductionVarFilter =
			[ & ](const core::StatementPtr& curr) -> bool {
				core::DeclarationStmtPtr declStmt = curr.as<core::DeclarationStmtPtr>();
				assert(declStmt && "Not a declaration statement");
				return declStmt->getVariable() == fakeInductionVar;
			};

			auto negation =
			[] (const InductionVarFilterFunc& functor, const core::StatementPtr& curr) -> bool {
				return !functor(curr);
			};

			if (!initExpr.empty()) {
				addDeclStmt = true;
			}

			/*
			 * we insert all the variable declarations (excluded the induction
			 * variable) before the body of the for loop
			 */
			std::copy_if(initExpr.begin(), initExpr.end(), std::back_inserter(retStmt),
					std::bind(negation, inductionVarFilter, std::placeholders::_1));

			// we now look for the declaration statement which contains the induction variable
			auto fit = std::find_if(initExpr.begin(), initExpr.end(),
						std::bind( inductionVarFilter, std::placeholders::_1 )
				);

			assert( fit!=initExpr.end() && "Induction variable not declared in the loop initialization expression");
			// replace the initExpr with the declaration statement of the induction variable
			initExpr = *fit;
		}

		assert( initExpr.isSingleStmt() && "Init expression for loop statement contains multiple statements");

		// We are in the case where we are sure there is exactly 1 element in the initialization expression
		core::DeclarationStmtPtr declStmt = 
			core::dynamic_pointer_cast<const core::DeclarationStmt>(initExpr.getSingleStmt());

		bool iteratorChanged = false;

		if (!declStmt) {
			//~~~~~~~~~~~~~~~~~~~~~~~~~~~~~~~~~~~~~~~~~~~~~~~~~~~~~~~~~~~~~~~~~~~~~~~~~~~~~~~~~
			// the init expression is not a declaration stmt, it could be a situation where
			// it is an assignment operation, eg:
			//
			// 		for( i=exp; ...) { i... }
			//
			// or, it is missing, or is a reference to a global variable.
			//
			// In this case we have to replace the old induction variable with a new one and
			// replace every occurrence of the old variable with the new one. Furthermore,
			// to maintain the correct semantics of the code, the value of the old induction
			// variable has to be restored when exiting the loop.
			//
			// 		{
			// 			for(int _i = init; _i < cond; _i += step) { _i... }
			// 			i = ceil((cond-init)/step) * step + init;
			// 		}
			//~~~~~~~~~~~~~~~~~~~~~~~~~~~~~~~~~~~~~~~~~~~~~~~~~~~~~~~~~~~~~~~~~~~~~~~~~~~~~~~~~
			core::ExpressionPtr init = initExpr.getSingleStmt().as<core::ExpressionPtr>();

			assert(init && "Initialization statement for loop is not an expression");

			const core::TypePtr& varTy = inductionVar->getType();
			assert(varTy->getNodeType() != core::NT_RefType);

			// Initialize the value of the new induction variable with the value of the old one
			if ( core::analysis::isCallOf(init, gen.getRefAssign()) ) {
				init = init.as<core::CallExprPtr>()->getArguments()[1]; // getting RHS
			} else if ( init->getNodeType() != core::NT_Variable ) {
				/*
				 * the initialization variable is in a form which is not yet handled
				 * therefore, the for loop is transformed into a while loop
				 */
				throw analysis::LoopNormalizationError();
			}

			declStmt = builder.declarationStmt( inductionVar, init );

			// we have to remember that the iterator has been changed for this loop
			iteratorChanged = true;
		}

		assert(declStmt && "Failed conversion of loop init expression");
		core::ExpressionPtr init = declStmt->getInitialization();

		if (core::analysis::isCallOf(init, gen.getRefVar())) {
			core::CallExprPtr callExpr = init.as<core::CallExprPtr>();
			assert(callExpr->getArguments().size() == 1);

			init = callExpr->getArgument(0);

			assert(init->getType()->getNodeType() != core::NT_RefType && 
					"Initialization value of induction variable must be of non-ref type"
				);

		} else if (init->getType()->getNodeType() == core::NT_RefType) {
			init = builder.deref(init);
		}

		assert( init->getType()->getNodeType() != core::NT_RefType);

		declStmt = builder.declarationStmt(inductionVar, init);
		assert(init->getType()->getNodeType() != core::NT_RefType);

		if (loopAnalysis.isInverted()) {
			// invert init value
			core::ExpressionPtr invInitExpr = builder.invertSign( init );
			declStmt = builder.declarationStmt( declStmt->getVariable(), invInitExpr );
			assert(declStmt->getVariable()->getType()->getNodeType() != core::NT_RefType);

			// invert the sign of the loop index in body of the loop
			core::ExpressionPtr inductionVar = builder.invertSign(declStmt->getVariable());
			core::NodePtr ret = core::transform::replaceAll(
					builder.getNodeManager(),
					body.getSingleStmt(),
					declStmt->getVariable(),
					inductionVar
			);
			body = stmtutils::StmtWrapper( ret.as<core::StatementPtr>() );
		}

		// Now replace the induction variable of type ref<int<4>> with the non ref type. This
		// requires to replace any occurence of the iterator in the code with new induction
		// variable.
		assert(declStmt->getVariable()->getNodeType() == core::NT_Variable);

		// We finally create the IR ForStmt
		core::ForStmtPtr forIr =
		builder.forStmt(declStmt, condExpr, incExpr, stmtutils::tryAggregateStmt(builder, body.getSingleStmt()));

		assert(forIr && "Created for statement is not valid");

		// check for datarange pragma
		attatchDatarangeAnnotation(forIr, forStmt, convFact);

		retStmt.push_back(omp::attachOmpAnnotation(forIr, forStmt, convFact));assert(
				retStmt.back() && "Created for statement is not valid");

		if (iteratorChanged) {
			/*
			 * in the case we replace the loop iterator with a temporary variable, we have to assign the final value
			 * of the iterator to the old variable so we don't change the semantics of the code:
			 *
			 * 		i.e: oldIter = ceil((cond-init)/step) * step + init;
			 */
			core::TypePtr iterType =
					(fakeInductionVar->getType()->getNodeType() == core::NT_RefType) ?
							core::static_pointer_cast<const core::RefType>(fakeInductionVar->getType())->getElementType() :
							fakeInductionVar->getType();

			core::ExpressionPtr cond = convFact.tryDeref(loopAnalysis.getCondExpr());
			core::ExpressionPtr step = convFact.tryDeref(loopAnalysis.getIncrExpr());

			core::FunctionTypePtr ceilTy = builder.functionType(
					toVector<core::TypePtr>(gen.getDouble()),
					gen.getDouble()
			);

			core::ExpressionPtr finalVal = builder.add(
					init, // init +
					builder.mul(
						builder.castExpr(iterType,// ( cast )
								builder.callExpr(
										gen.getDouble(),
										builder.literal(ceilTy, "ceil"),// ceil()
										stmtutils::makeOperation(// (cond-init)/step
												builder,
												builder.castExpr(gen.getDouble(),
														stmtutils::makeOperation(builder,
																cond, init, core::lang::BasicGenerator::Sub
														)// cond - init
												),
												builder.castExpr(gen.getDouble(), step),
												core::lang::BasicGenerator::Div
										)
								)
						),
						builder.castExpr(init->getType(), step)
					)
			);

			retStmt.push_back(
					builder.callExpr(gen.getUnit(),
							gen.getRefAssign(), fakeInductionVar, finalVal));

		}

	} catch (const analysis::LoopNormalizationError& e) {
		// The for loop cannot be normalized into an IR loop, therefore we create a while stmt
		stmtutils::StmtWrapper body = tryAggregateStmts(builder, Visit(forStmt->getBody()));

		clang::Stmt* initStmt = forStmt->getInit();
		if( initStmt ) {
			stmtutils::StmtWrapper init = Visit( forStmt->getInit() );
			std::copy(init.begin(), init.end(), std::back_inserter(retStmt));
		}

		if( clang::VarDecl* condVarDecl = forStmt->getConditionVariable() ) {
			assert(forStmt->getCond() == NULL &&
					"ForLoop condition cannot be a variable declaration and an expression");
			/*
			 * the for loop has a variable declared in the condition part, e.g.
			 *
			 * 		for(...; int a = f(); ...)
			 *
			 * to handle this kind of situation we have to move the declaration  outside the loop body inside a
			 * new context
			 */
			clang::Expr* expr = condVarDecl->getInit();
			condVarDecl->setInit(NULL); // set the expression to null (temporarely)
			core::DeclarationStmtPtr declStmt = convFact.convertVarDecl(condVarDecl);
			condVarDecl->setInit(expr);// restore the init value

			assert(false && "ForStmt with a declaration of a condition variable not supported");
			retStmt.push_back( declStmt );
		}

		//~~~~~~~~~~~~~~~~~~~~~~~~~~~~~~~~~~~~~~~~~~~~~~~~~~~~~~~~~~~~~~~~~~~~~~~~~~~~~~~~~~~~~
		// analysis of loop structure failed, we have to build a while statement:
		//
		// 		for(init; cond; step) { body }
		//
		// Will be translated in the following while statement structure:
		//
		// 		{
		// 			init;
		// 			while(cond) {
		// 				{ body }
		// 				step;
		// 			}
		// 		}
		//~~~~~~~~~~~~~~~~~~~~~~~~~~~~~~~~~~~~~~~~~~~~~~~~~~~~~~~~~~~~~~~~~~~~~~~~~~~~~~~~~~~~~
		core::StatementPtr whileStmt = builder.whileStmt(
				utils::cast(convFact.convertExpr( forStmt->getCond() ), builder.getLangBasic().getBool()),
				forStmt->getInc() ?
				builder.compoundStmt( toVector<core::StatementPtr>(
						stmtutils::tryAggregateStmts(builder, body), convFact.convertExpr( forStmt->getInc() ) )
				)
				: stmtutils::tryAggregateStmts(builder, body)
		);

		// handle eventual pragmas attached to the Clang node
		retStmt.push_back( omp::attachOmpAnnotation(whileStmt, forStmt, convFact) );

		clang::Preprocessor& pp = convFact.currTU->getCompiler().getPreprocessor();
		pp.Diag(forStmt->getLocStart(),
				pp.getDiagnostics().getCustomDiagID(DiagnosticsEngine::Warning,
						std::string("For loop converted into while loop, cause: ") + e.what() )
		);
	}

	if (addDeclStmt) {
		retStmt = stmtutils::tryAggregateStmts(builder, retStmt);
	}

<<<<<<< HEAD
	//END_LOG_STMT_CONVERSION( retStmt.getSingleStmt() );
=======
	// END_LOG_STMT_CONVERSION( retStmt.getSingleStmt() );
>>>>>>> f067fb21
	return retStmt;
}

//~~~~~~~~~~~~~~~~~~~~~~~~~~~~~~~~~~~~~~~~~~~~~~~~~~~~~~~~~~~~~~~~~~~~~~~~~
//								IF STATEMENT
//~~~~~~~~~~~~~~~~~~~~~~~~~~~~~~~~~~~~~~~~~~~~~~~~~~~~~~~~~~~~~~~~~~~~~~~~~
stmtutils::StmtWrapper ConversionFactory::StmtConverter::VisitIfStmt(clang::IfStmt* ifStmt) {
	START_LOG_STMT_CONVERSION(ifStmt);
	stmtutils::StmtWrapper retStmt;

	VLOG(2) << "{ Visit IfStmt }";
	core::StatementPtr thenBody = stmtutils::tryAggregateStmts( builder, Visit( ifStmt->getThen() ) );
	assert(thenBody && "Couldn't convert 'then' body of the IfStmt");

	core::ExpressionPtr condExpr;
	if ( const clang::VarDecl* condVarDecl = ifStmt->getConditionVariable()) {
		assert(
				ifStmt->getCond() == NULL && "IfStmt condition cannot contains both a variable declaration and an expression");
		/*
		 * we are in the situation where a variable is declared in the if condition, i.e.:
		 *
		 * 		if(int a = exp) { }
		 *
		 * this will be converted into the following IR representation:
		 *
		 * 		{
		 * 			int a = exp;
		 * 			if(cast<bool>(a)){ }
		 * 		}
		 */
		core::DeclarationStmtPtr declStmt = convFact.convertVarDecl(condVarDecl);
		retStmt.push_back(declStmt);

		// the expression will be a cast to bool of the declared variable
		condExpr = builder.castExpr(gen.getBool(), declStmt->getVariable());

	} else {

		const clang::Expr* cond = ifStmt->getCond();
		assert( cond && "If statement with no condition." );

		condExpr = convFact.convertExpr(cond);
		if (core::analysis::isCallOf(condExpr, builder.getLangBasic().getRefAssign())) {
			// an assignment as condition is not allowed in IR, prepend the assignment operation 
			retStmt.push_back( condExpr );
			// use the first argument as condition 
			condExpr = builder.deref( condExpr.as<core::CallExprPtr>()->getArgument(0) );
		}

	}

	assert( condExpr && "Couldn't convert 'condition' expression of the IfStmt");

	if (!gen.isBool(condExpr->getType())) {
		// convert the expression to bool via the castToType utility routine
		condExpr = utils::cast(condExpr, gen.getBool());
	}

	core::StatementPtr elseBody = builder.compoundStmt();
	// check for else statement
	if ( Stmt* elseStmt = ifStmt->getElse()) {
		elseBody = stmtutils::tryAggregateStmts(builder, Visit(elseStmt));
	}
	assert(elseBody && "Couldn't convert 'else' body of the IfStmt");

	// adding the ifstmt to the list of returned stmts
	retStmt.push_back(builder.ifStmt(condExpr, thenBody, elseBody));

	// try to aggregate statements into a CompoundStmt if more than 1 statement has been created
	// from this IfStmt
	retStmt = tryAggregateStmts(builder, retStmt);

	END_LOG_STMT_CONVERSION( retStmt.getSingleStmt() );
	// otherwise we introduce an outer CompoundStmt
	return retStmt;
}

//~~~~~~~~~~~~~~~~~~~~~~~~~~~~~~~~~~~~~~~~~~~~~~~~~~~~~~~~~~~~~~~~~~~~~~~~~
//							WHILE STATEMENT
//~~~~~~~~~~~~~~~~~~~~~~~~~~~~~~~~~~~~~~~~~~~~~~~~~~~~~~~~~~~~~~~~~~~~~~~~~
stmtutils::StmtWrapper ConversionFactory::StmtConverter::VisitWhileStmt(clang::WhileStmt* whileStmt) {
	START_LOG_STMT_CONVERSION(whileStmt);
	stmtutils::StmtWrapper retStmt;

	VLOG(2)	<< "{ WhileStmt }";
	core::StatementPtr body = tryAggregateStmts( builder, Visit( whileStmt->getBody() ) );
	assert(body && "Couldn't convert body of the WhileStmt");

	core::ExpressionPtr condExpr;
	if ( clang::VarDecl* condVarDecl = whileStmt->getConditionVariable()) {
		assert(	!whileStmt->getCond() && 
				"WhileStmt condition cannot contains both a variable declaration and an expression"
			);

		/*
		 * we are in the situation where a variable is declared in the if condition, i.e.:
		 *
		 * 		while(int a = expr) { }
		 *
		 * this will be converted into the following IR representation:
		 *
		 * 		{
		 * 			int a = 0;
		 * 			while(a = expr){ }
		 * 		}
		 */
		clang::Expr* expr = condVarDecl->getInit();
		condVarDecl->setInit(NULL); // set the expression to null (temporarely)
		core::DeclarationStmtPtr declStmt = convFact.convertVarDecl(condVarDecl);
		condVarDecl->setInit(expr); // set back the value of init value

		retStmt.push_back(declStmt);
		// the expression will be an a = expr
		assert( false && "WhileStmt with a declaration of a condition variable not supported");
	} else {
		const clang::Expr* cond = whileStmt->getCond();
		assert( cond && "WhileStmt with no condition.");

		condExpr = convFact.convertExpr(cond);

		if (core::analysis::isCallOf(condExpr, builder.getLangBasic().getRefAssign())) {
			// an assignment as condition is not allowed in IR, prepend the assignment operation 
			retStmt.push_back( condExpr );
			// use the first argument as condition 
			condExpr = builder.deref( condExpr.as<core::CallExprPtr>()->getArgument(0) );
		}
	}
	
	assert( condExpr && "Couldn't convert 'condition' expression of the WhileStmt");

	if (!gen.isBool(condExpr->getType())) {
		// convert the expression to bool via the castToType utility routine
		condExpr = utils::cast(condExpr, gen.getBool());
	}

	retStmt.push_back( builder.whileStmt(condExpr, body) );
	retStmt = tryAggregateStmts(builder, retStmt);

	END_LOG_STMT_CONVERSION( retStmt.getSingleStmt() );
	// otherwise we introduce an outer CompoundStmt
	return retStmt;
}

//~~~~~~~~~~~~~~~~~~~~~~~~~~~~~~~~~~~~~~~~~~~~~~~~~~~~~~~~~~~~~~~~~~~~~~~~~
//							DO STATEMENT
//~~~~~~~~~~~~~~~~~~~~~~~~~~~~~~~~~~~~~~~~~~~~~~~~~~~~~~~~~~~~~~~~~~~~~~~~~
stmtutils::StmtWrapper ConversionFactory::StmtConverter::VisitDoStmt(clang::DoStmt* doStmt) {
	START_LOG_STMT_CONVERSION(doStmt);
	stmtutils::StmtWrapper retStmt;

	VLOG(2) << "{ DoStmt }";

	core::CompoundStmtPtr body = builder.wrapBody( stmtutils::tryAggregateStmts( builder, Visit( doStmt->getBody() ) ) );
	assert(body && "Couldn't convert body of the WhileStmt");

	const clang::Expr* cond = doStmt->getCond();
	assert(cond && "DoStmt must have a condition.");

	core::ExpressionPtr condExpr = convFact.convertExpr(cond);
	assert(condExpr && "Couldn't convert 'condition' expression of the DoStmt");

	assert(!core::analysis::isCallOf(condExpr, builder.getLangBasic().getRefAssign()) && 
			"Assignment not allowd in condition expression");

	if (!gen.isBool(condExpr->getType())) {
		// convert the expression to bool via the castToType utility routine
		condExpr = utils::cast(condExpr, gen.getBool());
	}
	condExpr = convFact.tryDeref(condExpr);

	StatementList stmts;
	std::copy(body->getStatements().begin(), body->getStatements().end(), std::back_inserter(stmts));
	stmts.push_back(builder.whileStmt(condExpr, body));

	core::StatementPtr irNode = builder.compoundStmt(stmts);

	// handle eventual OpenMP pragmas attached to the Clang node
	core::StatementPtr annotatedNode = omp::attachOmpAnnotation(irNode, doStmt, convFact);

	// adding the WhileStmt to the list of returned stmts
	retStmt.push_back(annotatedNode);
	retStmt = stmtutils::tryAggregateStmts(builder, retStmt);

	END_LOG_STMT_CONVERSION( retStmt.getSingleStmt());
	// otherwise we introduce an outer CompoundStmt
	return retStmt;
}

//~~~~~~~~~~~~~~~~~~~~~~~~~~~~~~~~~~~~~~~~~~~~~~~~~~~~~~~~~~~~~~~~~~~~~~~~~
//							SWITCH STATEMENT
//~~~~~~~~~~~~~~~~~~~~~~~~~~~~~~~~~~~~~~~~~~~~~~~~~~~~~~~~~~~~~~~~~~~~~~~~~
stmtutils::StmtWrapper ConversionFactory::StmtConverter::VisitSwitchStmt(clang::SwitchStmt* switchStmt) {
	START_LOG_STMT_CONVERSION(switchStmt);
	stmtutils::StmtWrapper retStmt;

	VLOG(2) << "{ Visit SwitchStmt }";
	core::ExpressionPtr condExpr;

	if ( const clang::VarDecl* condVarDecl = switchStmt->getConditionVariable()) {
		assert(	!switchStmt->getCond() && 
				"SwitchStmt condition cannot contains both a variable declaration and an expression");

		core::DeclarationStmtPtr declStmt = convFact.convertVarDecl(condVarDecl);
		retStmt.push_back(declStmt);

		// the expression will be a reference to the declared variable
		condExpr = declStmt->getVariable();
	} else {
		const clang::Expr* cond = switchStmt->getCond();
		assert(cond && "SwitchStmt with no condition.");
		condExpr = convFact.tryDeref(convFact.convertExpr(cond));

		// we create a variable to store the value of the condition for this switch
		core::VariablePtr condVar = builder.variable(gen.getInt4());
		// int condVar = condExpr;
		core::DeclarationStmtPtr declVar =
		builder.declarationStmt(condVar, builder.castExpr(gen.getInt4(), condExpr));
		retStmt.push_back(declVar);

		condExpr = condVar;
	}

	assert( condExpr && "Couldn't convert 'condition' expression of the SwitchStmt");

	//~~~~~~~~~~~~~~~~~~~~~~~~~~~~~~~~~~~~~~~~~~~~~~~~~~~~~~~~~~~~~~~~~~~~~~~~~~~~~~~~~~~~~~~~~
	// this Switch stamtement has a body, i.e.:
	//
	// 		switch(e) { { body } case x:...  }
	//
	// As the IR doens't allow a body to be represented inside the switch stmt we bring this
	// code outside after the declaration of the eventual conditional variable.
	//
	//~~~~~~~~~~~~~~~~~~~~~~~~~~~~~~~~~~~~~~~~~~~~~~~~~~~~~~~~~~~~~~~~~~~~~~~~~~~~~~~~~~~~~~~~~
	vector<core::SwitchCasePtr> cases;
	// marks the beginning of a case expression
	vector<std::pair<core::LiteralPtr, size_t>> caseExprs;
	size_t defaultStart = 0;
	// collected statements that will be part of the next case statement
	vector<core::StatementPtr> caseStmts;
	bool caseStart = false;
	bool breakEncountred = false;
	bool isDefault = false;
	core::CompoundStmtPtr defStmt = builder.compoundStmt();

	clang::CompoundStmt* compStmt = dyn_cast<clang::CompoundStmt>(switchStmt->getBody());assert(
			compStmt && "Switch statements doesn't contain a compound stmt");

	// lambda function which creates a case stmt using the accumulated statements
	auto addCase =
			[this, &cases, &caseStmts, &caseExprs, &defaultStart, &defStmt, &isDefault, &builder]() -> void {
				std::for_each(caseExprs.begin(), caseExprs.end(),
						[ &cases, &caseStmts, &builder, this ](const std::pair<core::LiteralPtr,size_t>& curr) {
							size_t size = caseStmts.size() - curr.second;
							std::vector<core::StatementPtr> stmtList(size);
							std::copy(caseStmts.begin() + curr.second, caseStmts.end(), stmtList.begin());
							cases.push_back(
									builder.switchCase(curr.first, builder.wrapBody(stmtutils::tryAggregateStmts( this->builder, stmtList )))
							);
						}
				);
				if ( isDefault ) {
					std::vector<core::StatementPtr> stmtList(caseStmts.size() - defaultStart);
					std::copy(caseStmts.begin() + defaultStart, caseStmts.end(), stmtList.begin());
					defStmt = builder.wrapBody(stmtutils::tryAggregateStmts( builder, stmtList ));
				}
			};

	for (auto it = compStmt->body_begin(), end = compStmt->body_end(); it != end; ++it) {
		clang::Stmt* curr = *it;
		// statements which are before the first case.
		if (!caseStart && !isa<clang::SwitchCase>(curr)) {
			stmtutils::StmtWrapper visitedStmt = this->Visit(curr);
			// append these statements before the switch statement
			std::copy(visitedStmt.begin(), visitedStmt.end(), std::back_inserter(retStmt));
			continue;
		}
		// we encounter a case statement
		caseStart = true;
		while (clang::CaseStmt * caseStmt = dyn_cast<clang::CaseStmt>(curr)) {

			// make sure case expression is a literal
			core::ExpressionPtr caseExpr = this->convFact.convertExpr(caseStmt->getLHS());
			if (caseExpr->getNodeType() == core::NT_CastExpr) {
				core::CastExprPtr cast = static_pointer_cast<core::CastExprPtr>(caseExpr);
				if (cast->getSubExpression()->getNodeType() == core::NT_Literal) {
					core::LiteralPtr literal = static_pointer_cast<core::LiteralPtr>(cast->getSubExpression());
					caseExpr = builder.literal(cast->getType(), literal->getValue());
				}
			}

			core::LiteralPtr caseLiteral = static_pointer_cast<core::LiteralPtr>(caseExpr);
			caseExprs.push_back(std::make_pair(caseLiteral, caseStmts.size()));

			core::StatementPtr subStmt;
			if ( const clang::Expr* rhs = caseStmt->getRHS()) {
				assert( !caseStmt->getSubStmt() && "Case stmt cannot have both a RHS and and sub statement.");
				subStmt = this->convFact.convertExpr(rhs);
			} else if ( clang::Stmt* sub = caseStmt->getSubStmt()) {
				// if the sub statement is a case, skip until the end of the loop
				if (isa<clang::SwitchCase>(sub)) {
					curr = sub;
					continue;
				}

				subStmt = stmtutils::tryAggregateStmts(this->builder, this->Visit(const_cast<clang::Stmt*>(sub)));
				/*
				 * if the sub-statement is a BreakStmt we have to replace it with a noOp and remember to reset the
				 * caseStmts
				 */
				if (subStmt->getNodeType() == core::NT_BreakStmt) {
					subStmt = builder.getNoOp();
					breakEncountred = true;
				}
			}

			// add the statements defined by this case to the list of statements which has to executed by this case
			caseStmts.push_back(subStmt);
			break;
		}

		if ( const clang::DefaultStmt* defCase = dyn_cast<const clang::DefaultStmt>(curr)) {
			isDefault = true;
			defaultStart = caseStmts.size();

			core::StatementPtr subStmt =
			stmtutils::tryAggregateStmts( builder, Visit( const_cast<clang::Stmt*>(defCase->getSubStmt())) );

			if (subStmt->getNodeType() == core::NT_BreakStmt) {
				subStmt = builder.getNoOp();
				breakEncountred = true;
			}
			caseStmts.push_back(subStmt);
		}

		if (isa<const clang::ContinueStmt>(curr) || isa<const clang::ReturnStmt>(curr)) {
			core::StatementPtr subStmt = stmtutils::tryAggregateStmts(builder, Visit(const_cast<clang::Stmt*>(curr)));
			breakEncountred = true;
			caseStmts.push_back(subStmt);
		}
		/*
		 * if the current statement is a break, or we encountred a break in the current case we
		 * create a new case and add to the list of cases for this switch statement
		 */
		if (breakEncountred || isa<const clang::BreakStmt>(curr)) {
			addCase();
			// clear the list of statements collected until now
			caseExprs.clear();
			caseStmts.clear();

			breakEncountred = false;
		} else if (!isa<clang::SwitchCase>(curr)) {
			stmtutils::StmtWrapper visitedStmt = Visit( const_cast<clang::Stmt*>(curr));
			std::copy(visitedStmt.begin(), visitedStmt.end(), std::back_inserter(caseStmts));
		}
	}
	// we still have some statement pending
	if (!caseStmts.empty()) {
		addCase();
	}

	// initialize the default case with an empty compoundstmt
	core::StatementPtr irNode = builder.switchStmt(condExpr, cases, defStmt);

	// handle eventual OpenMP pragmas attached to the Clang node
	core::StatementPtr annotatedNode = omp::attachOmpAnnotation(irNode, switchStmt, convFact);

	// Appends the switchstmt to the current list of stmt
	retStmt.push_back(annotatedNode);
	retStmt = tryAggregateStmts(builder, retStmt);

	END_LOG_STMT_CONVERSION( retStmt.getSingleStmt());
	return retStmt;
}

/*
 * as a CaseStmt or DefaultStmt cannot be converted into any IR statements, we generate an error
 * in the case the visitor visits one of these nodes, the VisitSwitchStmt has to make sure the
 * visitor is not called on his subnodes
 */
stmtutils::StmtWrapper ConversionFactory::StmtConverter::VisitSwitchCase(clang::SwitchCase* caseStmt) {
	assert(false && "Visitor is visiting a 'case' stmt");
}

stmtutils::StmtWrapper ConversionFactory::StmtConverter::VisitBreakStmt(clang::BreakStmt* breakStmt) {
	return stmtutils::StmtWrapper(builder.breakStmt());
}

stmtutils::StmtWrapper ConversionFactory::StmtConverter::VisitContinueStmt(clang::ContinueStmt* contStmt) {
	return stmtutils::StmtWrapper(builder.continueStmt());
}

//~~~~~~~~~~~~~~~~~~~~~~~~~~~~~~~~~~~~~~~~~~~~~~~~~~~~~~~~~~~~~~~~~~~~~~~~~
//							COMPOUND STATEMENT
//~~~~~~~~~~~~~~~~~~~~~~~~~~~~~~~~~~~~~~~~~~~~~~~~~~~~~~~~~~~~~~~~~~~~~~~~~
stmtutils::StmtWrapper ConversionFactory::StmtConverter::VisitCompoundStmt(clang::CompoundStmt* compStmt) {

	START_LOG_STMT_CONVERSION(compStmt);
	core::StatementPtr retIr;
	LOG_STMT_CONVERSION(retIr);

	bool hasReturn = false;

	vector<core::StatementPtr> stmtList;
	std::for_each(compStmt->body_begin(), compStmt->body_end(), [ &stmtList, this, &hasReturn ] (Stmt* stmt) {
		//~~~~~~~~~~~~~~~~~~~~~~~~~~~~~~~~~~~~~~~~~~~~~~~~~~~~~~~~~~~~~~~~~~~~~~~~~~~~~~~~~
		// A compoundstmt can contain declaration statements.This means that a clang
		// DeclStmt can be converted in multiple  StatementPtr because an initialization
		// list such as: int a,b=1; is converted into the following sequence of statements:
		//
		// 		int<a> a = 0; int<4> b = 1;
		//~~~~~~~~~~~~~~~~~~~~~~~~~~~~~~~~~~~~~~~~~~~~~~~~~~~~~~~~~~~~~~~~~~~~~~~~~~~~~~~~~
		stmtutils::StmtWrapper convertedStmt;

		if(dyn_cast<clang::ReturnStmt>(stmt)) {
			hasReturn = true;
		}

		convertedStmt = Visit(stmt);
		copy(convertedStmt.begin(), convertedStmt.end(), std::back_inserter(stmtList));

	});

	retIr = builder.compoundStmt(stmtList);

	// check for datarange pragma
	attatchDatarangeAnnotation(retIr, compStmt, convFact);

	return retIr;
}

//~~~~~~~~~~~~~~~~~~~~~~~~~~~~~~~~~~~~~~~~~~~~~~~~~~~~~~~~~~~~~~~~~~~~~~~~~
//							NULL STATEMENT
//~~~~~~~~~~~~~~~~~~~~~~~~~~~~~~~~~~~~~~~~~~~~~~~~~~~~~~~~~~~~~~~~~~~~~~~~~
stmtutils::StmtWrapper ConversionFactory::StmtConverter::VisitNullStmt(clang::NullStmt* nullStmt) {
	//TODO: Visual Studio 2010 fix: && removed
	core::StatementPtr retStmt = builder.getNoOp();
	return retStmt;
}

stmtutils::StmtWrapper ConversionFactory::StmtConverter::VisitGotoStmt(clang::GotoStmt* gotoStmt) {
	clang::Preprocessor& pp = convFact.currTU->getCompiler().getPreprocessor();
	pp.Diag(
			gotoStmt->getLocStart(),
			pp.getDiagnostics().getCustomDiagID(clang::DiagnosticsEngine::Error,
					"Gotos are not handled by the Insieme compielr"));
	assert(false);
}

stmtutils::StmtWrapper ConversionFactory::StmtConverter::VisitStmt(clang::Stmt* stmt) {
	std::for_each(stmt->child_begin(), stmt->child_end(),
			[ this ] (clang::Stmt* stmt) {this->Visit(stmt);});
	return stmtutils::StmtWrapper();
}



//---------------------------------------------------------------------------------------------------------------------
//							CLANG STMT CONVERTER
//							teakes care of C nodes
//							C nodes implemented in base: StmtConverter
//---------------------------------------------------------------------------------------------------------------------

//~~~~~~~~~~~~~~~~~~~~~~~~~~~~~~~~~~~~~~~~~~~~~~~~~~~~~~~~~~~~~~~~~~~~~~~~~
// Overwrite the basic visit method for expression in order to automatically
// and transparently attach annotations to node which are annotated
//~~~~~~~~~~~~~~~~~~~~~~~~~~~~~~~~~~~~~~~~~~~~~~~~~~~~~~~~~~~~~~~~~~~~~~~~~
stmtutils::StmtWrapper ConversionFactory::CStmtConverter::Visit(clang::Stmt* stmt) {
	VLOG(2) << "C";
	stmtutils::StmtWrapper retStmt = StmtVisitor<CStmtConverter, stmtutils::StmtWrapper>::Visit(stmt);

	if ( retStmt.isSingleStmt() ) {
		core::StatementPtr irStmt = retStmt.getSingleStmt();

		// Deal with mpi pragmas
		mpi::attachMPIStmtPragma(irStmt, stmt, convFact);

		// Deal with transfromation pragmas
		pragma::attachPragma(irStmt,stmt,convFact);

		// Deal with omp pragmas
		if ( irStmt->getAnnotations().empty() )
		return omp::attachOmpAnnotation(irStmt, stmt, convFact);
	}
	return retStmt;
}

}
}
}<|MERGE_RESOLUTION|>--- conflicted
+++ resolved
@@ -527,11 +527,7 @@
 		retStmt = stmtutils::tryAggregateStmts(builder, retStmt);
 	}
 
-<<<<<<< HEAD
-	//END_LOG_STMT_CONVERSION( retStmt.getSingleStmt() );
-=======
 	// END_LOG_STMT_CONVERSION( retStmt.getSingleStmt() );
->>>>>>> f067fb21
 	return retStmt;
 }
 
