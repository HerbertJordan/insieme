/**
 * Copyright (c) 2002-2013 Distributed and Parallel Systems Group,
 *                Institute of Computer Science,
 *               University of Innsbruck, Austria
 *
 * This file is part of the INSIEME Compiler and Runtime System.
 *
 * We provide the software of this file (below described as "INSIEME")
 * under GPL Version 3.0 on an AS IS basis, and do not warrant its
 * validity or performance.  We reserve the right to update, modify,
 * or discontinue this software at any time.  We shall have no
 * obligation to supply such updates or modifications or any other
 * form of support to you.
 *
 * If you require different license terms for your intended use of the
 * software, e.g. for proprietary commercial or industrial use, please
 * contact us at:
 *                   insieme@dps.uibk.ac.at
 *
 * We kindly ask you to acknowledge the use of this software in any
 * publication or other disclosure of results by referring to the
 * following citation:
 *
 * H. Jordan, P. Thoman, J. Durillo, S. Pellegrini, P. Gschwandtner,
 * T. Fahringer, H. Moritsch. A Multi-Objective Auto-Tuning Framework
 * for Parallel Codes, in Proc. of the Intl. Conference for High
 * Performance Computing, Networking, Storage and Analysis (SC 2012),
 * IEEE Computer Society Press, Nov. 2012, Salt Lake City, USA.
 *
 * All copyright notices must be kept intact.
 *
 * INSIEME depends on several third party software packages. Please 
 * refer to http://www.dps.uibk.ac.at/insieme/license.html for details 
 * regarding third party software licenses.
 */

#include <algorithm>

#include "insieme/core/transform/manipulation.h"
#include "insieme/core/transform/node_replacer.h"
#include "insieme/core/transform/node_mapper_utils.h"
#include "insieme/core/transform/manipulation_utils.h"

#include "insieme/core/ir_builder.h"
#include "insieme/core/ir_visitor.h"
#include "insieme/core/ir_address.h"

#include "insieme/core/type_utils.h"
#include "insieme/core/analysis/ir_utils.h"
#include "insieme/core/arithmetic/arithmetic_utils.h"
#include "insieme/core/encoder/encoder.h"
#include "insieme/core/encoder/lists.h"

#include "insieme/utils/logging.h"
#include "insieme/utils/set_utils.h"

#include "insieme/core/printer/pretty_printer.h"

namespace insieme {
namespace core {
namespace transform {

using namespace std;

namespace us = insieme::utils::set;
namespace um = insieme::utils::map;

/**
 * A utility function to apply an arbitrary manipulation to the statements within a compound statement.
 *
 * @param manager the manager used to create new nodes
 * @param target the compound statement which should be manipulated
 * @param manipulator the manipulation to be applied as a functor
 * @return the root node of the modified AST tree (according to the root of the address)
 */
template<typename Manipulator>
NodePtr manipulate(NodeManager& manager, const CompoundStmtAddress& target, Manipulator manipulator) {

	// get and manipulate statement list
	vector<StatementPtr> list = target.getAddressedNode()->getStatements();

	// apply manipulation
	manipulator(list);

	// create and apply replacement
	CompoundStmtPtr replacement = CompoundStmt::get(manager, list);
	return replaceNode(manager, target, replacement);
}


NodePtr insert(NodeManager& manager, const CompoundStmtAddress& target, const StatementPtr& statement, unsigned index) {
	// use generic manipulation function
	return manipulate(manager, target, [index, &statement](vector<StatementPtr>& list){
		// limit index and insert element
		unsigned pos = min((unsigned)(list.size()), index);
		list.insert(list.begin() + pos, statement);
	});
}

NodePtr insert(NodeManager& manager, const CompoundStmtAddress& target, const StatementList& statements, unsigned index) {
	// use generic manipulation function
	return manipulate(manager, target, [index, &statements](vector<StatementPtr>& list){
		// limit index and insert element
		unsigned pos = min((unsigned)(list.size()), index);
		list.insert(list.begin() + pos, statements.cbegin(), statements.cend());
	});
}


NodePtr insertBefore(NodeManager& manager, const StatementAddress& target, const StatementPtr& statement) {

	// check whether target is within a compound statement
	if(auto compoundParent = dynamic_address_cast<const CompoundStmt>(target.getParentAddress())) {
		return insert(manager, compoundParent, statement, target.getIndex());
	}

	IRBuilder build(manager);
	auto newCompound = build.compoundStmt(statement, target.getAddressedNode());
	return replaceNode(manager, target, newCompound);
}

NodePtr insertBefore(NodeManager& manager, const StatementAddress& target, const StatementList& statements) {

	// check whether target is within a compound statement
	if(auto compoundParent = dynamic_address_cast<const CompoundStmt>(target.getParentAddress())) {
		return insert(manager, compoundParent, statements, target.getIndex());
	}

	IRBuilder build(manager);
	StatementList allStatements;
	allStatements.insert(allStatements.begin(), statements.cbegin(), statements.cend());
	allStatements.push_back(target.getAddressedNode());
	auto newCompound = build.compoundStmt(allStatements);
	return replaceNode(manager, target, newCompound);
}

NodePtr insertAfter(NodeManager& manager, const StatementAddress& target, const StatementPtr& statement) {
	auto compoundParent = dynamic_address_cast<const CompoundStmt>(target.getParentAddress());
	if(compoundParent) {
		return insert(manager, compoundParent, statement, target.getIndex()+1);
	} else {
		IRBuilder build(manager);
		auto newCompound = build.compoundStmt(target.getAddressedNode(), statement);
		return replaceNode(manager, target, newCompound);
	}
}

NodePtr insertAfter(NodeManager& manager, const StatementAddress& target, const StatementList& statements) {
	auto compoundParent = dynamic_address_cast<const CompoundStmt>(target.getParentAddress());
	if(compoundParent) {
		return insert(manager, compoundParent, statements, target.getIndex()+1);
	} else {
		IRBuilder build(manager);
		StatementList allStatements;
		allStatements.push_back(target.getAddressedNode());
		allStatements.insert(allStatements.end(), statements.cbegin(), statements.cend());
		auto newCompound = build.compoundStmt(allStatements);
		return replaceNode(manager, target, newCompound);
	}
}


NodePtr remove(NodeManager& manager, const CompoundStmtAddress& target, unsigned index) {
	// use generic manipulation function
	return manipulate(manager, target, [index](vector<StatementPtr>& list){
		// remove element
		assert( index < list.size() && "Index out of range!");
		list.erase(list.begin() + index);
	});
}

NodePtr remove(NodeManager& manager, const vector<StatementAddress>& stmts) {

	assert(!stmts.empty() && "List of statements to be removed must not be empty!");

	NodePtr res = stmts[0].getRootNode();

	// check whether the stmt list is not empty and all addresses have the same root.
	assert(!stmts.empty() && "Statements must not be empty!");
	assert(all(stmts, [&](const StatementAddress& cur) { return cur.getRootNode() == res; }));

	// create a sorted list of statements
	vector<StatementAddress> list = stmts;
	std::sort(list.begin(), list.end());

	// remove statements in reverse order (this does not effect earlier addresses)
	for_each(list.rbegin(), list.rend(), [&](StatementAddress cur) {

		// skip marker expressions (yes, they are used!!)
		while(cur.getParentAddress()->getNodeType() == NT_MarkerExpr) {
			cur = static_address_cast<StatementAddress>(cur.getParentAddress());
		}

		assert(cur.getParentAddress()->getNodeType() == NT_CompoundStmt && "Every stmt should be inside a compound stmt!");

		// update root of current stmt
		cur = cur.switchRoot(res);

		// remove current statement
		res = remove(manager, static_address_cast<CompoundStmtAddress>(cur.getParentAddress()), cur.getIndex());
	});

	return res;
}

NodePtr replace(NodeManager& manager, const CompoundStmtAddress& target, unsigned index, const StatementPtr& replacement) {
	// use generic manipulation function
	return manipulate(manager, target, [index, replacement](vector<StatementPtr>& list){
		// remove element
		assert( index < list.size() && "Index out of range!");
		list[index] = replacement;
	});
}

NodePtr replace(NodeManager& manager, const CompoundStmtAddress& target, unsigned index, const StatementList& replacements) {
	// use generic manipulation function
	return manipulate(manager, target, [index, &replacements](vector<StatementPtr>& list){
		// remove element
		assert( index < list.size() && "Index out of range!");
		list.erase(list.begin() + index);
		list.insert(list.begin() + index, replacements.cbegin(), replacements.cend());
	});
}

NodePtr move(NodeManager& manager, const CompoundStmtAddress& target, unsigned index, int displacement) {

	// shortcut for no offset
	if (displacement == 0) {
		return target.getRootNode();
	}

	// use generic manipulation function
	return manipulate(manager, target, [index, displacement](vector<StatementPtr>& list){
		// check index
		assert( index < list.size() && "Index out of range!");

		// limit displacement
		int newPos = index + displacement;
		newPos = max(min((int)(list.size()-1), newPos), 0);

		StatementPtr element = list[index];
		list.erase(list.begin() + index);
		list.insert(list.begin() + newPos, element);
	});
}

namespace {

	class InlineSubstituter : public NodeMapping {

		bool successful;

		um::PointerMap<VariablePtr, ExpressionPtr>& replacements;
		us::PointerSet<VariablePtr> replacedOnce;

	public:

		InlineSubstituter(um::PointerMap<VariablePtr, ExpressionPtr>& replacements)
			: successful(true), replacements(replacements) { }

		const NodePtr mapElement(unsigned index, const NodePtr& ptr) {
			if (!successful) {
				return ptr;
			}

			if (ptr->getNodeType() != NT_Variable) {
				if (ptr->getNodeType() == NT_LambdaExpr) {
					// entering new scope => ignore this
					return ptr;
				}
				return ptr->substitute(ptr->getNodeManager(), *this);
			}

			const VariablePtr& var = static_pointer_cast<const Variable>(ptr);

			// check whether variable has been already encountered
			if (replacedOnce.find(var) != replacedOnce.end()) {
				// variable may only be replaced once!
				successful = false;
				return ptr;
			}

			auto pos = replacements.find(var);
			if (pos != replacements.end()) {
				ExpressionPtr res = pos->second;

				// to ensure a single evaluation!
				if (!isSideEffectFree(res)) {
					replacedOnce.insert(var);
				}
				return res;
			}

			// no modification required
			return ptr;
		}

		bool wasSuccessful() const {
			return successful;
		}

		static bool isSideEffectFree(const ExpressionPtr& expr) {

			// all variables and literals are side-effect free accessable
			NodeType type = expr->getNodeType();
			if (type != NT_Variable && type != NT_Literal) {
				return true;
			}

			// check for other operations
			if (type != NT_CallExpr) {
				return false;
			}

			// check whether function is side-effect free + all arguments are
			CallExprPtr call = expr.as<CallExprPtr>();
			auto& basic = expr->getNodeManager().getLangBasic();
			return basic.isPure(call->getFunctionExpr()) &&
					all(call->getArguments(), &isSideEffectFree);
		}
	};




	ExpressionPtr tryInlineBindToExpr(NodeManager& manager, const CallExprPtr& call) {

		// extract bind and call expression
		assert(call->getFunctionExpr()->getNodeType() == NT_BindExpr && "Illegal argument!");
		BindExprPtr bind = static_pointer_cast<const BindExpr>(call->getFunctionExpr());

		// process call recursively
		CallExprPtr innerCall = bind->getCall();
		ExpressionPtr inlined = tryInlineToExpr(manager, innerCall);

		// check for matching argument number
		auto parameter = bind->getParameters();
		auto arguments = call->getArguments();
		if (parameter.size() != arguments.size()) {
			return call;
		}

		// substituted call arguments with bind parameters
		um::PointerMap<VariablePtr, ExpressionPtr> replacements;

		replacements.insert(
				make_paired_iterator(parameter.begin(), arguments.begin()),
				make_paired_iterator(parameter.end(), arguments.end())
		);

		// substitute variables within body
		InlineSubstituter substituter(replacements);
		ExpressionPtr res = static_pointer_cast<const Expression>(substituter.mapElement(0, inlined));

		// check result
		if (!substituter.wasSuccessful()) {
			return call;
		}
		return res;
	}

	ExpressionPtr tryInlineToExprInternal(NodeManager& manager, const CallExprPtr& call) {

		// Step 1 - get capture init and lambda expression
		ExpressionPtr target = call->getFunctionExpr();
		LambdaExprPtr lambda;

		// check for bind expression ...
		if (target->getNodeType() == NT_BindExpr) {
			return tryInlineBindToExpr(manager, call);
		}

		// check for lambda ...
		if (target->getNodeType() == NT_LambdaExpr) {
			lambda = static_pointer_cast<const LambdaExpr>(target);
		} else {
			// no in-lining possible
			return call;
		}

		// if recursive => inlining not possible
		if (lambda->isRecursive()) {
			return call;
		}

		// Step 2 - check body => has to be a return statement
		StatementPtr bodyStmt = lambda->getLambda()->getBody();

		if (CompoundStmtPtr compound = dynamic_pointer_cast<const CompoundStmt>(bodyStmt)) {
			const auto& stmts = compound->getStatements();
			if (stmts.size() == 1) {
				bodyStmt = stmts[0];
			} else {
				// no in-lining possible (to many statements)
				return call;
			}
		}

		// check for expression
		ExpressionPtr body;
		if (ReturnStmtPtr returnStmt = dynamic_pointer_cast<const ReturnStmt>(bodyStmt)) {
			body = returnStmt->getReturnExpr();
		} else if (bodyStmt->getNodeCategory() == core::NC_Expression){
			// single expression => can also be inlined
			body = static_pointer_cast<const core::Expression>(bodyStmt);
		} else {
			// no in-lining possible (not a simple expression)
			return call;
		}

		// Step 3 - collect variables replacements
		const ParametersPtr& paramList = lambda->getParameterList();

		um::PointerMap<VariablePtr, ExpressionPtr> replacements;

		// add call parameters
		int index = 0;
		::for_each(call->getArguments(), [&](const ExpressionPtr& cur) {
			replacements.insert(std::make_pair(paramList[index++], cur));
		});

		// Step 4 - substitute variables within body
		InlineSubstituter substituter(replacements);
		ExpressionPtr res = static_pointer_cast<const Expression>(substituter.mapElement(0, body));

		// check result
		if (substituter.wasSuccessful()) {
			return res;
		}
		return call;
	}

}


ExpressionPtr tryInlineToExpr(NodeManager& manager, const CallExprPtr& call) {

	bool successful = true;
	ExpressionPtr res = call;
	while(successful && res->getNodeType() == NT_CallExpr) {
		ExpressionPtr tmp = tryInlineToExprInternal(manager, static_pointer_cast<const CallExpr>(res));
		successful = (*tmp != *res);
		res = tmp;
	}
	return res;
}

StatementPtr tryInlineToStmt(NodeManager& manager, const CallExprPtr& callExpr) {

	// first use expression inlining
	ExpressionPtr res = tryInlineToExpr(manager, callExpr);
	if (res->getNodeType() != NT_CallExpr) {
		return res;		// no more processing necessary
	}

	// call has to be a call to a lambda
	CallExprPtr call = static_pointer_cast<CallExprPtr>(res);
	if (call->getFunctionExpr()->getNodeType() != NT_LambdaExpr) {
		return call;	// only known functions can be inlined
	}

	LambdaExprPtr fun = static_pointer_cast<LambdaExprPtr>(call->getFunctionExpr());
	if (fun->isRecursive() || !isOutlineAble(fun->getBody())) {
		return call;	// recursive functions and free return / break / continue can not be supported
	}

	// --- ok, some inline has to be done --

	IRBuilder builder(manager);

	// create substitution
	vector<StatementPtr> stmts;
	VariableMap varMap;

	// instantiate very variable within the parameter list with a fresh name
	const auto& params = fun->getParameterList().getElements();
	const auto& args = call->getArguments();

	assert(params.size() == args.size() && "Arguments do not fit parameters!!");

	for(std::size_t i =0; i<params.size(); i++) {

		VariablePtr localVar;
		if (args[i]->getNodeType() == NT_Variable) {
			// passing a pure variable => use variable everywhere
			localVar = static_pointer_cast<VariablePtr>(args[i]);
		} else {
			// temporary value is passed => create temporary variable
			localVar = builder.variable(args[i]->getType());

			// copy value of parameter into a local variable
			stmts.push_back(builder.declarationStmt(localVar, args[i]));
		}

		// add to replacement map
		varMap[params[i]] = localVar;
	}

	// add body of function to resulting inlined code
	for_each(fun->getBody()->getStatements(), [&](const core::StatementPtr& cur) {
		stmts.push_back(replaceVarsGen(manager, cur, varMap));
	});

	// return compound stmt containing the entire stmt sequence
	return builder.compoundStmt(stmts);
}


namespace {

	class ParameterFixer : public core::transform::CachedNodeMapping {

		NodeManager& manager;
		const VariablePtr var;
		const ExpressionPtr replacement;

	public:

		ParameterFixer(NodeManager& manager, const VariablePtr& var, const ExpressionPtr& replacement)
			: manager(manager), var(var), replacement(replacement) {}

		LambdaExprPtr fixLambda(const LambdaExprPtr& original, const ExpressionList& args, ExpressionList& newArgs) {

			// start based on same lambda
			LambdaExprPtr lambda = original;

			// replace one parameter after another (back to front)
			std::size_t size = args.size();
			for (int i = size-1; i>=0; i--) {
				// check if it is the variable

				// try to fix the parameter for called function
				if (*args[i] == *var) {
					LambdaExprPtr newLambda = tryFixParameter(manager, lambda, i, replacement);
					if (*newLambda != *lambda) {
						// => nice, it worked!
						lambda = newLambda;
						continue;
					}
				}

				// exchange argument
				ExpressionPtr newArg = this->map(args[i]);
				newArgs.insert(newArgs.begin(), newArg);
			}

			// restore annotations
			utils::migrateAnnotations(original, lambda);
			utils::migrateAnnotations(original->getLambda(), lambda->getLambda());

			// return modified lambda
			return lambda;
		}

		const NodePtr resolveElement(const NodePtr& ptr) {
			// check for replacement
			if (*ptr == *var) {
				return replacement;
			}

			// cut off types and stop if already unsuccessful
			if (ptr->getNodeCategory() == NC_Type) {
				return ptr;
			}

			// handle call expressions
			if (ptr->getNodeType() == NT_CallExpr) {
				CallExprPtr call = static_pointer_cast<const CallExpr>(ptr);
				if (::contains(call->getArguments(), var)) {

					const auto& args = call->getArguments();
					ExpressionList newArgs;

					bool resolved = false;

					// Push value through to sub-call ...
					ExpressionPtr fun = call->getFunctionExpr();
					if (fun->getNodeType() == NT_LambdaExpr) {

						// exchange function by fixing parameters within the lambda
						fun = fixLambda(fun.as<LambdaExprPtr>(), args, newArgs);
						resolved = true;

					// check whether it is a known literal
					} else if (analysis::isCallOf(fun, manager.getLangBasic().getPick())) {
						assert(fun->getType()->getNodeType() == NT_FunctionType);

						// get list encapsulated options
						CallExprPtr pickCall = fun.as<CallExprPtr>();
						auto variants = encoder::toValue<vector<ExpressionPtr>>(pickCall->getArgument(0));

						if (all(variants, [](const ExpressionPtr& cur) { return cur->getNodeType() == NT_LambdaExpr; })) {

							// fix all lambdas offered to the pick
							for_each(variants, [&](ExpressionPtr& cur) {
								newArgs.clear(); // only update arguments once
								cur = fixLambda(cur.as<LambdaExprPtr>(), args, newArgs);
							});

							// replace function by customized pick call
							fun = IRBuilder(manager).pickVariant(variants);
							resolved = true;
						}
					} else {
						// process function definition
						fun = map(fun);
					}

					if (!resolved) {
						// cannot be pushed through ... just substitute within arguments and done
						::transform(args, std::back_inserter(newArgs), [&](const ExpressionPtr& cur)->const ExpressionPtr {
							if (*cur == *var) {
								return replacement;
							}
							return this->map(cur);
						});

					}

					// create new call
					return CallExpr::get(manager, call->getType(), fun, newArgs);
				}
			}

			// handle lambda expressions ...
			if (ptr->getNodeType() == NT_LambdaExpr) {
				// .. end of replacement scope
				return ptr;
			}

			// else: process recursively
			return ptr->substitute(manager, *this);

		}

	};



//	LambdaExprPtr tryFixRecursive(NodeManager& manager, const LambdaExprPtr& lambda, unsigned index, const ExpressionPtr& value) {
//		assert(lambda->isRecursive());
//
//		/**
//		 * The following procedure is applied:
//		 * 		- the parameter is fixed within the body of the lambda
//		 * 		- all recursive calls are searched within the lambda
//		 * 		- if value is passed along at the same position, unmodified
//		 * 			=> remove parameter from recursion
//		 * 		  otherwise: unroll once, fix parameter for non-recursive function
//		 */
//
//		// check for compatible target type
//		FunctionTypePtr funType = lambda->getFunctionType();
//		TypeList paramTypes = funType->getParameterTypeList();
//		assert(index < paramTypes.size() && "Index out of bound - no such parameter!");
//		assert(isSubTypeOf(value->getType(), paramTypes[index]) && "Cannot substitute non-compatible value for specified parameter.");
//
//		// replace parameter within body
//		const VariablePtr& param = lambda->getParameterList()[index];
//		CompoundStmtPtr newBody = fixVariable(manager, lambda->getBody(), param, value).as<CompoundStmtPtr>();
//
//		// check whether it can be propagated over the recursion
//		//  - search for recursive calls in new body
//		auto recVar = lambda->getVariable();
//
//
//
//		// value is propagated => eliminate parameter in recursion
//
//		// Step 1) fix recursive variable
//
//		// Step 1) fix body by replacing all calls with fixed calls
//		std::map<NodeAddress, NodePtr> replacements;
//		for(const CallExprAddress& cur : calls) {
//
//
//
//			replacements.insert({cur, newCall});
//		}
//
//
//		bool canPropagate = all();
//
//
//		return lambda;
//	}

}


LambdaExprPtr tryFixParameter(NodeManager& manager, const LambdaExprPtr& lambda, unsigned index, const ExpressionPtr& value) {

//	if (lambda->isRecursive()) {
//		// use specialized function
//		return tryFixRecursive(manager, lambda, index, value);
//	}

	// check parameters
	const FunctionTypePtr& funType = lambda->getFunctionType();
	TypeList paramTypes = funType->getParameterTypes()->getTypes();
	assert(index < paramTypes.size() && "Index out of bound - no such parameter!");

	assert(isSubTypeOf(value->getType(), paramTypes[index]) && "Cannot substitute non-compatible value for specified parameter.");

	// make sure replacement value does not have any free variables except it is a variable itself (used for fixing recursive variables)
	assert((value->getNodeType() == NT_Variable || core::analysis::getFreeVariables(value).empty()) && "Replacement value must not have free variables!");

	// conduct replacement

	const VariablePtr& param = lambda->getParameterList()[index];
	ParameterFixer fixer(manager, param, value);
	CompoundStmtPtr body = fixer.map(lambda->getBody());

	// create new function type
	paramTypes.erase(paramTypes.begin() + index);
	FunctionTypePtr newFunType = FunctionType::get(manager, paramTypes, funType->getReturnType(), true);

	// create new recursive variable
	auto newRecVar = Variable::get(manager, newFunType, lambda->getVariable()->getId());

	// handle recursive functions
	if (lambda->isRecursive()) {

		if(lambda->getDefinition().size() > 1u) {
			assert(false && "Propagating parameters across mutual recursive functions not supported yet!");
			return lambda; // not supported yet
		}

		// collect all recursive calls (addresses to support a faster replacement later on)
		VariablePtr recVar = lambda->getVariable();
		vector<CallExprAddress> calls;
		visitDepthFirst(NodeAddress(body), [&](const CallExprAddress& call){
			if (call.as<CallExprPtr>()->getFunctionExpr() == recVar) calls.push_back(call);
		});

		// check whether parameter is propagated
		bool isPropagated = all(calls, [&](const CallExprPtr& call)->bool {
			// check whether value is propagated along the recursion
			assert(index < call->getArguments().size() && "Invalid recursive call!");
			return call->getArgument(index) == value;
		});

		// value is not propagated along recursion
		if (!isPropagated) {
			// peel recursion once and use non-recursive parameter fixer
			return tryFixParameter(manager, lambda->peel(), index, value);
		}

		// update recursive variable


		// update recursive calls within body
		IRBuilder builder(manager);
		std::map<NodeAddress, NodePtr> replacements;
		for(const CallExprAddress& cur : calls) {
			// eliminate argument from call
			ExpressionList newArgs = cur.as<CallExprPtr>()->getArguments();
			newArgs.erase(newArgs.begin() + index);


			// build and register updated call
			CallExprPtr newCall = builder.callExpr(cur->getType(), newRecVar, newArgs);
			replacements.insert({cur, newCall});
		}

		// update body
		if(!replacements.empty()) {
			body = replaceAll(manager, replacements).as<CompoundStmtPtr>();
		}
	}



	// create new parameter list
	vector<VariablePtr> params = lambda->getParameterList()->getParameters();
	params.erase(params.begin() + index);

	// build resulting lambda (preserving recursive variable ID)
	auto binding = LambdaBinding::get(manager, newRecVar, Lambda::get(manager, newFunType, params, body));
	auto def = LambdaDefinition::get(manager, toVector(binding));
	return LambdaExpr::get(manager, newRecVar, def);
}

NodePtr fixVariable(NodeManager& manager, const NodePtr& node, const VariablePtr& var, const ExpressionPtr& value) {
	ParameterFixer fixer(manager, var, value);
	return fixer.map(node);
}


CallExprPtr pushBindIntoLambda(NodeManager& manager, const CallExprPtr& call, unsigned index) {

	// ---------------- Pre-Conditions --------------------

	// check whether indexed parameter is in-deed a bind
	assert(index < call->getArguments().size() && "Invalid argument index!");
	assert(call->getArgument(index)->getNodeType() == NT_BindExpr && "Specified argument is not a bind!");

	// check whether function is in-deed a lambda
	assert(call->getFunctionExpr()->getNodeType() == NT_LambdaExpr && "Function has to be a lambda!");

	// so far it is only supported for non-recursive implementations
	assert(!call->getFunctionExpr().as<LambdaExprPtr>()->isRecursive() && "Not implemented for recursive functions!");

	// ----------------------------------------------------

	IRBuilder builder(manager);

	// get all free variables within the body of the lambda (those must not be used for new variables)
	LambdaExprPtr lambda = call->getFunctionExpr().as<LambdaExprPtr>();
	auto allVars = analysis::getAllVariables(lambda);

	// also consider variables within the bind node to be moved inside
	auto bindVars = analysis::getAllVariables(call->getArgument(index));
	allVars.insert(bindVars.begin(), bindVars.end());

	// get next free variable ID
	unsigned next_index = 0;
	for(const auto& cur : allVars) {
		next_index = std::max(next_index, cur->getId());
	}
	next_index++;

	// compute a map of free variables to
	vector<ExpressionPtr> newArgs;
	vector<VariablePtr> newParams;
	vector<ExpressionPtr> newBindCallArgs;

	// iterate through bound expressions => filter constants and others
	BindExprPtr bind = call->getArgument(index).as<BindExprPtr>();
	const VariableList bindParams = bind->getParameters().getParameters();
	CallExprPtr callWithinBind = bind->getCall();
	for(const ExpressionPtr& cur : callWithinBind->getArguments()) {

		// bind-parameters are just forwarded
		if (cur->getNodeType() == NT_Variable && contains(bindParams, cur.as<VariablePtr>())) {
			newBindCallArgs.push_back(cur);
			continue;
		}

		// this is a bound expression
		//  => if it is a constant it stays
		if (analysis::getFreeVariables(cur).empty()) {
			newBindCallArgs.push_back(cur);
			continue;
		}

		//  => otherwise it is evaluated and forwarded as a parameter
		VariablePtr newParam = builder.variable(cur->getType(), next_index++);
		newBindCallArgs.push_back(newParam);

		// add new parameter to list of parameters to be added to the lambda
		newParams.push_back(newParam);

		// add new argument to be passed by the call
		newArgs.push_back(cur);
	}

	// --- build up result ---

	// build new bind with modified call expression
	auto newBind = BindExpr::get(manager, bind->getType().as<FunctionTypePtr>(), bind->getParameters(),
			CallExpr::get(manager, callWithinBind->getType(), callWithinBind->getFunctionExpr(), newBindCallArgs)
	);

	// fix parameter within body of lambda
	auto newBody = fixVariable(manager, lambda->getBody(), lambda->getParameterList()[index], newBind);

	// fix parameter list of lambda
	VariableList newLambdaParams = lambda->getParameterList()->getParameters();
	newLambdaParams.erase(newLambdaParams.begin() + index); // remove parameter accepting bind
	newLambdaParams.insert(newLambdaParams.begin() + index, newParams.begin(), newParams.end()); // inject new parameters

	// build new lambda
	auto newLambda = builder.lambdaExpr(lambda->getFunctionType()->getReturnType(), newBody, newLambdaParams);

	// assemble new argument list
	ExpressionList newArgumentList = call->getArguments();
	newArgumentList.erase(newArgumentList.begin() + index); // drop bind argument
	newArgumentList.insert(newArgumentList.begin() + index, newArgs.begin(), newArgs.end()); // inject new arguments

	// finally build new call expression
	return builder.callExpr(call->getType(), newLambda, newArgumentList);
}


// ------------------------------ lambda extraction -------------------------------------------------------------------


bool isOutlineAble(const StatementPtr& stmt) {

	// the statement must not contain a "free" return
	bool hasFreeReturn = false;
	visitDepthFirstOncePrunable(stmt, [&](const NodePtr& cur) {
		if (cur->getNodeType() == NT_LambdaExpr) {
			return true; // do not decent here
		}
		if (cur->getNodeType() == NT_ReturnStmt) {
			hasFreeReturn = true;	// "bound" return found
		}
		return hasFreeReturn;
	});

	if (hasFreeReturn) {
		return false;
	}

	// search for "bound" break or continue statements
	bool hasFreeBreakOrContinue = false;
	visitDepthFirstOncePrunable(stmt, [&](const NodePtr& cur) {
		if (cur->getNodeType() == NT_ForStmt || cur->getNodeType() == NT_WhileStmt) {
			return true; // do not decent here
		}
		if (cur->getNodeType() == NT_BreakStmt || cur->getNodeType() == NT_ContinueStmt) {
			hasFreeBreakOrContinue = true;	// "bound" stmt found
		}
		return hasFreeBreakOrContinue;
	});

	return !hasFreeBreakOrContinue;
}


CallExprPtr outline(NodeManager& manager, const StatementPtr& stmt) {
	// check whether it is allowed
	assert(isOutlineAble(stmt) && "Cannot outline given code - it contains 'free' return, break or continue stmts.");

	// Obtain list of free variables
	VariableList free = analysis::getFreeVariables(manager.get(stmt));

	// sort to obtain stable results
	// std::stable_sort is used here because std::sort segfaults (for no discernable reason) 
	// on a particular list in the omp/nas/lu test case
	std::sort(free.begin(), free.end(), compare_target<VariablePtr>());

	// rename free variables within body using restricted scope
	IRBuilder builder(manager);
	um::PointerMap<VariablePtr, VariablePtr> replacements;
	VariableList parameter;
	for_each(free,[&](const VariablePtr& cur) {
		auto var = builder.variable(cur->getType());
		replacements[cur] = var;
		parameter.push_back(var);
	});
	StatementPtr body = replaceVarsGen(manager, stmt, replacements);

	// create lambda accepting all free variables as arguments
	LambdaExprPtr lambda = builder.lambdaExpr(body, parameter);

	// create call to this lambda
	return builder.callExpr(manager.getLangBasic().getUnit(), lambda, convertList<Expression>(free));
}

CallExprPtr outline(NodeManager& manager, const ExpressionPtr& expr) {

	// Obtain list of free variables
	VariableList free = analysis::getFreeVariables(expr);

	// sort to obtain stable results
	std::sort(free.begin(), free.end(), compare_target<VariablePtr>());

	// rename free variables within body using restricted scope
	IRBuilder builder(manager);
	um::PointerMap<VariablePtr, VariablePtr> replacements;
	VariableList parameter;
	for_each(free,[&](const VariablePtr& cur) {
		auto var = builder.variable(cur->getType());
		replacements[cur] = var;
		parameter.push_back(var);
	});
	ExpressionPtr body = replaceVarsGen(manager, expr, replacements);

	// create lambda accepting all free variables as arguments
	LambdaExprPtr lambda = builder.lambdaExpr(body->getType(), builder.returnStmt(body), parameter);

	// create call to this lambda
	return builder.callExpr(body->getType(), lambda, convertList<Expression>(free));
}

ExpressionPtr evalLazy(NodeManager& manager, const ExpressionPtr& lazy) {

	// check type of lazy expression
	core::FunctionTypePtr funType = dynamic_pointer_cast<const core::FunctionType>(lazy->getType());
	assert(funType && "Illegal lazy type!");

	// form call expression
	core::CallExprPtr call = core::CallExpr::get(manager, funType->getReturnType(), lazy, toVector<core::ExpressionPtr>());

	// evaluated call by inlining it
	return core::transform::tryInlineToExpr(manager, call);
}

BindExprPtr extractLambda(NodeManager& manager, const StatementPtr& root) {
	return extractLambda(manager, root, toVector<VariablePtr>());
}

BindExprPtr extractLambda(NodeManager& manager, const StatementPtr& root, const std::vector<VariablePtr>& passAsArguments) {
	IRBuilder build(manager);

	// outline statement
	CallExprPtr outlined = outline(manager, root);

	// create new parameter list
	VariableList params;
	um::PointerMap<VariablePtr, VariablePtr> replacements;
	for_each(passAsArguments, [&](const VariablePtr& cur) {
		auto newVar = build.variable(cur->getType());
		replacements[cur] = newVar;
		params.push_back(newVar);
	});

	// update parameter list within call
	outlined = replaceVarsGen(manager, outlined, replacements);

	// create bind expression exposing requested arguments
	return build.bindExpr(params, outlined);
}

LambdaExprPtr privatizeVariables(NodeManager& manager, const LambdaExprPtr& root, const std::vector<VariablePtr>& varsToPrivatize) {
	
	auto body = root->getBody();

	IRBuilder build(manager);
	um::PointerMap<NodePtr, NodePtr> replacements;

	for_each(varsToPrivatize, [&](VariablePtr p) {
		auto var = build.variable(p->getType());
		replacements[p] = var;
	});
	auto newBody = replaceAll(manager, body, replacements);

	return dynamic_pointer_cast<const LambdaExpr>(newBody);
}

LambdaExprPtr instantiate(NodeManager& manager, const LambdaExprPtr& lambda, const SubstitutionOpt& substitution) {

	// check for early exit
	if (!substitution || substitution->empty()) {
		return lambda;
	}

	assert(!lambda->isRecursive() && "I owe you the support for recursive functions!");

	// update type
	const FunctionTypePtr funType = static_pointer_cast<FunctionTypePtr>(substitution->applyTo(lambda->getType()));

	// update body
	const CompoundStmtPtr body = static_pointer_cast<CompoundStmtPtr>(transform::replaceTypeVars(manager, lambda->getBody(), substitution));

	// update parameters
	VariableList params;
	::transform(lambda->getParameterList()->getParameters(), std::back_inserter(params), [&](const VariablePtr& cur)->VariablePtr {
		TypePtr newType = substitution->applyTo(cur->getType());
		if (newType == cur->getType()) {
			return cur;
		}
		return Variable::get(manager, newType, cur->getId());
	});

	// construct result
	return LambdaExpr::get(manager, funType, params, body);
}

DeclarationStmtPtr createGlobalStruct(NodeManager& manager, ProgramPtr& prog, const NamedValueList& globals) {
	//if(!prog->isMain()) {
	//	LOG(WARNING) << "createGlobalStruct called on non-main program.";
	//}

	LambdaExprPtr lambda = prog[0].as<LambdaExprPtr>(); //dynamic_pointer_cast<const LambdaExpr>(prog->getElement(0));
	auto compound = lambda->getBody();
	auto addr = CompoundStmtAddress::find(compound, prog);
	IRBuilder build(manager);

	// generate type list from initialization expression list in "globals"
	NamedTypeList entries = ::transform(globals, [&](const NamedValuePtr& val) { return build.namedType(val->getName(), val->getValue()->getType()); });

	auto structType = build.refType(build.structType(entries));
	auto declStmt = build.declarationStmt(structType, build.refVar(build.structExpr(globals)));


	// update program
	int location = 0;
	if(addr->getStatement(location)->getNodeType() == NT_DeclarationStmt) ++location;
	auto newProg = static_pointer_cast<const Program>(insert(manager, addr, declStmt, location));
	utils::migrateAnnotations(prog, newProg);
	prog = newProg;

	// migrate annotations on body
	lambda = prog[0].as<LambdaExprPtr>();
	compound = lambda->getBody();
	utils::migrateAnnotations(addr.getAddressedNode(), compound);

	return declStmt;
}

<<<<<<< HEAD


namespace {

	class NotSequentializableException : public std::exception {
		std::string msg;
	public:
		NotSequentializableException(const string& msg = "Unknown Error") : msg(msg) {};
		virtual const char* what() const throw() { return msg.c_str(); }
		virtual ~NotSequentializableException() throw() { }
	};


	class Sequentializer : public transform::CachedNodeMapping, private IRVisitor<preserve_node_type> {

		NodeManager& manager;
		IRBuilder builder;
		const lang::BasicGenerator& basic;

	public:

		Sequentializer(NodeManager& manager)
			: manager(manager), builder(manager), basic(manager.getLangBasic()) {}

		virtual const NodePtr resolveElement(const NodePtr& ptr) {
			// skip types
			if (ptr->getNodeCategory() == NC_Type) {
				return ptr;
			}
			return visit(ptr);
		}

	protected:

		StatementPtr handleCall(const CallExprPtr& call) {

			const auto& fun = call->getFunctionExpr();
			auto args = call->getArguments();

			// skip merge expressions if possible
			if (basic.isMerge(fun)) {
				// eval argument if necessary
				if (args[0]->getNodeType() == NT_CallExpr) {
					return args[0];
				}
				return builder.getNoOp();
			}

			// ignore merge-all calls
			if (basic.isMergeAll(fun)) {
				return builder.getNoOp();
			}

			// handle parallel expression
			if (basic.isParallel(fun)) {
				// invoke recursively resolved argument (should be a lazy function after conversion)
				return evalLazy(manager, args[0]);
			}

			// handle pfor calls
			if (basic.isPFor(fun)) {
				core::ExpressionPtr start = args[1];
				core::ExpressionPtr end = args[2];
				core::ExpressionPtr step = args[3];
				return core::transform::tryInlineToStmt(manager, builder.callExpr(basic.getUnit(), args[4], start, end, step));
			}

			// handle barrier
			if (basic.isBarrier(fun)) {
				// => can be ignored
				return builder.getNoOp();
			}

			// handle thread group id
			if (basic.isGetThreadId(fun)) {
				return builder.intLit(0);
			}

			// and finally the thread group size
			if (basic.isGetGroupSize(fun)) {
				return builder.intLit(1);
			}

			// handle flush
			if (basic.isFlush(fun)) {
				// => can be ignored
				return builder.getNoOp();
			}

			// and locks
			if (basic.isLockAcquire(fun)) {
				return builder.getNoOp();
			}

			if (basic.isLockRelease(fun)) {
				return builder.getNoOp();
			}

			if (basic.isLockInit(fun)) {
				return builder.getNoOp();
			}

			// otherwise, don't touch it
			return call;
		}

		ExpressionPtr handleJobExpr(const JobExprPtr& job) {

			// check whether 1 is within job range
			ExpressionPtr range = job->getThreadNumRange();

			assert(range->getNodeType() == NT_CallExpr && "Range is not formed by call expression!");

			// resolve first argument (lower bound)
			ExpressionPtr lowerBound = analysis::getArgument(range, 0);

			try {

				// check lower boundary
				arithmetic::Formula f = arithmetic::toFormula(lowerBound);

				if (!f.isConstant()) {
					throw NotSequentializableException("Lower bound of job expression is not constant!");
				}

				auto lb = f.getConstantValue();
				if (lb.isZero()) {
					// job can be completely eliminated => return empty function
					return builder.lambdaExpr(basic.getUnit(), builder.getNoOp(), VariableList());
				}

				if (!lb.isOne()) {
					throw NotSequentializableException("Parallel Job requires more than one thread!");
				}

			} catch (const arithmetic::NotAFormulaException& nfe) {
				throw NotSequentializableException("Unable to parse lower boundary of job expression!");
			}


			// pick branch (not supported yet)
			if (!job->getGuardedExprs().empty()) {
				throw NotSequentializableException("Sequentializing job expressions exposing guards not yet supported.");
			}

			ExpressionPtr branch = job->getDefaultExpr();

			// convert selected branch into a lazy expression
			//	- inline local definitions into bind expression
			//	- return bind expression

			// NOTE: this assumes that every local variable is only bound once
			VarExprMap map;
			for_each(job->getLocalDecls().getElements(), [&](const DeclarationStmtPtr& decl) {
				map[decl->getVariable()] = decl->getInitialization();
			});

			return replaceVarsGen(manager, branch, map);
		}

		StatementPtr visitStatement(const StatementPtr& curStmt) {

			// start by resolve stmt recursively
			StatementPtr stmt = curStmt->substitute(manager, *this);

			// eliminate parallel constructs if necessary
			if (stmt->getNodeType() == NT_CallExpr) {
				return handleCall(static_pointer_cast<CallExprPtr>(stmt));
			}

			if (stmt->getNodeType() == NT_JobExpr) {
				return handleJobExpr(static_pointer_cast<JobExprPtr>(stmt));
			}

			// otherwise take it as it has been resolved
			return stmt;
		}

		NodePtr visitNode(const NodePtr& node) {
			return node->substitute(manager, *this);
		}

	};

}

NodePtr trySequentialize(NodeManager& manager, const NodePtr& stmt) {
	try {
		return Sequentializer(manager).map(stmt);
	} catch (const NotSequentializableException& nse) {
		LOG(INFO) << "Unable to sequentialize: " << nse.what();
	}
	return NodePtr();
}

=======
>>>>>>> baef166d
LambdaExprPtr correctRecursiveLambdaVariableUsage(NodeManager& manager, const LambdaExprPtr& lambda) {

	LambdaDefinitionPtr defs = lambda->getDefinition();
	LambdaDefinitionPtr res = defs;
	for(auto def : defs->getDefinitions()) {
		auto var = def->getVariable();
		res = fixVariable(manager, res, var, var).as<LambdaDefinitionPtr>();
	}
	return IRBuilder(manager).lambdaExpr(lambda->getVariable(), res);

}



} // end namespace transform
} // end namespace core
} // end namespace insieme<|MERGE_RESOLUTION|>--- conflicted
+++ resolved
@@ -1092,204 +1092,6 @@
 	return declStmt;
 }
 
-<<<<<<< HEAD
-
-
-namespace {
-
-	class NotSequentializableException : public std::exception {
-		std::string msg;
-	public:
-		NotSequentializableException(const string& msg = "Unknown Error") : msg(msg) {};
-		virtual const char* what() const throw() { return msg.c_str(); }
-		virtual ~NotSequentializableException() throw() { }
-	};
-
-
-	class Sequentializer : public transform::CachedNodeMapping, private IRVisitor<preserve_node_type> {
-
-		NodeManager& manager;
-		IRBuilder builder;
-		const lang::BasicGenerator& basic;
-
-	public:
-
-		Sequentializer(NodeManager& manager)
-			: manager(manager), builder(manager), basic(manager.getLangBasic()) {}
-
-		virtual const NodePtr resolveElement(const NodePtr& ptr) {
-			// skip types
-			if (ptr->getNodeCategory() == NC_Type) {
-				return ptr;
-			}
-			return visit(ptr);
-		}
-
-	protected:
-
-		StatementPtr handleCall(const CallExprPtr& call) {
-
-			const auto& fun = call->getFunctionExpr();
-			auto args = call->getArguments();
-
-			// skip merge expressions if possible
-			if (basic.isMerge(fun)) {
-				// eval argument if necessary
-				if (args[0]->getNodeType() == NT_CallExpr) {
-					return args[0];
-				}
-				return builder.getNoOp();
-			}
-
-			// ignore merge-all calls
-			if (basic.isMergeAll(fun)) {
-				return builder.getNoOp();
-			}
-
-			// handle parallel expression
-			if (basic.isParallel(fun)) {
-				// invoke recursively resolved argument (should be a lazy function after conversion)
-				return evalLazy(manager, args[0]);
-			}
-
-			// handle pfor calls
-			if (basic.isPFor(fun)) {
-				core::ExpressionPtr start = args[1];
-				core::ExpressionPtr end = args[2];
-				core::ExpressionPtr step = args[3];
-				return core::transform::tryInlineToStmt(manager, builder.callExpr(basic.getUnit(), args[4], start, end, step));
-			}
-
-			// handle barrier
-			if (basic.isBarrier(fun)) {
-				// => can be ignored
-				return builder.getNoOp();
-			}
-
-			// handle thread group id
-			if (basic.isGetThreadId(fun)) {
-				return builder.intLit(0);
-			}
-
-			// and finally the thread group size
-			if (basic.isGetGroupSize(fun)) {
-				return builder.intLit(1);
-			}
-
-			// handle flush
-			if (basic.isFlush(fun)) {
-				// => can be ignored
-				return builder.getNoOp();
-			}
-
-			// and locks
-			if (basic.isLockAcquire(fun)) {
-				return builder.getNoOp();
-			}
-
-			if (basic.isLockRelease(fun)) {
-				return builder.getNoOp();
-			}
-
-			if (basic.isLockInit(fun)) {
-				return builder.getNoOp();
-			}
-
-			// otherwise, don't touch it
-			return call;
-		}
-
-		ExpressionPtr handleJobExpr(const JobExprPtr& job) {
-
-			// check whether 1 is within job range
-			ExpressionPtr range = job->getThreadNumRange();
-
-			assert(range->getNodeType() == NT_CallExpr && "Range is not formed by call expression!");
-
-			// resolve first argument (lower bound)
-			ExpressionPtr lowerBound = analysis::getArgument(range, 0);
-
-			try {
-
-				// check lower boundary
-				arithmetic::Formula f = arithmetic::toFormula(lowerBound);
-
-				if (!f.isConstant()) {
-					throw NotSequentializableException("Lower bound of job expression is not constant!");
-				}
-
-				auto lb = f.getConstantValue();
-				if (lb.isZero()) {
-					// job can be completely eliminated => return empty function
-					return builder.lambdaExpr(basic.getUnit(), builder.getNoOp(), VariableList());
-				}
-
-				if (!lb.isOne()) {
-					throw NotSequentializableException("Parallel Job requires more than one thread!");
-				}
-
-			} catch (const arithmetic::NotAFormulaException& nfe) {
-				throw NotSequentializableException("Unable to parse lower boundary of job expression!");
-			}
-
-
-			// pick branch (not supported yet)
-			if (!job->getGuardedExprs().empty()) {
-				throw NotSequentializableException("Sequentializing job expressions exposing guards not yet supported.");
-			}
-
-			ExpressionPtr branch = job->getDefaultExpr();
-
-			// convert selected branch into a lazy expression
-			//	- inline local definitions into bind expression
-			//	- return bind expression
-
-			// NOTE: this assumes that every local variable is only bound once
-			VarExprMap map;
-			for_each(job->getLocalDecls().getElements(), [&](const DeclarationStmtPtr& decl) {
-				map[decl->getVariable()] = decl->getInitialization();
-			});
-
-			return replaceVarsGen(manager, branch, map);
-		}
-
-		StatementPtr visitStatement(const StatementPtr& curStmt) {
-
-			// start by resolve stmt recursively
-			StatementPtr stmt = curStmt->substitute(manager, *this);
-
-			// eliminate parallel constructs if necessary
-			if (stmt->getNodeType() == NT_CallExpr) {
-				return handleCall(static_pointer_cast<CallExprPtr>(stmt));
-			}
-
-			if (stmt->getNodeType() == NT_JobExpr) {
-				return handleJobExpr(static_pointer_cast<JobExprPtr>(stmt));
-			}
-
-			// otherwise take it as it has been resolved
-			return stmt;
-		}
-
-		NodePtr visitNode(const NodePtr& node) {
-			return node->substitute(manager, *this);
-		}
-
-	};
-
-}
-
-NodePtr trySequentialize(NodeManager& manager, const NodePtr& stmt) {
-	try {
-		return Sequentializer(manager).map(stmt);
-	} catch (const NotSequentializableException& nse) {
-		LOG(INFO) << "Unable to sequentialize: " << nse.what();
-	}
-	return NodePtr();
-}
-
-=======
->>>>>>> baef166d
 LambdaExprPtr correctRecursiveLambdaVariableUsage(NodeManager& manager, const LambdaExprPtr& lambda) {
 
 	LambdaDefinitionPtr defs = lambda->getDefinition();
