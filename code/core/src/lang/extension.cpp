--- conflicted
+++ resolved
@@ -76,13 +76,8 @@
 
 	TypePtr getType(NodeManager& manager, const string& type, const std::map<string, NodePtr>& definitions) {
 		// build type
-<<<<<<< HEAD
-		TypePtr res = parser::parse_type(manager, type, false);
+		TypePtr res = parser::parse_type(manager, type, false, definitions);
 		assert_true(res) << "Unable to parse given type!";
-=======
-		TypePtr res = parser::parse_type(manager, type, false, definitions);
-		assert(res && "Unable to parse given type!");
->>>>>>> f7d0c7e7
 		return res;
 	}
 
