--- conflicted
+++ resolved
@@ -66,10 +66,5 @@
 	IntTypePtr intType3 = IntType::get(manager, 4);
 	EXPECT_NE (intType, intType2);
 	EXPECT_EQ (intType, intType3);
-
-<<<<<<< HEAD
-=======
-	EXPECT_EQ ( 4 , intType->getNumBytes());
->>>>>>> fae3cad5
 }
 
