--- conflicted
+++ resolved
@@ -138,14 +138,10 @@
     EXPECT_TRUE(lambda != 0);
     EXPECT_EQ(1u, lambda->getParameterList().size());
     EXPECT_FALSE( lambda->isRecursive() );
-<<<<<<< HEAD
+
 //    EXPECT_TRUE( lambda->getLambda()->isCapturing() );
     EXPECT_EQ( lambda->getLambda()->getType(), builder.functionType(//toVector(manager.getLangBasic().getUInt2(), manager.getLangBasic().getFloat()),
             toVector(manager.getLangBasic().getDouble()), manager.getLangBasic().getInt4()) );
-=======
-    EXPECT_EQ( lambda->getLambda()->getType(), builder.functionType(//toVector(manager.basic.getUInt2(), manager.basic.getFloat()),
-            toVector(manager.basic.getDouble()), manager.basic.getInt4()) );
->>>>>>> c2b0fb99
     EXPECT_EQ( builder.compoundStmt(builder.breakStmt()), lambda->getBody() );
 
     // jobExpr
@@ -498,22 +494,21 @@
 TEST(IRParser, IRTest) {
     NodeManager manager;
     IRParser parser(manager);
-    ASTBuilder builder(manager);
+    IRBuilder builder(manager);
 
     // program with main
     ProgramPtr mainProg = static_pointer_cast<const Program>(parser.parseIR("main: fun ()->int<4>:\
          mainfct in { ()->int<4>:mainfct = ()->int<4>{ continue } }"));
 
 
-    EXPECT_TRUE(mainProg->isMain());
     EXPECT_FALSE(mainProg->hasAnnotations());
     EXPECT_EQ(1u, mainProg->getEntryPoints().size());
 
     // expression
     auto assignment = static_pointer_cast<const CallExpr>(parser.parseIR("( ref<uint<4>>:a = 7)"));
-    EXPECT_EQ(manager.basic.getRefAssign(), assignment->getFunctionExpr());
-    EXPECT_EQ(builder.refType(manager.basic.getUInt4()), assignment->getArgument(0)->getType());
-    EXPECT_EQ(builder.castExpr(manager.basic.getUInt4(), builder.intLit(7)), assignment->getArgument(1));
+    EXPECT_EQ(manager.getLangBasic().getRefAssign(), assignment->getFunctionExpr());
+    EXPECT_EQ(builder.refType(manager.getLangBasic().getUInt4()), assignment->getArgument(0)->getType());
+    EXPECT_EQ(builder.castExpr(manager.getLangBasic().getUInt4(), builder.intLit(7)), assignment->getArgument(1));
 
     // type
 	auto intType = builder.genericType("int", vector<TypePtr>(), toVector<IntTypeParamPtr>(VariableIntTypeParam::get(manager, 'a')));
@@ -524,7 +519,7 @@
 	LambdaPtr lambda = dynamic_pointer_cast<const Lambda>(parser.parseIR("(real<8>:p)->int<4> {\
             { break; } }"));
 	EXPECT_FALSE(!lambda);
-	EXPECT_EQ(builder.functionType(toVector(manager.basic.getReal8()), manager.basic.getInt4()), lambda->getType());
+	EXPECT_EQ(builder.functionType(toVector(manager.getLangBasic().getReal8()), manager.getLangBasic().getInt4()), lambda->getType());
 	EXPECT_EQ(1u, lambda->getBody()->getChildList().size());
 }
 
