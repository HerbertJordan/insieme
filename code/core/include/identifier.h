--- conflicted
+++ resolved
@@ -76,17 +76,10 @@
 	bool operator<(const Identifier& other) const {
 		return name.compare(other.name) < 0;
 	}
-
-<<<<<<< HEAD
-	std::size_t hash() const {
-		return hashCode;
-	}
-
+	
 	operator const std::string& () { 
 		return name; 
 	}
-=======
->>>>>>> ddac469e
 };
 
 } // end namespace core
