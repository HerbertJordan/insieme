--- conflicted
+++ resolved
@@ -45,14 +45,8 @@
 #endif
 
 // Types --------------------------------------------------------------------------------------------------------------
-TYPE(Unit, "unit")
-
-<<<<<<< HEAD
-TYPE(IntGen, "int<#a>") 
-TYPE(UIntGen,  "uint<#a>")
-
-=======
->>>>>>> faaa20a4
+TYPE(Unit,   "unit")
+
 TYPE(Char,   "char")
 TYPE(UChar,  "uchar")
 TYPE(WChar,  "wchar")
