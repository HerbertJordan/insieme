/**
 * Copyright (c) 2002-2013 Distributed and Parallel Systems Group,
 *                Institute of Computer Science,
 *               University of Innsbruck, Austria
 *
 * This file is part of the INSIEME Compiler and Runtime System.
 *
 * We provide the software of this file (below described as "INSIEME")
 * under GPL Version 3.0 on an AS IS basis, and do not warrant its
 * validity or performance.  We reserve the right to update, modify,
 * or discontinue this software at any time.  We shall have no
 * obligation to supply such updates or modifications or any other
 * form of support to you.
 *
 * If you require different license terms for your intended use of the
 * software, e.g. for proprietary commercial or industrial use, please
 * contact us at:
 *                   insieme@dps.uibk.ac.at
 *
 * We kindly ask you to acknowledge the use of this software in any
 * publication or other disclosure of results by referring to the
 * following citation:
 *
 * H. Jordan, P. Thoman, J. Durillo, S. Pellegrini, P. Gschwandtner,
 * T. Fahringer, H. Moritsch. A Multi-Objective Auto-Tuning Framework
 * for Parallel Codes, in Proc. of the Intl. Conference for High
 * Performance Computing, Networking, Storage and Analysis (SC 2012),
 * IEEE Computer Society Press, Nov. 2012, Salt Lake City, USA.
 *
 * All copyright notices must be kept intact.
 *
 * INSIEME depends on several third party software packages. Please 
 * refer to http://www.dps.uibk.ac.at/insieme/license.html for details 
 * regarding third party software licenses.
 */

#pragma once

#include <map>

#include <boost/mpl/or.hpp>

#include "insieme/utils/annotation.h"
#include "insieme/utils/hash_utils.h"
#include "insieme/utils/id_generator.h"
#include "insieme/utils/instance_manager.h"

#include "insieme/core/forward_decls.h"
#include "insieme/core/ir_mapper.h"
#include "insieme/core/ir_node_traits.h"
#include "insieme/core/ir_pointer.h"

#include "insieme/core/lang/basic.h"
#include "insieme/core/lang/extension.h"

namespace insieme {
namespace core {


	// **********************************************************************************
	// 							    Abstract Node Base
	// **********************************************************************************

	/**
	 * The class represents the abstract base class of all IR nodes. This calls defines
	 * the basic interfaces and implements all essential methods on nodes. Subclasses of
	 * this class are not allowed to contain any additional value-relevant fields. Hence,
	 * equality, the hash value or any other property if immutable instances of this type
	 * can be solely decided by the values stored within this basic implementation.
	 *
	 * Nodes are forming trees. Trees are formed by the following grammar:
	 *
	 * 		T := Value | NodeType(T*)
	 *
	 * Hence, a tree is either a Value or a node with a type and a list of child nodes.
	 */
	class Node :
			public utils::HashableImmutableData<Node>,			// Nodes are immutable data objects!
			public utils::Printable {							// Allows instances to be printed

			/**
			 * Allow the instance manager to access private methods to create / destroy nodes.
			 */
			friend class InstanceManager<Node, Pointer>;

			/**
			 * The Node Accessor may access any internal data element.
			 */
			template<typename Derived,template<typename T> class Ptr>
			friend struct NodeAccessor;

		public:

			/**
			 * The type of instance manager to be used with this type.
			 */
			typedef NodeManager Manager;

			/**
			 * The container used to handle annotations.
			 */
			typedef utils::Annotatable<NodeAnnotation> annotation_container;

			/**
			 * The type of the map within the annotation container.
			 */
			typedef annotation_container::annotation_map_type annotation_map_type;

		private:

			/**
			 * The type of node the concrete instance is representing.
			 */
			NodeType nodeType;

			/**
			 * The list of child nodes of this node (will be empty
			 * if this node is a value node).
			 */
			NodeList children;

			/**
			 * The value represented by this node (only valid if it
			 * is in deed a value node).
			 */
			NodeValue value;


			// --------------------------------------------
			//    Additional, non-data relevant members
			// --------------------------------------------

			/**
			 * The category of node to be represented by this instance.
			 */
			NodeCategory nodeCategory;

			/**
			 * A pointer to the manager this instance is maintained by.
			 */
			NodeManager* manager;

			/**
			 * The type used for representing equality IDs.
			 */
			typedef uint64_t EqualityID;

			/**
			 * A static generator for generating equality class IDs
			 */
			static utils::SimpleIDGenerator<EqualityID> equalityClassIDGenerator;

			/**
			 * The ID of the equality class of this node. This ID is used to significantly
			 * speed up the equality check.
			 */
			mutable EqualityID equalityID;

			/**
			 * The annotatable part of the node.
			 */
			const annotation_container annotations;

		protected:

			/**
			 * Construct a new node instance based on the essential features. The resulting
			 * node will be a non-value node according to the second rule of the grammar.
			 *
			 * @param nodeType the type of node to be created
			 * @param nodeCategory the category of the node to be created
			 * @param hashCode the hash code of the new node
			 */
			template<typename ... Nodes>
			Node(const NodeType nodeType, const NodeCategory nodeCategory, const Pointer<const Nodes>& ... children)
				: HashableImmutableData(hashNodes(nodeType, children ...)),
				  nodeType(nodeType), children(toVector<NodePtr>(children...)),
				  nodeCategory(nodeCategory), manager(0), equalityID(0) {

				// ensure that there no non-value node is of the value type
				assert(nodeCategory != NC_Value && "Must not be a value node!");
			}

			/**
			 * Constructs a new node instance based on the given value. The resulting node
			 * represent the given value.
			 *
			 * @param nodeType the type of node to be represented
			 * @param value the value to be represented
			 */
			Node(const NodeType nodeType, const NodeValue& value);

			/**
			 * Constructs a new node instance based on the given type, category and child list.
			 *
			 * @param nodeType the type of the resulting node
			 * @param nodeCategory the category of the resulting node
			 * @param children the list of children to be used when constructing the new node
			 */
			Node(const NodeType nodeType, const NodeCategory nodeCategory, const NodeList& children);

			/**
			 * Defines the new operator to be protected. This prevents instances of AST nodes to be
			 * created on the heap or stack without a NodeManager, thereby enforcing the usage of the
			 * static factory methods and NodeManager.
			 */
			static void* operator new(size_t size){
				return ::operator new(size);
			}

			/**
			 * Defines the delete operator to be protected. This prevents instances of AST nodes to be
			 * created on the heap or stack without a NodeManager, thereby enforcing the usage of the
			 * static factory methods and NodeManager.
			 */
			void operator delete(void* ptr) {
				return ::operator delete(ptr);
			}

			/**
			 * Defines the new operator for arrays to be protected. This prevents instances of AST nodes to be
			 * created on the heap or stack without a NodeManager, thereby enforcing the usage of the
			 * static factory methods and NodeManager.
			 */
			static void* operator new[](size_t);

			/**
			 * Defines the delete operator for arrays to be protected. This prevents instances of AST nodes to be
			 * created on the heap or stack without a NodeManager, thereby enforcing the usage of the
			 * static factory methods and NodeManager.
			 */
			void operator delete[](void*, size_t);

		protected:

			/**
			 * Determines the type of this node.
			 *
			 * @return the node type of this instance
			 */
			NodeType getNodeTypeInternal() const {
				return nodeType;
			}

			/**
			 * Determines the category of this node.
			 *
			 * @return the node category of this instance
			 */
			NodeCategory getNodeCategoryInternal() const {
				return nodeCategory;
			}

			/**
			 * Determines whether this node is representing a value or not.
			 *
			 * @return true if it is a value type, false otherwise
			 */
			bool isValueInternal() const {
				return nodeCategory == NC_Value;
			}

			/**
			 * Obtains access to a concrete child of this node.
			 *
			 * @param index the index of the child
			 * @return a pointer to the requested child
			 */
			const NodePtr& getChildInternal(std::size_t index) const {
				assert((index < children.size()) && "Index out of bound!");
				return children[index];
			}

			/**
			 * Obtains a reference to the entire list of children stored internally.
			 *
			 * @return a reference to the internally maintained child list
			 */
			const NodeList& getChildListInternal() const {
				return children;
			}

			/**
			 * Obtains a reference to the manager maintaining this node instance. In case this
			 * node is not managed by any node manager (by any reason), an assertion will be violated.
			 *
			 * @return a reference to the manager maintaining this node
			 */
			inline NodeManager& getNodeManagerInternal() const {
				assert(manager && "NodeManager must not be null - unmanaged node detected!");
				return *manager;
			}

			/**
			 * Obtains a pointer to the manager maintaining this node instance. In case this
			 * node is not managed by any node manager (by any reason), NULL will be returned.
			 *
			 * @return a pointer to the manager maintaining this node
			 */
			inline NodeManager* getNodeManagerPtr() const {
				return manager;
			}

			/**
			 * Creates a new version of this node where every reference to a child node
			 * is replaced by a pointer to the node returned by the given mapper.
			 *
			 * @param manager the manager to be used to create the new node
			 * @param mapper the mapper used to translate child node references
			 * @return a pointer to the modified node.
			 */
			NodePtr substituteInternal(NodeManager& manager, NodeMapping& mapper) const;

		public:

			/**
			 * Obtains a reference to the associated annotation container.
			 */
			const annotation_container& getAnnotationContainer() const {
				return annotations;
			}

			/**
			 * Obtains a reference to the entire list of children stored internally.
			 *
			 * @return a reference to the internally maintained child list
			 */
			const NodeList& getChildNodeList() const {
				return children;
			}

			/**
			 * A default implementation of the equals operator comparing the actual
			 * names of the types.
			 */
			bool operator==(const Node& other) const {
				// test for identity (most identifying)
				if (this == &other) {
					return true;
				}

				// quick hash code test (most distinctive)
				if (hash() != other.hash()) {
					return false;
				}

				// check node type (almost most distinctive)
				if (nodeType != other.nodeType) {
					return false;
				}

				// check equality ID (having different IDs does not mean it is different)
				if (equalityID != 0 && other.equalityID != 0 && equalityID == other.equalityID) {
					// has been identified to be equivalent earlier
					return true;
				}

				// check whether values are represented
				bool res = true;
				res = res && isValueInternal() == other.isValueInternal();

				// compare content ..
				if (isValueInternal()) {
					// .. if it is a value
					res = res && getNodeValue() == other.getNodeValue();
				} else {
					// .. if it is a inner node
					res = res && getNodeTypeInternal() == other.getNodeTypeInternal();
					res = res && ::equals(getChildListInternal(), other.getChildListInternal(), equal_target<NodePtr>());
				}

				// infect both nodes with a new ID
				if (res) {
					// update equality IDs - both should have the same id
					if (equalityID == 0 && other.equalityID == 0) {
						// non is set yet => pick a new ID and use for both
						equalityID = equalityClassIDGenerator.getNext();
						other.equalityID = equalityID;
					} else if (equalityID == 0) {
						// other.equalityID != 0 ... update local ID with other ID
						equalityID = other.equalityID;
					} else if (other.equalityID == 0){
						// equality ID != 0 ... update other ID
						other.equalityID = equalityID;
					} else {
						// both are != 0
						assert(equalityID != 0 && other.equalityID != 0 && "Equality IDs should be != 0");

						// pick smaller ID for both
						if (equalityID < other.equalityID) {
							other.equalityID = equalityID;
						} else {
							equalityID = other.equalityID;
						}
					}
				}

				// return the comparison result.
				return res;
			}

			/**
			 * Compares this and the given node for inequality. A call to this
			 * is equivalent to !(*this == other).
			 *
			 * @param other the node to be compared with
			 * @return true if not equal, false otherwise
			 */
			bool operator!=(const Node& other) const {
				// just use inverse of == operator
				return !(*this == other);
			}

			/**
			 * Compares two node instances. The comparison is based on the hash value
			 * of the nodes and is not following any rules. However, the implementation of this
			 * operator allows nodes to be managed inside a comparison based data structure like
			 * a tree.
			 *
			 * @param other the node to be compared with
			 * @return true if the hash value of this node is smaller than the hash value of the other node
			 */
			bool operator<(const Node& other) const {
				return hash() < other.hash();
			}

		protected:

			/**
			 * Obtains a reference to the value represented by this node if
			 * it is representing a value.
			 *
			 * @return a reference to the internally maintained value
			 */
			const NodeValue& getNodeValue() const {
				assert(isValueInternal() && "Node does not represent a value!");
				return value;
			}

			/**
			 * Prints this node to the given stream. The actual implementation of this
			 * function is left over to the concrete node implementations.
			 *
			 * @param out the stream to be printed to
			 * @return the handed in stream
			 */
			virtual std::ostream& printTo(std::ostream& out) const =0;

			/**
			 * Compares this node instance with the given instance. Internally the
			 * operator== is used for comparison.
			 *
			 * This function is required by the HashableImmutableData base class.
			 *
			 * @param other the node to be compared with
			 * @return true if equal, false otherwise
			 */
			virtual bool equals(const Node& other) const {
				// use equal operator
				return *this == other;
			}

			/**
			 * This function is required to be implemented by sub-classes by instantiating
			 * a new instance of the corresponding sub-type based on the given list of child
			 * list.
			 *
			 * @param children the children to be used for the construction
			 * @return a pointer to a new, fresh instance of the requested node
			 */
			virtual Node* createInstanceUsing(const NodeList& children) const =0;

		private:

			/**
			 * Retrieves a clone of this node, hence a newly allocated instance representing the same value
			 * as the current instance. The new instance (and all its referenced nodes) should be maintained
			 * by the given manager.
			 *
			 * @param manager the manager which should maintain all referenced nodes
			 * @return a clone of this instance referencing elements maintained exclusively by the given manager
			 */
			const Node* cloneTo(NodeManager& manager) const;

			/**
			 * A static utility function used for hashing a node type and its child nodes
			 * during the construction of a new node.
			 *
			 * @param type the type of the node to be hashed
			 * @param nodes its child nodes
			 * @return a hash value for the resulting node
			 */
			template<typename ... Nodes>
			inline std::size_t static hashNodes(NodeType type, const Nodes& ... nodes) {
				std::size_t seed = 0;
				boost::hash_combine(seed, type);
				utils::appendHash<deref>(seed, nodes ...);
				return seed;
			}

	};






	// **********************************************************************************
	// 									Node Manager
	// **********************************************************************************

	/**
	 * Instances of the NodeManager class can be used to control the life cycle
	 * of IR nodes. The life cycle of every node is bound to a single manager and
	 * all children of the node have to be bound to the same manager. This constraint
	 * is automatically enforced by the node implementations.
	 */
	class NodeManager: public InstanceManager<Node, Pointer> {

		/**
		 * The data type used to maintain language extensions. Language extensions
		 * are collections of additional types and literals to be integrated within
		 * IR programs.
		 *
		 * Language extensions are handled via pointers. No smart pointer required here
		 * since ownership is never leafing the object.
		 */
		typedef std::map<const char*, lang::Extension*> ExtensionMap;

		/**
		 * An instance of the basic generator offering access to essential INSPIRE
		 * specific language constructs.
		 */
		const lang::BasicGenerator basic;

		/**
		 * The store maintaining language extensions.
		 */
		ExtensionMap extensions;

		/**
		 * A static generator for generating IDs
		 */
		utils::SimpleIDGenerator<unsigned> idGenerator;


	public:

		/**
		 * A default constructor creating a fresh, empty node manager instance.
		 */
		NodeManager() : basic(*this), extensions() { }

		/**
		 * The destructor cleaning up all language extensions.
		 */
		~NodeManager() {
			// free all extensions
			for_each(extensions, [](const ExtensionMap::value_type& cur) {
				delete cur.second;
			});
		}

		/**
		 * Obtains access to the generator of the basic language constructs.
		 */
		const lang::BasicGenerator& getLangBasic() const {
			return basic;
		}

		/**
		 * Obtains access to a generic language extension to be offered by this
		 * node manager. If the extension has not been loaded yet, it will be during
		 * the execution of this method.
		 *
		 * @tparam E the extension to be obtained
		 * @return a reference to the requested language extension
		 */
		template<
			typename E,
			typename boost::enable_if<boost::is_base_of<lang::Extension, E>, int>::type = 0
		>
		const E& getLangExtension() {
			// look up type information within map
			const char* key = typeid(E).name();
			auto pos = extensions.find(key);
			if (pos != extensions.end()) {
				return static_cast<const E&>(*(pos->second));
			}

			// create a new instance
			extensions[key] = new E(*this);
			return getLangExtension<E>();
		}

		/**
		 * Obtains a fresh ID to be used within a node.
		 */
		unsigned getFreshID() {
			return idGenerator.getNext();
		}

	};



	// **********************************************************************************
	// 							    Node Utilities
	// **********************************************************************************

	/**
	 * A utility allowing to convert constant vectors of pointers to derived types to vectors
	 * of pointers to base types.
	 *
	 * @tparam B the target-base type
	 * @tparam D the derived type
	 * @param list the list to be converted
	 */
	template<
		typename B = Node, template<typename T> class Ptr, typename D,
		typename boost::enable_if<boost::mpl::or_<boost::is_base_of<B,D>,boost::is_base_of<D,B>>,int>::type = 0
	>
	const vector<Ptr<const B>>& convertList(const vector<Ptr<const D>>& list) {
		// use a C-like cast since structurally the data is correct
		// if this ever causes troubles, replace it by copying the vector
		return (const vector<Ptr<const B>>&)list;
	}

	/**
	 * A node utility supporting the implementation of nodes having a fixed number
	 * of child nodes. This utility is extended by the actual node (via multiple
	 * inheritance) to inherit type save operations on the child nodes.
	 *
	 * @tparam Derived the derived class, for static polymorthism
	 * @tparam Children the list of child node types
	 */
	template<
		typename Derived,
		typename ... Children
	>
	class FixedSizeNodeHelper {
	public:

		/**
		 * A constructor required for the uniform handling of helpers accepting
		 * the child node list of the constructed node checking the composition
		 * of the child nodes.
		 */
		FixedSizeNodeHelper(const NodeList& children) {
			// verify the proper composition of the child node list
			assert(checkChildList(children) && "Invalid composition of Child-Nodes discovered!");
		}

		/**
		 * Obtains access to the child associated to the given index.
		 * @param index the index of the child node to be accessed
		 */
		Pointer<const Node> getChildNodeReference(std::size_t index) const {
			return static_cast<const Derived*>(this)->getChildList()[index];
		}

		/**
		 * The mayor contribution of this helper - a type save access to the
		 * child nodes.
		 *
		 * @tparam index the index of the child to be accessed
		 * @tparam Res the type of the child, automatically inferred
		 */
		template<
			unsigned index,
			typename Res = typename type_at<index, type_list<Children...>>::type
		>
		Pointer<const Res> getChildNodeReference() const {
			// access the child via static polymorthism and cast result to known type
			return static_pointer_cast<const Res>(static_cast<const Derived*>(this)->getChild(index));
		}


		/**
		 * Checks whether the nodes within the given list are valid to be child nodes of
		 * an instance of this fixed sized node type.
		 */
		static bool checkChildList(const NodeList& list) {
			// the list has to have the correct length and composition of types
			return list.size() == type_list<Children...>::length
					&& checkTypes<NodeList::const_iterator, Children...>(list.begin(), list.end());
		}

	private:

		/**
		 * Checks whether the given range is composed of node pointers of the given types.
		 *
		 * @tparam First the first type to be occuring within the list
		 * @tparam Rest the remaining types to be occuring wihtin the list
		 * @param begin the begin of the range
		 * @param end the end of the range to be checked
		 */
		template<typename Iterator, typename First, typename ... Rest>
		static bool checkTypes(const Iterator& begin, const Iterator& end) {
			return dynamic_pointer_cast<const First>(*begin) && checkTypes<Iterator, Rest...>(begin+1, end);
		}

		/**
		 * The terminal case of the type check, in case there are no more types to be checked.
		 *
		 * @param begin the begin of the range to be checked
		 * @param end the end of the range to be checked
		 */
		template<typename Iterator>
		static bool checkTypes(const Iterator& begin, const Iterator& end) {
			// the iterator has to have reached the end
			return begin == end;
		}

	};

	/**
	 * A node utility supporting the implementation of variable sized list like
	 * node types - consisting of a list of a fixed list of heterogeneous nodes
	 * followed by a variable length list of equal types.
	 *
	 * @tparam Derived the derived class, for static polymorthism
	 * @tparam First the first list of the child list types
	 * @tparam Rest the remaining types of the child list types
	 *
	 * The List [First, Rest...] is forming the child list nodes. The last element
	 * of this list is used as the element type of the list.
	 */
	template<
		typename Derived,
		typename First,
		typename ... Rest
	>
	class ListNodeHelper {

		// extract last type from list => this is the list type
		typedef typename type_at<
				type_list<First, Rest ...>::length - 1,
				type_list<First, Rest ...>
		>::type ListValueType;

		/**
		 * The list of children forming the list part of this node.
		 */
		vector<Pointer<const ListValueType>> listElements;

	public:

		/**
		 * This constructor initializes the internally stored element list.
		 *
		 * @param allChildren all child nodes of the node this helper is assisting.
		 */
		ListNodeHelper(const NodeList& children)
			: listElements(
					convertList<ListValueType>(children).begin() + (type_list<First, Rest ...>::length - 1),
					convertList<ListValueType>(children).end()
			) {

			// verify the proper composition of the child node list
			assert(checkChildList(children) && "Invalid composition of Child-Nodes discovered!");
		}

		/**
		 * Obtains a reference to the internally stored list of elements within the list
		 * section of the child list.
		 */
		const vector<Pointer<const ListValueType>>& getElementList() const {
			return listElements;
		}

		/**
		 * Obtains access to the child associated to the given index.
		 * @param index the index of the child node to be accessed
		 */
		Pointer<const Node> getChildNodeReference(std::size_t index) const {
			return static_cast<const Derived*>(this)->getChildList()[index];
		}

		/**
		 * The mayor contribution of this helper - a type save access to the
		 * child nodes. The implementation is separated into two versions. The
		 * first case handles accesses to nodes within the fixed child-node list
		 * subrange (all but the last node). In this case, the resulting type
		 * corresponds to the type at the corresponding position within the type
		 * list.
		 *
		 * @tparam index the index of the child to be accessed
		 * @return a pointer to the corresponding element of the corresponding type
		 */
		template<
			unsigned index,
			typename boost::enable_if_c<(index+1 < type_list<First, Rest ...>::length),int>::type = 0,
			typename Res = typename type_at<index, type_list<First, Rest ...>>::type
		>
		Pointer<const Res> getChildNodeReference() const {
			// access the child via static polymorthism and cast result to known type
			return static_pointer_cast<const Res>(static_cast<const Derived*>(this)->getChild(index));
		}

		/**
		 * The second case of the getChildNodeReference() implementation accessing
		 * nodes within the list-part of this ListNode.
		 *
		 * @tparam index the index of the element to be accessed
		 */
		template<
			unsigned index,
			typename boost::disable_if_c<(index+1 < type_list<First, Rest ...>::length),int>::type = 0
		>
		Pointer<const ListValueType> getChildNodeReference() const {
			// access the child via static polymorthism and cast result to known type
			return static_pointer_cast<const ListValueType>(static_cast<const Derived*>(this)->getChild(index));
		}

		/**
		 * Checks whether the nodes within the given list are valid to be child nodes of
		 * an instance of this list node type.
		 */
		static bool checkChildList(const NodeList& list) {
			// the list has to have the correct length and composition of types
			return list.size() >= type_list<First, Rest...>::length-1
					&& checkTypes<NodeList::const_iterator, First, Rest...>(list.begin(), list.end());
		}

	private:

		/**
		 * Checks whether the given range is composed of node pointers of the given types.
		 *
		 * @tparam A the first type to be occurring within the list
		 * @tparam B the second type to be occurring within the list
		 * @tparam Cs the remaining types to be occurring within the list
		 * @param begin the begin of the range
		 * @param end the end of the range to be checked
		 */
		template<typename Iterator, typename A, typename B, typename ... Cs>
		static bool checkTypes(const Iterator& begin, const Iterator& end) {
			return dynamic_pointer_cast<const A>(*begin) && checkTypes<Iterator, B, Cs...>(begin+1, end);
		}

		/**
		 * The terminal case of the type check. In this case, only the list-type remains to
		 * be checked. All remaining elements have to be of the list-element type.
		 *
		 * @tparam ElementType the element type to be checked. It is the last type when recursively resolving the list.
		 * @param begin the begin of the range to be checked
		 * @param end the end of the range to be checked
		 */
		template<typename Iterator, typename ElementType>
		static bool checkTypes(const Iterator& begin, const Iterator& end) {
			// check the content of the list - all need to by castable to the given value type
			return all(begin, end, [](const NodePtr& cur) { return (bool)dynamic_pointer_cast<Pointer<const ElementType>>(cur); });
		}

	};


	template<
		typename Derived,
		template<typename T> class Ptr,
		template<typename D,template<typename T> class P> class BaseAccessor,
		typename First,
		typename ... Rest
	>
	struct ListNodeAccessor : public BaseAccessor<Derived,Ptr> {

		// extract last type from list => this is the list type
		typedef typename type_at<
				type_list<First, Rest ...>::length - 1,
				type_list<First, Rest ...>
		>::type ElementType;

		// the number of static values before the first list element
		static const unsigned offset = type_list<First, Rest ...>::length - 1;

		/**
		 * A type definition for the type of iterator offered by this accessor.
		 */
		typedef typename vector<Ptr<const ElementType>>::const_iterator const_iterator;

		/**
		 * Obtains access to an element within this list.
		 */
		const Ptr<const ElementType>& getElement(std::size_t index) const {
<<<<<<< HEAD
			assert(index < size() && "Element index out of bound!");
			return getElements()[index];
=======
			return convertList<ElementType>(BaseAccessor<Derived,Ptr>::getChildList())[offset + index];
>>>>>>> 5bde5a10
		}

		/**
		 * Obtains access to a specific element within this list.
		 */
		const Ptr<const ElementType>& operator[](std::size_t index) const {
			return getElement(index);
		}

		/**
		 * Obtains a reference to the list of internally maintained elements.
		 */
		// TODO: check impact of that
		// OLD: this is no longer valid since elements are only subset of the child nodes
		const vector<Ptr<const ElementType>>& getElements() const {
			return convertList<ElementType>(BaseAccessor<Derived,Ptr>::getChildList());
		// NEW: this is what it should be
//		const vector<Ptr<const ElementType>> getElements() const {
//			// create subset of nodes => these are the elements
//			const vector<Ptr<const ElementType>>& all = convertList<ElementType>(BaseAccessor<Derived,Ptr>::getChildList());
//			return vector<Ptr<const ElementType>>(all.begin() + offset, all.end());
		}

		/**
		 * Obtains the number of elements within this list.
		 */
		std::size_t size() const {
			return getList().size();
		}

		/**
		 * Checks whether the represented list of elements is empty or not.
		 *
		 * @return true if empty, false otherwise
		 */
		bool empty() const {
			return getList().empty();
		}

		/**
		 * Obtains an iterator pointing to the first element of this list node.
		 */
		const_iterator begin() const {
			return getElements().begin();
		}

		/**
		 * Obtains an iterator pointing to the end of the elements contained
		 * within the list.
		 */
		const_iterator end() const {
			return getElements().end();
		}

	private:

		/**
		 * An internal utility obtaining the vector containing all elements
		 * contained within this list node.
		 *
		 * @return a reference to the contained elements
		 */
		const vector<Pointer<const ElementType>>& getList() const {
			return convertList<ElementType>(BaseAccessor<Derived,Ptr>::getNode().getElementList());
		}

	};



	// **********************************************************************************
	// 							    Node Macros
	// **********************************************************************************

	/**
	 * The following macros should be used to simplify the definition of new node types
	 * within the corresponding header files. They should not be used by the end user.
	 */

	/**
	 * A macro starting a node declaration with the given name and base type.
	 */
	#define IR_NODE(NAME, BASE) \
		class NAME : public BASE, public NAME ## Accessor<NAME, Pointer>, public NAME ## Accessor<NAME, Pointer>::node_helper { \
			NAME(const NodeList& children) \
				: BASE(NT_ ## NAME, children), NAME ## Accessor<NAME, Pointer>::node_helper(getChildNodeList()) {} \
			template<typename ... Children> \
			NAME(const Pointer<const Children>& ... children) \
				: BASE(NT_ ## NAME, children ...), NAME ## Accessor<NAME, Pointer>::node_helper(getChildNodeList()) {} \
		\
		protected: \
			/* The function required for the clone process. */ \
			virtual NAME* createInstanceUsing(const NodeList& children) const { \
				return new NAME(children); \
			} \
		public: \
			/* A factory method creating instances based on a child list */ \
			static NAME ## Ptr get(NodeManager& manager, const NodeList& children) { \
				return manager.get(NAME(children)); \
			} \
		private: \


	/**
	 * Starts the definition of an accessor struct which is determining how fields of
	 * a node can be accessed by linking names to child node IDs. Properties within
	 * accessors can be defined easiest using the NODE_PROPERTY macro.
	 *
	 * @param NAME the name of the node type this accessor is associated to
	 * @param ... the types of the child nodes of the associated node
	 */
	#define IR_NODE_ACCESSOR(NAME, BASE, ... ) \
		template<typename Derived, template<typename T> class Ptr> \
		struct NAME ## Accessor : public BASE ## Accessor<Derived, Ptr> { \
			\
			typedef FixedSizeNodeHelper<Derived, ## __VA_ARGS__> node_helper; \

	#define IR_LIST_NODE_ACCESSOR(NAME, BASE, ELEMENT, LIST_NAME) \
		template<typename Derived, template<typename T> class Ptr> \
		struct NAME ## Accessor : public ListNodeAccessor<Derived,Ptr,BASE ## Accessor,ELEMENT> { \
			\
			typedef ListNodeHelper<Derived, ELEMENT> node_helper; \
			\
			const vector<Ptr<const ELEMENT>>& get ## LIST_NAME () const { \
				return ListNodeAccessor<Derived,Ptr,BASE ## Accessor,ELEMENT>::getElements(); \
			} \



	/**
	 * A macro adding new properties to an accessor by linking a name to a
	 * type and an index within the child list.
	 *
	 * @param TYPE the type of the property
	 * @param NAME the name of the property
	 * @param INDEX the index of the property within the child list
	 */
	#define IR_NODE_PROPERTY(TYPE, NAME, INDEX) \
		Ptr<const TYPE> get ## NAME() const { return static_cast<const Derived*>(this)->template getChildNodeReference<INDEX>(); }


	// -------------------------------- An abstract base type for supporting nodes ---------------------------

	/**
	 * The accessor for instances of type expressions.
	 */
	template<typename D,template<typename T> class P>
	struct SupportAccessor : public NodeAccessor<D,P> {};

	/**
	 * The base type for all support nodes. Support nodes do not represent actual language constructs.
	 * Instead, they are used to compose more complex data structures like lists and maps.
	 */
	class Support : public Node {
	protected:

			/**
			 * A constructor for this kind of nodes ensuring that every sub-class is a member of the
			 * Support node category.
			 *
			 * @param nodeType the actual node-type the resulting node will be representing
			 * @param children the child nodes to be contained
			 */
			template<typename ... Nodes>
			Support(const NodeType nodeType, const Pointer<const Nodes>& ... children)
				: Node(nodeType, NC_Support, children ...) { }

			/**
			 * A constructor creating a new instance of this type based on a given child-node list.
			 *
			 * @param nodeType the type of the newly created node
			 * @param children the child nodes to be used to create the new node
			 */
			Support(const NodeType nodeType, const NodeList& children)
				: Node(nodeType, NC_Support, children) { }

	};

	/**
	 * Checks whether the given two node pointer are the root of the same AST tree
	 * containing the same set of annotations on the nodes and the pointer between
	 * nodes.
	 *
	 * @param nodeA the root of the first tree
	 * @param nodeB the root of the second tree
	 * @return true if they are equivalent, false otherwiser
	 */
	bool equalsWithAnnotations(const NodePtr& nodeA, const NodePtr& nodeB);

} // end namespace core
} // end namespace insieme

namespace std {

	/**
	 * Allows node types to be printed using names.
	 */
	std::ostream& operator<<(std::ostream& out, const insieme::core::NodeType& type);

} // end namespace std<|MERGE_RESOLUTION|>--- conflicted
+++ resolved
@@ -884,12 +884,8 @@
 		 * Obtains access to an element within this list.
 		 */
 		const Ptr<const ElementType>& getElement(std::size_t index) const {
-<<<<<<< HEAD
 			assert(index < size() && "Element index out of bound!");
-			return getElements()[index];
-=======
 			return convertList<ElementType>(BaseAccessor<Derived,Ptr>::getChildList())[offset + index];
->>>>>>> 5bde5a10
 		}
 
 		/**
