--- conflicted
+++ resolved
@@ -52,37 +52,23 @@
 
 DECLARE_NODE_TYPE(Expression);
 
-<<<<<<< HEAD
 DECLARE_NODE_TYPE(BoolLiteral);
 DECLARE_NODE_TYPE(IntLiteral);
 DECLARE_NODE_TYPE(FloatLiteral);
-=======
-class TupleExpr;
-typedef AnnotatedPtr<const TupleExpr> TupleExprPtr;
-
-class CallExpr;
-typedef AnnotatedPtr<const CallExpr> CallExprPtr;
->>>>>>> 7bee9ac2
 
 DECLARE_NODE_TYPE(VarExpr);
 DECLARE_NODE_TYPE(ParamExpr);
-
-DECLARE_NODE_TYPE(LambdaExpr);
 DECLARE_NODE_TYPE(CallExpr);
 DECLARE_NODE_TYPE(CastExpr);
 
+DECLARE_NODE_TYPE(TupleExpr);
+DECLARE_NODE_TYPE(LambdaExpr);
+
+
 // Forward Declarations } -----------------------------------------------------
 
 class Expression : public Node {
 protected:	
-<<<<<<< HEAD
-=======
-	enum {
-		HASHVAL_INTLITERAL = 100 /* offset from statements */, HASHVAL_FLOATLITERAL, HASHVAL_BOOLLITERAL,
-		HASHVAL_VAREXPR, HASHVAL_CALLEXPR, HASHVAL_CASTEXPR, HASHVAL_PARAMEXPR, HASHVAL_LAMBDAEXPR, 
-		HASHVAL_TUPLEEXPR, HASHVAL_PARENEXPR
-	};
->>>>>>> 7bee9ac2
 
 	/** The type of the expression. */
 	const TypePtr type;
@@ -215,29 +201,23 @@
 public:
 	virtual void printTo(std::ostream& out) const;
 
-<<<<<<< HEAD
 	static LambdaExprPtr get(NodeManager& manager, const TypePtr& type, const ParamList& params, const StatementPtr& body);
-=======
-	static LambdaExprPtr get(StatementManager& manager, const TypePtr& type, const vector<ParamExprPtr>& params, const StmtPtr& body);
 };
 
 
 class TupleExpr : public Expression {
-	const vector<ExprPtr> expressions;
-
-	TupleExpr(const TypePtr& type, const vector<ExprPtr>& expressions) 
-		: Expression(type), expressions(expressions) { };
-	virtual TupleExpr* clone(StatementManager& manager) const;
-
-protected:
-	bool equalsExpr(const Expression& expr) const;
-
-public:
-	virtual void printTo(std::ostream& out) const;
-	virtual std::size_t hash() const;
-
-	static TupleExprPtr get(StatementManager& manager, const vector<ExprPtr>& expressions);
->>>>>>> 7bee9ac2
+	const vector<ExpressionPtr> expressions;
+
+	TupleExpr(const TypePtr& type, const vector<ExpressionPtr>& expressions);
+	virtual TupleExpr* clone(NodeManager& manager) const;
+
+protected:
+	bool equalsExpr(const Expression& expr) const;
+
+public:
+	virtual void printTo(std::ostream& out) const;
+
+	static TupleExprPtr get(NodeManager& manager, const vector<ExpressionPtr>& expressions);
 };
 
 
