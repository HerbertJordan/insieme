--- conflicted
+++ resolved
@@ -162,15 +162,10 @@
 	self->wg_ev_register_list = NULL; // prepare some?
 	self->wi_reuse_stack = NULL; // prepare some?
 	self->stack_reuse_stack = NULL;
-<<<<<<< HEAD
+
 	#ifdef IRT_ENABLE_REGION_INSTRUMENTATION
-		self->region_reuse_list = irt_region_list_create();
-	#endif
-=======
-#ifdef IRT_ENABLE_REGION_INSTRUMENTATION
-	self->region_reuse_list = irt_inst_create_region_list();
-#endif
->>>>>>> dbdc00e0
+		self->region_reuse_list = irt_inst_create_region_list();
+	#endif
 
 	self->state = IRT_WORKER_STATE_READY;
 	// TODO instrumentation?
