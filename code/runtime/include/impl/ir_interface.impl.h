/**
 * Copyright (c) 2002-2013 Distributed and Parallel Systems Group,
 *                Institute of Computer Science,
 *               University of Innsbruck, Austria
 *
 * This file is part of the INSIEME Compiler and Runtime System.
 *
 * We provide the software of this file (below described as "INSIEME")
 * under GPL Version 3.0 on an AS IS basis, and do not warrant its
 * validity or performance.  We reserve the right to update, modify,
 * or discontinue this software at any time.  We shall have no
 * obligation to supply such updates or modifications or any other
 * form of support to you.
 *
 * If you require different license terms for your intended use of the
 * software, e.g. for proprietary commercial or industrial use, please
 * contact us at:
 *                   insieme@dps.uibk.ac.at
 *
 * We kindly ask you to acknowledge the use of this software in any
 * publication or other disclosure of results by referring to the
 * following citation:
 *
 * H. Jordan, P. Thoman, J. Durillo, S. Pellegrini, P. Gschwandtner,
 * T. Fahringer, H. Moritsch. A Multi-Objective Auto-Tuning Framework
 * for Parallel Codes, in Proc. of the Intl. Conference for High
 * Performance Computing, Networking, Storage and Analysis (SC 2012),
 * IEEE Computer Society Press, Nov. 2012, Salt Lake City, USA.
 *
 * All copyright notices must be kept intact.
 *
 * INSIEME depends on several third party software packages. Please 
 * refer to http://www.dps.uibk.ac.at/insieme/license.html for details 
 * regarding third party software licenses.
 */

#pragma once
#ifndef __GUARD_IMPL_IR_INTERFACE_IMPL_H
#define __GUARD_IMPL_IR_INTERFACE_IMPL_H

#include "ir_interface.h"

#include "abstraction/atomic.h"
#include "utils/timing.h"
#include "impl/work_item.impl.h"
#include "impl/work_group.impl.h"
#include "impl/irt_loop_sched.impl.h"
#include "impl/irt_optimizer.impl.h"

//irt_work_item* irt_pfor(irt_work_item* self, irt_work_group* group, irt_work_item_range range, irt_wi_implementation_id impl_id, irt_lw_data_item* args) {
//	irt_wi_wg_membership* mem = irt_wg_get_wi_membership(group, self);
//	mem->pfor_count++;
//	irt_spin_lock(&group->lock);
//	irt_work_item* ret;
//	if(group->pfor_count < mem->pfor_count) {
//		// This wi was the first to reach this pfor
//		group->pfor_count++;
//		ret = irt_wi_create(range, impl_id, args);
//		irt_scheduling_assign_wi(irt_worker_get_current(), ret);
//		group->pfor_wi_list[group->pfor_count % IRT_WG_RING_BUFFER_SIZE] = ret;
//	} else {
//		// Another wi already created the pfor wi
//		IRT_ASSERT(group->pfor_count - mem->pfor_count < IRT_WG_RING_BUFFER_SIZE, IRT_ERR_OVERFLOW, "Work group ring buffer overflow");
//		ret = group->pfor_wi_list[mem->pfor_count % IRT_WG_RING_BUFFER_SIZE];
//	}
//	irt_spin_unlock(&group->lock);
//	return ret;
//}

void irt_pfor(irt_work_item* self, irt_work_group* group, irt_work_item_range range, irt_wi_implementation* impl, irt_lw_data_item* args) {
    irt_optimizer_runtime_data* old_data =  irt_optimizer_set_wrapping_optimizations(&(irt_worker_get_current()->cur_wi->impl->variants[0]), &(impl->variants[0]));
    irt_optimizer_apply_dvfs(&(impl->variants[0]));

	irt_schedule_loop(self, group, range, impl, args);

    irt_optimizer_remove_dvfs(&(impl->variants[0]));
    irt_optimizer_compute_optimizations(&(impl->variants[0]), NULL, true);
    irt_optimizer_reset_wrapping_optimizations(&(irt_worker_get_current()->cur_wi->impl->variants[0]), old_data);
}


irt_joinable irt_parallel(const irt_parallel_job* job) {
	//irt_work_item *self = target->cur_wi;
	//irt_lw_data_item *prev_args = self->parameters;
	//irt_work_item_range prev_range = self->range;
	//self->parameters = job->args;
	//self->range = irt_g_wi_range_one_elem;
	//(irt_context_table_lookup(target->cur_context)->impl_table[job->impl_id].variants[0].implementation)(self);
	//self->parameters = prev_args;
	//self->range = prev_range;
	//_irt_g_immediate_wis++;
	//return NULL;
	// Parallel
	// TODO: make optional, better scheduling,
	// speedup using custom implementation without adding each item individually to group
	irt_work_group* retwg = irt_wg_create();
	irt_joinable ret;
	ret.wg_id = retwg->id;
	uint32 num_threads = (job->max/2+job->min/2);
	if(job->max >= IRT_SANE_PARALLEL_MAX) num_threads = irt_g_worker_count;
	num_threads -= num_threads%job->mod;
	if(num_threads<job->min) num_threads = job->min;
	if(num_threads>IRT_SANE_PARALLEL_MAX) num_threads = IRT_SANE_PARALLEL_MAX;
    irt_optimizer_set_wrapping_optimizations(&job->impl->variants[0], &(irt_worker_get_current()->cur_wi->impl->variants[0]));
#ifdef IRT_ENABLE_OMPP_OPTIMIZER_DCT
    uint32 dct_num_threads = irt_optimizer_apply_dct(&job->impl->variants[0]);
    // job->max == UINT_MAX means not num_thread() clause was specified so
    // we can safely pick whatever value we want
    num_threads = (dct_num_threads && job->max == UINT_MAX) ? dct_num_threads : num_threads;
#endif
	irt_work_item** wis = (irt_work_item**)alloca(sizeof(irt_work_item*)*num_threads);
	for(uint32 i=0; i<num_threads; ++i) {
		wis[i] = irt_wi_create(irt_g_wi_range_one_elem, job->impl, job->args);
		irt_wg_insert(retwg, wis[i]);
	}
	for(uint32 i=0; i<num_threads; ++i) {
		irt_scheduling_generate_wi(irt_g_workers[(i+irt_g_worker_count/2-1)%irt_g_worker_count], wis[i]);
    }
#ifdef _GEMS
	// alloca is implemented as malloc
	free(wis);
#endif
	return ret;
}

irt_joinable irt_task(const irt_parallel_job* job) {
	irt_worker* target = irt_worker_get_current();
	IRT_ASSERT(job->max == 1, IRT_ERR_INIT, "Task invalid range");
	return irt_scheduling_optional(target, &irt_g_wi_range_one_elem, job->impl, job->args);
}

void irt_region(const irt_parallel_job* job) {
	irt_work_item* wis = irt_wi_create(irt_g_wi_range_one_elem, job->impl, job->args);

    irt_optimizer_runtime_data* old_data =  irt_optimizer_set_wrapping_optimizations(&(irt_worker_get_current()->cur_wi->impl->variants[0]), &(job->impl->variants[0]));
    irt_optimizer_apply_dvfs(&(job->impl->variants[0]));

    job->impl->variants[0].implementation(wis);

    irt_optimizer_remove_dvfs(&(job->impl->variants[0]));
    irt_optimizer_compute_optimizations(&(job->impl->variants[0]), NULL, true);
    irt_optimizer_reset_wrapping_optimizations(&(irt_worker_get_current()->cur_wi->impl->variants[0]), old_data);

    free(wis);
}

void irt_merge(irt_joinable joinable) {
	if(joinable.wi_id.full == irt_work_item_null_id().full ) return;
   
<<<<<<< HEAD
#ifdef IRT_ENABLE_OMPP_OPTIMIZER_DCT
    uint32 outer_worker_count = irt_g_worker_to_enable_count;
#endif

	if(joinable.wi_id.id_type == IRT_ID_work_group) {
		irt_wg_join(joinable.wg_id);
=======
	if(IRT_IS_WG_PTR(joinable)) {
		irt_wg_join(IRT_UNTAG_WG_PTR(joinable));
>>>>>>> 588c8caf
	} else {
		irt_wi_join(joinable.wi_id);
	}
}



#endif // ifndef __GUARD_IMPL_IR_INTERFACE_IMPL_H<|MERGE_RESOLUTION|>--- conflicted
+++ resolved
@@ -147,22 +147,15 @@
 void irt_merge(irt_joinable joinable) {
 	if(joinable.wi_id.full == irt_work_item_null_id().full ) return;
    
-<<<<<<< HEAD
 #ifdef IRT_ENABLE_OMPP_OPTIMIZER_DCT
     uint32 outer_worker_count = irt_g_worker_to_enable_count;
 #endif
 
 	if(joinable.wi_id.id_type == IRT_ID_work_group) {
 		irt_wg_join(joinable.wg_id);
-=======
-	if(IRT_IS_WG_PTR(joinable)) {
-		irt_wg_join(IRT_UNTAG_WG_PTR(joinable));
->>>>>>> 588c8caf
 	} else {
 		irt_wi_join(joinable.wi_id);
 	}
 }
 
-
-
 #endif // ifndef __GUARD_IMPL_IR_INTERFACE_IMPL_H