#
# Builds the insieme runtime
#
project(insieme_runtime C CXX)
cmake_minimum_required(VERSION 2.8)

#user configurable options
if (WIN32)
	option (USE_PTHREADS "Use the Pthread Win32 Library (requires PTHREAD_ROOT environment var)" OFF)
endif()
option (USE_OPENCL "Build Insieme Runtime with Opencl" OFF)


if (NOT THIRD_PARTY_LIBS_HOME )
	set ( THIRD_PARTY_LIBS_HOME $ENV{THIRD_PARTY_LIBS_HOME} CACHE PATH "Third part library home")
endif()

#to find the custom modules (for find_package)
#TODO better path
get_filename_component( insieme_code_dir ${CMAKE_CURRENT_LIST_FILE} PATH )

list(APPEND CMAKE_MODULE_PATH "${insieme_code_dir}/../cmake/")

#find them in CMAKE_MODULE_PATH
include(default_library_configuration)
include(insieme_find_package)
include(add_unit_test)

include(../environment_common.cmake)

# for win64 we need to add a assembly object file to each target, see below.
# For all other platforms this var is empty. This safes a lot of if clauses througout this file
set (WIN64ASM_OBJ "") 

if(WIN32)
	#you need to have environment variables PTHREAD_ROOT and GTEST_ROOT which point to the base dir of those libraries/headers
	set (gtest_LIB "$ENV{GTEST_ROOT}/build/Debug/gtest.lib")
	set (gtest_main_LIB "$ENV{GTEST_ROOT}/build/Debug/gtest_main.lib")
	set (GTEST_INCLUDE_DIRS "$ENV{GTEST_ROOT}/include")
	
	if (CMAKE_CL_64) #64 bit apps
		message(STATUS "Creating WIN x64 project")
		set (WIN64ASM_OBJ "${CMAKE_CURRENT_SOURCE_DIR}/asm/win64asm.obj")
		if (USE_PTHREADS)
			set (CMAKE_THREAD_LIBS_INIT "$ENV{PTHREAD_ROOT}/lib/x64/pthreadVC2.lib")
		endif()
	else () #32 bit apps
		if (USE_PTHREADS)
			set (CMAKE_THREAD_LIBS_INIT "$ENV{PTHREAD_ROOT}/lib/x86/pthreadVC2.lib")
		endif()
	endif()
	
	#set include dir if pthreads shall be used
	if (USE_PTHREADS)
		set (PTHREAD_INCLUDE_DIRS "$ENV{PTHREAD_ROOT}/include")	
	endif()
	
else() 
	#only look for pthread lib on linux
	find_package(Threads REQUIRED)

	#look for papi
	insieme_find_package(PAPI)
endif()
	
# set compiler flags for gcc
if (CMAKE_COMPILER_IS_GNUCXX OR CMAKE_COMPILER_IS_GNUCC)
	set (CMAKE_C_FLAGS "${CMAKE_C_FLAGS} -rdynamic -fPIC")

	# add flags for debug mode
	set (CMAKE_C_FLAGS_DEBUG "${CMAKE_C_FLAGS_DEBUG} -g -O0 -fPIC")
  
	# add flags for release mode
	set (CMAKE_C_FLAGS_RELEASE "${CMAKE_C_FLAGS_RELEASE} -O3 -fPIC")
	
	set (CMAKE_C_FLAGS "${CMAKE_C_FLAGS} -D_XOPEN_SOURCE=700")
	set (CMAKE_C_FLAGS "${CMAKE_C_FLAGS} -D_GNU_SOURCE")

	include(CheckCCompilerFlag)
	check_c_compiler_flag( --std=gnu99 C99_Support )
	
	if(NOT WIN32)
		set (CMAKE_CXX_FLAGS "${CMAKE_CXX_FLAGS} -fopenmp") #as one gtest uses openmp
	endif()
	
<<<<<<< HEAD
	if(C99_Support)
=======
	#Compile with C11 and all warnings enabled, pedantic and warnings treated as errors for GCC>=4.9
	if (CMAKE_C_COMPILER_VERSION VERSION_GREATER 4.9 OR CMAKE_C_COMPILER_VERSION VERSION_EQUAL 4.9)
		set (CMAKE_C_FLAGS "${CMAKE_C_FLAGS} --std=c11")
		set (CMAKE_C_FLAGS_DEBUG "${CMAKE_C_FLAGS_DEBUG} -Wall -Werror -pedantic")
	elseif(C99_Support)
>>>>>>> 7ac992a8
		set (CMAKE_C_FLAGS "${CMAKE_C_FLAGS} --std=gnu99")
	else()
		message(WARNING "WARNING: --std=gnu99 not supported by your compiler!" )
	endif()
endif()

if(CMAKE_COMPILER_IS_ICC)
	#enable c99 for icc
	set (CMAKE_C_FLAGS "${CMAKE_C_FLAGS} -Qstd=c99")
endif()

#if pthreads shall be used under Windows the define IRT_USE_PTHREADS is set
if (MSVC AND USE_PTHREADS)
	set (CMAKE_CXX_FLAGS "${CMAKE_CXX_FLAGS} /D IRT_USE_PTHREADS") #with Visual Studio we compile code as C++ Code => set CXX Flag
elseif (WIN32 AND USE_PTHREADS)
	set (CMAKE_C_FLAGS "${CMAKE_C_FLAGS} /D IRT_USE_PTHREADS")
endif()


#collect all source and header files
file(GLOB_RECURSE insieme_runtime_srcs 	src/runtime.c )
file(GLOB_RECURSE insieme_runtime_incs 	include/*.h )

#using MSVC we need to tell cmake to treat code as c++ code (also applies to testcases at the bottom)
if (MSVC)
	foreach (source_file ${insieme_runtime_srcs})
		set_source_files_properties(${source_file} PROPERTIES LANGUAGE CXX)
	endforeach(source_file)
endif()

# We also search for OpenCL in the SDK default location

if ( USE_OPENCL )
	find_library(OPENCL_LIBS NAMES OpenCL PATHS $ENV{OPENCL_ROOT}/lib/x86_64)
	if ( ${OPENCL_LIBS} STREQUAL "OPENCL_LIBS-NOTFOUND")
		set(USE_OPENCL OFF)
		message(WARNING "OPENCL DISABLED, LIBRARY NOT FOUND")	
	else ( ${OPENCL_LIBS} STREQUAL "OPENCL_LIBS-NOTFOUND")
		add_definitions(-DUSE_OPENCL)
		if ( USE_MPI_OPENCL )
			add_definitions(-DREMOTE_MODE)
		else ( USE_MPI_OPENCL )
			add_definitions(-DLOCAL_MODE)	
		endif ( USE_MPI_OPENCL )
		message(STATUS "Found At: " ${OPENCL_LIBS})
		message(STATUS "OPENCL ENABLED")
		message(STATUS "USING ${OPENCL_LIBS}")
		# list all include paths
		include_directories(include/ $ENV{OPENCL_ROOT}/include/)			
	endif(${OPENCL_LIBS} STREQUAL "OPENCL_LIBS-NOTFOUND")
	
else ( USE_OPENCL )
	message(STATUS "OPENCL DISABLED")
endif( USE_OPENCL )

# create the runtime target
add_executable(insieme_runtime ${insieme_runtime_srcs} ${insieme_runtime_incs} ${WIN64ASM_OBJ})

if ( USE_OPENCL )
	target_link_libraries(insieme_runtime ${OPENCL_LIBS})
endif ( USE_OPENCL )

#link libraries for the insieme_runtime target
if(NOT WIN32 OR USE_PTHREADS) #if(NOT MSVC OR USE_PTHREADS)
	target_link_libraries(insieme_runtime ${CMAKE_THREAD_LIBS_INIT})
endif()
if(NOT WIN32) #if(NOT MSVC)
	target_include_directories(insieme_runtime PRIVATE ${PAPI_INCLUDE_DIRS})
	target_link_libraries(insieme_runtime dl rt m ${PAPI_LIBRARIES})
endif()

if ( USE_MPI_OPENCL )
	find_package(MPI REQUIRED)
	include_directories(${MPI_INCLUDE_PATH})
	set(CMAKE_C_COMPILE_FLAGS ${CMAKE_C_COMPILE_FLAGS} ${MPI_COMPILE_FLAGS})
	set(CMAKE_C_LINK_FLAGS ${CMAKE_C_LINK_FLAGS} ${MPI_LINK_FLAGS})
	set(CMAKE_CXX_COMPILE_FLAGS ${CMAKE_CXX_COMPILE_FLAGS} ${MPI_COMPILE_FLAGS})
	set(CMAKE_CXX_LINK_FLAGS ${CMAKE_CXX_LINK_FLAGS} ${MPI_LINK_FLAGS})

	target_link_libraries(insieme_runtime ${MPI_C_LIBRARIES} )
endif ( USE_MPI_OPENCL )

#include_directories(include/ ${PTHREAD_INCLUDE_DIRS} ${GTEST_INCLUDE_DIRS} ${OPENCL_INCLUDE_DIR}) #what's this include/ thing? S. Widerin
include_directories(${PTHREAD_INCLUDE_DIRS} ${OPENCL_INCLUDE_DIR})

# add meta information include path
get_filename_component( insieme_runtime_dir ${CMAKE_CURRENT_LIST_FILE} PATH )
get_directory_property( insieme_code_dir DIRECTORY ${insieme_runtime_dir} PARENT_DIRECTORY )
#include_directories( ${insieme_code_dir}/common/include )

#insieme_common is header-only library
target_link_libraries(insieme_runtime insieme_common)

# --------------------------------------------------------- Valgrind / GTest testing suite
# avoid multiple import
if(NOT MEMORY_CHECK_SETUP)
	option(CONDUCT_MEMORY_CHECKS "Checks all test cases for memory leaks using valgrind if enabled." OFF)

	if(NOT TARGET valgrind)
		# the valgrind target was not added before
		# happens when we build runtime only
		# add -all-valgrind target
		add_custom_target(valgrind)
	endif()

endif()

# mark as defined
set(MEMORY_CHECK_SETUP OFF CACHE INTERNAL "Flag to avoid multiple setup" PARENT_SCOPE)

# handle gtest unit tests
set(ut_prefix  ut_rt )
file(GLOB_RECURSE test_cases test/*.cc)
# get energy unit tests, to be removed if papi and msr module are not present
file(GLOB_RECURSE energy_test_cases test/energy*.cc)

set (CMAKE_CXX_FLAGS "${CMAKE_CXX_FLAGS} -std=c++0x")

foreach ( case_file ${test_cases})
	get_filename_component( case_name ${case_file} NAME_WE )
	
	set ( case_name ${ut_prefix}_${case_name} )
	add_executable(${case_name} ${case_file} ${WIN64ASM_OBJ})
	target_link_libraries(${case_name} insieme_common)
	if(NOT WIN32)
		target_link_libraries(${case_name} dl)
		target_link_libraries(${case_name} rt)
		target_link_libraries(${case_name} m)
		target_include_directories(${case_name} PRIVATE ${PAPI_INCLUDE_DIRS})
		target_link_libraries(${case_name} ${PAPI_LIBRARIES})
		if ( USE_MPI_OPENCL )
			target_link_libraries(${case_name} ${MPI_C_LIBRARIES})
			target_link_libraries(${case_name} ${MPI_LIBRARIES})
		endif ( USE_MPI_OPENCL )
	endif()
		
	if ( USE_OPENCL )
		target_link_libraries(${case_name} ${OPENCL_LIBS})
	endif ( USE_OPENCL )
	
	# disable valgrind for parallel test cases
	set(VFLAG true)
	if(case_name MATCHES ".*_par")
		set(VFLAG FALSE)
	endif(case_name MATCHES ".*_par")
	
	add_unit_test(${case_name} ${ut_prefix} ${VFLAG})
	
endforeach(case_file)

# handle manual (library) test cases
file(GLOB test_cases test/manual_*.c)
foreach (case_file ${test_cases})
	get_filename_component( case_name ${case_file} NAME_WE )
	
	add_library(${case_name} SHARED ${case_file} ${WIN64ASM_OBJ})
	target_link_libraries(${case_name} insieme_common)
	if(NOT WIN32)
		target_link_libraries(${case_name} ${CMAKE_THREAD_LIBS_INIT})
		target_link_libraries(${case_name} dl)
		target_link_libraries(${case_name} m)
		target_include_directories(${case_name} PRIVATE ${PAPI_INCLUDE_DIRS})
		target_link_libraries(${case_name} ${PAPI_LIBRARIES})
		if ( USE_MPI_OPENCL )
			target_link_libraries(${case_name} ${MPI_C_LIBRARIES} )
		endif ( USE_MPI_OPENCL )
	else()
		set_source_files_properties(${case_file} PROPERTIES LANGUAGE CXX)
	endif()
endforeach(case_file)

# handle standalone (executable) test cases
file(GLOB test_cases test/standalone_*.c)
foreach (case_file ${test_cases})
	get_filename_component( case_name ${case_file} NAME_WE )
	
	include_directories(include/ $ENV{OPENCL_ROOT}/include/)
	add_executable(${case_name} ${case_file} ${WIN65ASM_OBJ})
	target_link_libraries(${case_name} insieme_common)
	target_link_libraries(${case_name} ${CMAKE_THREAD_LIBS_INIT})
	if(NOT WIN32)
		target_link_libraries(${case_name} dl)
		target_link_libraries(${case_name} rt)
		target_link_libraries(${case_name} m)
		target_include_directories(${case_name} PRIVATE ${PAPI_INCLUDE_DIRS})
		target_link_libraries(${case_name} ${PAPI_LIBRARIES})
		if ( USE_MPI_OPENCL )
			target_link_libraries(${case_name} ${MPI_C_LIBRARIES} )
		endif ( USE_MPI_OPENCL )
	else()
		set_source_files_properties(${case_file} PROPERTIES LANGUAGE CXX)
	endif()
	
	if ( USE_OPENCL )
    	target_link_libraries(${case_name} ${OPENCL_LIBS})
	endif ( USE_OPENCL )
endforeach(case_file)

if ( USE_MPI_OPENCL )
	add_subdirectory( src/mpi_ocl/ )
endif ( USE_MPI_OPENCL )

<|MERGE_RESOLUTION|>--- conflicted
+++ resolved
@@ -83,15 +83,11 @@
 		set (CMAKE_CXX_FLAGS "${CMAKE_CXX_FLAGS} -fopenmp") #as one gtest uses openmp
 	endif()
 	
-<<<<<<< HEAD
-	if(C99_Support)
-=======
 	#Compile with C11 and all warnings enabled, pedantic and warnings treated as errors for GCC>=4.9
 	if (CMAKE_C_COMPILER_VERSION VERSION_GREATER 4.9 OR CMAKE_C_COMPILER_VERSION VERSION_EQUAL 4.9)
 		set (CMAKE_C_FLAGS "${CMAKE_C_FLAGS} --std=c11")
-		set (CMAKE_C_FLAGS_DEBUG "${CMAKE_C_FLAGS_DEBUG} -Wall -Werror -pedantic")
+		set (CMAKE_C_FLAGS "${CMAKE_C_FLAGS} -Wall -Werror -pedantic")
 	elseif(C99_Support)
->>>>>>> 7ac992a8
 		set (CMAKE_C_FLAGS "${CMAKE_C_FLAGS} --std=gnu99")
 	else()
 		message(WARNING "WARNING: --std=gnu99 not supported by your compiler!" )
