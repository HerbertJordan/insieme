/**
 * Copyright (c) 2002-2013 Distributed and Parallel Systems Group,
 *                Institute of Computer Science,
 *               University of Innsbruck, Austria
 *
 * This file is part of the INSIEME Compiler and Runtime System.
 *
 * We provide the software of this file (below described as "INSIEME")
 * under GPL Version 3.0 on an AS IS basis, and do not warrant its
 * validity or performance.  We reserve the right to update, modify,
 * or discontinue this software at any time.  We shall have no
 * obligation to supply such updates or modifications or any other
 * form of support to you.
 *
 * If you require different license terms for your intended use of the
 * software, e.g. for proprietary commercial or industrial use, please
 * contact us at:
 *                   insieme@dps.uibk.ac.at
 *
 * We kindly ask you to acknowledge the use of this software in any
 * publication or other disclosure of results by referring to the
 * following citation:
 *
 * H. Jordan, P. Thoman, J. Durillo, S. Pellegrini, P. Gschwandtner,
 * T. Fahringer, H. Moritsch. A Multi-Objective Auto-Tuning Framework
 * for Parallel Codes, in Proc. of the Intl. Conference for High
 * Performance Computing, Networking, Storage and Analysis (SC 2012),
 * IEEE Computer Society Press, Nov. 2012, Salt Lake City, USA.
 *
 * All copyright notices must be kept intact.
 *
 * INSIEME depends on several third party software packages. Please 
 * refer to http://www.dps.uibk.ac.at/insieme/license.html for details 
 * regarding third party software licenses.
 */

#include "declarations.h"

#include <mqueue.h>
#include <unistd.h>
#include <alloca.h>

#include "impl/client_app.impl.h"
#include "impl/irt_context.impl.h"
#include "impl/error_handling.impl.h"
#include "impl/worker.impl.h"
#include "impl/irt_mqueue.impl.h"
#include "impl/data_item.impl.h"

#ifdef USE_OPENCL 
#include "impl/irt_ocl.impl.h"
#endif

#include "utils/lookup_tables.h"

// error handling
void irt_error_handler(int signal) {
	irt_error* error = (irt_error*)pthread_getspecific(irt_g_error_key);
	fprintf(stderr, "Insieme Runtime Error recieved (thread %p): %s\n", (void*)pthread_self(), irt_errcode_string(error->errcode));
	fprintf(stderr, "Additional information:\n");
	irt_print_error_info(stderr, error);
	exit(-error->errcode);
}

// globals
pthread_key_t irt_g_error_key;
pthread_key_t irt_g_worker_key;
mqd_t irt_g_message_queue;
uint32 irt_g_worker_count;
struct _irt_worker **irt_g_workers;

IRT_CREATE_LOOKUP_TABLE(data_item, lookup_table_next, IRT_ID_HASH, IRT_DATA_ITEM_LT_BUCKETS);
IRT_CREATE_LOOKUP_TABLE(context, lookup_table_next, IRT_ID_HASH, IRT_CONTEXT_LT_BUCKETS);

void irt_init_globals() {
	// not using IRT_ASSERT since environment is not yet set up
	int err_flag = 0;
	err_flag |= pthread_key_create(&irt_g_error_key, NULL);
	err_flag |= pthread_key_create(&irt_g_worker_key, NULL);
	if(err_flag != 0) {
		fprintf(stderr, "Could not create pthread key(s). Aborting.\n");
		exit(-1);
	}
	irt_mqueue_init();
	irt_data_item_table_init();
	irt_context_table_init();
}
void irt_cleanup_globals() {
	irt_mqueue_cleanup();
}

// exit handling
void irt_term_handler(int signal) {
	exit(0);
}
void irt_exit_handler() {
	irt_cleanup_globals();
	IRT_INFO("\nInsieme runtime exiting.\n");
}

int main(int argc, char** argv) {
	if(argc < 2 || argc > 3) {
		IRT_INFO("usage: runtime [libname] [numthreads]\n");
		return -1;
	}

	// initialize error and termination signal handlers
	signal(IRT_SIG_ERR, &irt_error_handler);
	signal(SIGTERM, &irt_term_handler);
	signal(SIGINT, &irt_term_handler);
	atexit(&irt_exit_handler);
	// initialize globals
	irt_init_globals();

<<<<<<< HEAD
	IRT_DEBUG("!!! Starting worker threads");
=======
	// initialize opencl devices
	#ifdef USE_OPENCL
	printf("Running Insieme runtime with OpenCL!\n");
	cl_uint num_devices = irt_ocl_get_num_devices();
	#endif
	
	IRT_INFO("!!! Starting worker threads");
>>>>>>> 68c3f8b9
	irt_g_worker_count = 1;
	if(argc >= 3) irt_g_worker_count = atoi(argv[2]);
	irt_g_workers = (irt_worker**)alloca(irt_g_worker_count * sizeof(irt_worker*));
	// initialize workers
	for(int i=0; i<irt_g_worker_count; ++i) {
		irt_g_workers[i] = irt_worker_create(i, 1<<i);
	}
	// start workers
	for(int i=0; i<irt_g_worker_count; ++i) {
		irt_g_workers[i]->start = true;
	}
	IRT_DEBUG("Sending new app msg");
	irt_mqueue_send_new_app(argv[1]);
	IRT_DEBUG("New app msg sent");

	// holy hack batman!
	// reduces performance and is generally fugly, use only for testing
	if(argc >=2) {
		bool stuff_running = true;
		while(stuff_running) {
			sleep(5);
			stuff_running = false;
			for(int i=0; i<irt_g_worker_count; ++i) {
				if(irt_g_workers[i]->cur_wi != NULL || irt_g_workers[i]->queue.start != NULL || irt_g_workers[i]->pool.start != NULL) {
					stuff_running = true;
					break;
				}
			}
		}
	}
	//for(;;) { sleep(60*60); }
	exit(0);
}<|MERGE_RESOLUTION|>--- conflicted
+++ resolved
@@ -112,17 +112,13 @@
 	// initialize globals
 	irt_init_globals();
 
-<<<<<<< HEAD
 	IRT_DEBUG("!!! Starting worker threads");
-=======
 	// initialize opencl devices
 	#ifdef USE_OPENCL
 	printf("Running Insieme runtime with OpenCL!\n");
 	cl_uint num_devices = irt_ocl_get_num_devices();
 	#endif
 	
-	IRT_INFO("!!! Starting worker threads");
->>>>>>> 68c3f8b9
 	irt_g_worker_count = 1;
 	if(argc >= 3) irt_g_worker_count = atoi(argv[2]);
 	irt_g_workers = (irt_worker**)alloca(irt_g_worker_count * sizeof(irt_worker*));
