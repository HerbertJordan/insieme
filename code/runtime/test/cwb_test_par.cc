/**
 * Copyright (c) 2002-2013 Distributed and Parallel Systems Group,
 *                Institute of Computer Science,
 *               University of Innsbruck, Austria
 *
 * This file is part of the INSIEME Compiler and Runtime System.
 *
 * We provide the software of this file (below described as "INSIEME")
 * under GPL Version 3.0 on an AS IS basis, and do not warrant its
 * validity or performance.  We reserve the right to update, modify,
 * or discontinue this software at any time.  We shall have no
 * obligation to supply such updates or modifications or any other
 * form of support to you.
 *
 * If you require different license terms for your intended use of the
 * software, e.g. for proprietary commercial or industrial use, please
 * contact us at:
 *                   insieme@dps.uibk.ac.at
 *
 * We kindly ask you to acknowledge the use of this software in any
 * publication or other disclosure of results by referring to the
 * following citation:
 *
 * H. Jordan, P. Thoman, J. Durillo, S. Pellegrini, P. Gschwandtner,
 * T. Fahringer, H. Moritsch. A Multi-Objective Auto-Tuning Framework
 * for Parallel Codes, in Proc. of the Intl. Conference for High
 * Performance Computing, Networking, Storage and Analysis (SC 2012),
 * IEEE Computer Society Press, Nov. 2012, Salt Lake City, USA.
 *
 * All copyright notices must be kept intact.
 *
 * INSIEME depends on several third party software packages. Please 
 * refer to http://www.dps.uibk.ac.at/insieme/license.html for details 
 * regarding third party software licenses.
 */

#include <gtest/gtest.h>
#include <pthread.h>
#include <omp.h>

#include <utils/circular_work_buffers.h>

#include <irt_all_impls.h>
#include <standalone.h>

#define PARALLEL_ITERATIONS 100
#define TEST_ITERATIONS 10000

#define NUM_THREADS 12

#define NUM_MULTI_WIS 10

TEST(circular_work_buffers, token_passing_single) {
	for(int j=0; j<PARALLEL_ITERATIONS; ++j) {
		irt_circular_work_buffer cwb;
		irt_cwb_init(&cwb);
		volatile uint32 num = 0;

		irt_work_item wi;
		wi.id.index = 5;
		wi.id.thread = 1;
		wi.id.node = 0;
		irt_cwb_push_front(&cwb, &wi);

		#pragma omp parallel num_threads(NUM_THREADS)
		{
			while(num < TEST_ITERATIONS) {
				if(irt_work_item* swi = irt_cwb_pop_back(&cwb)) {
<<<<<<< HEAD
=======
					irt_atomic_inc(&num);
>>>>>>> ff32b094
					irt_cwb_push_front(&cwb, swi);
					irt_atomic_inc(&num);
				} 
			}
		}
	}
}

<<<<<<< HEAD
TEST(circular_work_buffers, token_passing_single_dual) {
	for(int j=0; j<PARALLEL_ITERATIONS; ++j) {
		irt_circular_work_buffer cwb;
		irt_cwb_init(&cwb);
		uint32 num = 0;
=======
TEST(circular_work_buffers, two_token_passing_single) {
	for(int j=0; j<PARALLEL_ITERATIONS; ++j) {
		irt_circular_work_buffer cwb;
		irt_cwb_init(&cwb);
		volatile uint32 num = 0;
>>>>>>> ff32b094

		irt_work_item wi;
		wi.id.index = 5;
		wi.id.thread = 1;
		wi.id.node = 0;
		irt_cwb_push_front(&cwb, &wi);
<<<<<<< HEAD

		irt_work_item wi2;
		wi2.id.index = 9;
		wi2.id.thread = 1;
		wi2.id.node = 0;
		irt_cwb_push_front(&cwb, &wi2);
=======
		irt_cwb_push_front(&cwb, &wi);
>>>>>>> ff32b094

		#pragma omp parallel num_threads(NUM_THREADS)
		{
			while(num < TEST_ITERATIONS) {
				if(irt_work_item* swi = irt_cwb_pop_back(&cwb)) {
<<<<<<< HEAD
					irt_cwb_push_front(&cwb, swi);
					irt_atomic_inc(&num);
				} 
=======
					irt_atomic_inc(&num);
					irt_cwb_push_front(&cwb, swi);
				}
>>>>>>> ff32b094
			}
		}

		EXPECT_EQ(2, irt_cwb_size(&cwb));
	}
}

TEST(circular_work_buffers, token_passing_multi_self) {
	for(int j=0; j<PARALLEL_ITERATIONS; ++j) {
		irt_circular_work_buffer cwb[NUM_THREADS];
		for(int i=0; i<NUM_THREADS; ++i) irt_cwb_init(&cwb[i]);
		volatile uint32 num = 0;

		irt_work_item wi;
		wi.id.index = 5;
		wi.id.thread = 1;
		wi.id.node = 0;
		irt_cwb_push_front(&cwb[0], &wi);

		#pragma omp parallel num_threads(NUM_THREADS)
		{
<<<<<<< HEAD
			uint32 rand_seed = 123;
			while(num < TEST_ITERATIONS) {
				if(irt_work_item* swi = irt_cwb_pop_back(&cwb[rand_r(&rand_seed)%NUM_THREADS])) {
=======
			unsigned rand_seed = 1237 * omp_get_thread_num();
			while(num < TEST_ITERATIONS) {
				if(irt_work_item* swi = irt_cwb_pop_back(&cwb[rand_r(&rand_seed)%NUM_THREADS])) {
					irt_atomic_inc(&num);
>>>>>>> ff32b094
					irt_cwb_push_front(&cwb[omp_get_thread_num()], swi);
					irt_atomic_inc(&num);
				}
			}
		}
	}
}

TEST(circular_work_buffers, token_passing_multi_rand) {
	for(int j=0; j<PARALLEL_ITERATIONS; ++j) {
		irt_circular_work_buffer cwb[NUM_THREADS];
		for(int i=0; i<NUM_THREADS; ++i) irt_cwb_init(&cwb[i]);
		volatile uint32 num = 0;

		irt_work_item wi;
		wi.id.index = 5;
		wi.id.thread = 1;
		wi.id.node = 0;
		irt_cwb_push_front(&cwb[0], &wi);

		#pragma omp parallel num_threads(NUM_THREADS)
		{
<<<<<<< HEAD
			uint32 rand_seed = 123;
			while(num < TEST_ITERATIONS) {
				if(irt_work_item* swi = irt_cwb_pop_back(&cwb[rand_r(&rand_seed)%NUM_THREADS])) {
					irt_cwb_push_front(&cwb[rand_r(&rand_seed)%NUM_THREADS], swi);
					irt_atomic_inc(&num);
=======
			unsigned rand_seed = 1237 + omp_get_thread_num();
			while(num < TEST_ITERATIONS) {
				if(irt_work_item* swi = irt_cwb_pop_back(&cwb[rand_r(&rand_seed)%NUM_THREADS])) {
					irt_atomic_inc(&num);
					irt_cwb_push_front(&cwb[rand_r(&rand_seed)%NUM_THREADS], swi);
>>>>>>> ff32b094
				} 
			}
		}
	}
}

TEST(circular_work_buffers, token_passing_multi_dual_rand) {
	for(int j=0; j<PARALLEL_ITERATIONS; ++j) {
		irt_circular_work_buffer cwb[NUM_THREADS];
		for(int i=0; i<NUM_THREADS; ++i) irt_cwb_init(&cwb[i]);
		volatile uint32 num = 0;

		irt_work_item wi1;
		wi1.id.index = 5;
		wi1.id.thread = 1;
		wi1.id.node = 0;
		irt_cwb_push_front(&cwb[0], &wi1);
		
		irt_work_item wi2;
		wi2.id.index = 9;
		wi2.id.thread = 1;
		wi2.id.node = 0;
		irt_cwb_push_front(&cwb[0], &wi2);

		#pragma omp parallel num_threads(NUM_THREADS)
		{
<<<<<<< HEAD
			uint32 rand_seed = 123;
			while(num < TEST_ITERATIONS) {
				if(irt_work_item* swi = irt_cwb_pop_back(&cwb[rand_r(&rand_seed)%NUM_THREADS])) {
					irt_cwb_push_front(&cwb[rand_r(&rand_seed)%NUM_THREADS], swi);
					irt_atomic_inc(&num); 
=======
			unsigned rand_seed = 1237 + omp_get_thread_num();
			while(num < TEST_ITERATIONS) {
				if(irt_work_item* swi = irt_cwb_pop_back(&cwb[rand_r(&rand_seed)%NUM_THREADS])) {
					irt_atomic_inc(&num);
					irt_cwb_push_front(&cwb[rand_r(&rand_seed)%NUM_THREADS], swi);
>>>>>>> ff32b094
				} 
			}
		}

		uint32 nwi = 0;
		for(int i=0; i<NUM_THREADS; ++i) {
			nwi += irt_cwb_size(&cwb[i]);
		}
		EXPECT_EQ(2, nwi);
	}
}

TEST(circular_work_buffers, token_passing_multi_multi_rand) {
	for(int j=0; j<PARALLEL_ITERATIONS; ++j) {
		irt_circular_work_buffer cwb[NUM_THREADS];
		for(int i=0; i<NUM_THREADS; ++i) irt_cwb_init(&cwb[i]);
		volatile uint32 num = 0;

		irt_work_item wis[NUM_MULTI_WIS];
		for(int i=0; i<NUM_MULTI_WIS; ++i) {
			wis[i].id.index = 1+i;
			wis[i].id.thread = 1;
			wis[i].id.node = 0;
			irt_cwb_push_front(&cwb[rand()%NUM_THREADS], &wis[i]);
		}

		#pragma omp parallel num_threads(NUM_THREADS)
		{
<<<<<<< HEAD
			uint32 rand_seed = 123;
			while(num < TEST_ITERATIONS) {
				if(irt_work_item* swi = irt_cwb_pop_back(&cwb[rand_r(&rand_seed)%NUM_THREADS])) {
					irt_cwb_push_front(&cwb[rand_r(&rand_seed)%NUM_THREADS], swi);
					irt_atomic_inc(&num);
=======
			unsigned rand_seed = 1237 + omp_get_thread_num();
			while(num < TEST_ITERATIONS) {
				if(irt_work_item* swi = irt_cwb_pop_back(&cwb[rand_r(&rand_seed)%NUM_THREADS])) {
					irt_atomic_inc(&num);
					irt_cwb_push_front(&cwb[rand_r(&rand_seed)%NUM_THREADS], swi);
>>>>>>> ff32b094
				} 
			}
		}

		uint32 nwi = 0;
		for(int i=0; i<NUM_THREADS; ++i) {
			nwi += irt_cwb_size(&cwb[i]);
		}
		EXPECT_EQ(NUM_MULTI_WIS, nwi);
	}
}<|MERGE_RESOLUTION|>--- conflicted
+++ resolved
@@ -66,69 +66,72 @@
 		{
 			while(num < TEST_ITERATIONS) {
 				if(irt_work_item* swi = irt_cwb_pop_back(&cwb)) {
-<<<<<<< HEAD
-=======
-					irt_atomic_inc(&num);
->>>>>>> ff32b094
+					irt_atomic_inc(&num);
 					irt_cwb_push_front(&cwb, swi);
-					irt_atomic_inc(&num);
-				} 
-			}
-		}
-	}
-}
-
-<<<<<<< HEAD
+				} 
+			}
+		}
+	}
+}
+
 TEST(circular_work_buffers, token_passing_single_dual) {
 	for(int j=0; j<PARALLEL_ITERATIONS; ++j) {
 		irt_circular_work_buffer cwb;
 		irt_cwb_init(&cwb);
 		uint32 num = 0;
-=======
-TEST(circular_work_buffers, two_token_passing_single) {
-	for(int j=0; j<PARALLEL_ITERATIONS; ++j) {
-		irt_circular_work_buffer cwb;
-		irt_cwb_init(&cwb);
-		volatile uint32 num = 0;
->>>>>>> ff32b094
 
 		irt_work_item wi;
 		wi.id.index = 5;
 		wi.id.thread = 1;
 		wi.id.node = 0;
 		irt_cwb_push_front(&cwb, &wi);
-<<<<<<< HEAD
 
 		irt_work_item wi2;
 		wi2.id.index = 9;
 		wi2.id.thread = 1;
 		wi2.id.node = 0;
 		irt_cwb_push_front(&cwb, &wi2);
-=======
-		irt_cwb_push_front(&cwb, &wi);
->>>>>>> ff32b094
 
 		#pragma omp parallel num_threads(NUM_THREADS)
 		{
 			while(num < TEST_ITERATIONS) {
 				if(irt_work_item* swi = irt_cwb_pop_back(&cwb)) {
-<<<<<<< HEAD
 					irt_cwb_push_front(&cwb, swi);
 					irt_atomic_inc(&num);
 				} 
-=======
-					irt_atomic_inc(&num);
-					irt_cwb_push_front(&cwb, swi);
+			}
+		}
+
+		EXPECT_EQ(2, irt_cwb_size(&cwb));
+	}
+}
+
+TEST(circular_work_buffers, token_passing_multi_self) {
+	for(int j=0; j<PARALLEL_ITERATIONS; ++j) {
+		irt_circular_work_buffer cwb[NUM_THREADS];
+		for(int i=0; i<NUM_THREADS; ++i) irt_cwb_init(&cwb[i]);
+		volatile uint32 num = 0;
+
+		irt_work_item wi;
+		wi.id.index = 5;
+		wi.id.thread = 1;
+		wi.id.node = 0;
+		irt_cwb_push_front(&cwb[0], &wi);
+
+		#pragma omp parallel num_threads(NUM_THREADS)
+		{
+			uint32 rand_seed = 123;
+			while(num < TEST_ITERATIONS) {
+				if(irt_work_item* swi = irt_cwb_pop_back(&cwb[rand_r(&rand_seed)%NUM_THREADS])) {
+					irt_cwb_push_front(&cwb[omp_get_thread_num()], swi);
+					irt_atomic_inc(&num);
 				}
->>>>>>> ff32b094
-			}
-		}
-
-		EXPECT_EQ(2, irt_cwb_size(&cwb));
-	}
-}
-
-TEST(circular_work_buffers, token_passing_multi_self) {
+			}
+		}
+	}
+}
+
+TEST(circular_work_buffers, token_passing_multi_rand) {
 	for(int j=0; j<PARALLEL_ITERATIONS; ++j) {
 		irt_circular_work_buffer cwb[NUM_THREADS];
 		for(int i=0; i<NUM_THREADS; ++i) irt_cwb_init(&cwb[i]);
@@ -142,51 +145,11 @@
 
 		#pragma omp parallel num_threads(NUM_THREADS)
 		{
-<<<<<<< HEAD
-			uint32 rand_seed = 123;
-			while(num < TEST_ITERATIONS) {
-				if(irt_work_item* swi = irt_cwb_pop_back(&cwb[rand_r(&rand_seed)%NUM_THREADS])) {
-=======
-			unsigned rand_seed = 1237 * omp_get_thread_num();
-			while(num < TEST_ITERATIONS) {
-				if(irt_work_item* swi = irt_cwb_pop_back(&cwb[rand_r(&rand_seed)%NUM_THREADS])) {
-					irt_atomic_inc(&num);
->>>>>>> ff32b094
-					irt_cwb_push_front(&cwb[omp_get_thread_num()], swi);
-					irt_atomic_inc(&num);
-				}
-			}
-		}
-	}
-}
-
-TEST(circular_work_buffers, token_passing_multi_rand) {
-	for(int j=0; j<PARALLEL_ITERATIONS; ++j) {
-		irt_circular_work_buffer cwb[NUM_THREADS];
-		for(int i=0; i<NUM_THREADS; ++i) irt_cwb_init(&cwb[i]);
-		volatile uint32 num = 0;
-
-		irt_work_item wi;
-		wi.id.index = 5;
-		wi.id.thread = 1;
-		wi.id.node = 0;
-		irt_cwb_push_front(&cwb[0], &wi);
-
-		#pragma omp parallel num_threads(NUM_THREADS)
-		{
-<<<<<<< HEAD
 			uint32 rand_seed = 123;
 			while(num < TEST_ITERATIONS) {
 				if(irt_work_item* swi = irt_cwb_pop_back(&cwb[rand_r(&rand_seed)%NUM_THREADS])) {
 					irt_cwb_push_front(&cwb[rand_r(&rand_seed)%NUM_THREADS], swi);
 					irt_atomic_inc(&num);
-=======
-			unsigned rand_seed = 1237 + omp_get_thread_num();
-			while(num < TEST_ITERATIONS) {
-				if(irt_work_item* swi = irt_cwb_pop_back(&cwb[rand_r(&rand_seed)%NUM_THREADS])) {
-					irt_atomic_inc(&num);
-					irt_cwb_push_front(&cwb[rand_r(&rand_seed)%NUM_THREADS], swi);
->>>>>>> ff32b094
 				} 
 			}
 		}
@@ -213,19 +176,11 @@
 
 		#pragma omp parallel num_threads(NUM_THREADS)
 		{
-<<<<<<< HEAD
 			uint32 rand_seed = 123;
 			while(num < TEST_ITERATIONS) {
 				if(irt_work_item* swi = irt_cwb_pop_back(&cwb[rand_r(&rand_seed)%NUM_THREADS])) {
 					irt_cwb_push_front(&cwb[rand_r(&rand_seed)%NUM_THREADS], swi);
 					irt_atomic_inc(&num); 
-=======
-			unsigned rand_seed = 1237 + omp_get_thread_num();
-			while(num < TEST_ITERATIONS) {
-				if(irt_work_item* swi = irt_cwb_pop_back(&cwb[rand_r(&rand_seed)%NUM_THREADS])) {
-					irt_atomic_inc(&num);
-					irt_cwb_push_front(&cwb[rand_r(&rand_seed)%NUM_THREADS], swi);
->>>>>>> ff32b094
 				} 
 			}
 		}
@@ -254,19 +209,11 @@
 
 		#pragma omp parallel num_threads(NUM_THREADS)
 		{
-<<<<<<< HEAD
 			uint32 rand_seed = 123;
 			while(num < TEST_ITERATIONS) {
 				if(irt_work_item* swi = irt_cwb_pop_back(&cwb[rand_r(&rand_seed)%NUM_THREADS])) {
 					irt_cwb_push_front(&cwb[rand_r(&rand_seed)%NUM_THREADS], swi);
 					irt_atomic_inc(&num);
-=======
-			unsigned rand_seed = 1237 + omp_get_thread_num();
-			while(num < TEST_ITERATIONS) {
-				if(irt_work_item* swi = irt_cwb_pop_back(&cwb[rand_r(&rand_seed)%NUM_THREADS])) {
-					irt_atomic_inc(&num);
-					irt_cwb_push_front(&cwb[rand_r(&rand_seed)%NUM_THREADS], swi);
->>>>>>> ff32b094
 				} 
 			}
 		}
