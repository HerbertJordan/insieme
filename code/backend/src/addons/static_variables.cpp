--- conflicted
+++ resolved
@@ -120,11 +120,6 @@
 				// this function call is equivalent to a call to the new artifical lambda
 				return CONVERT_EXPR(builder.callExpr(lambda, call[1]));
 			});
-<<<<<<< HEAD
-			//res[ext.getAccessStatic()]  = OP_CONVERTER({ 
-			//	return c_ast::ref(CONVERT_ARG(0));
-			//});
-=======
 
 			res[ext2.getInitStatic()] = OP_CONVERTER({
 
@@ -164,7 +159,6 @@
 				// done
 				return C_NODE_MANAGER->create<c_ast::StmtExpr>(comp);
 			});
->>>>>>> 4ada0403
 
 			#include "insieme/backend/operator_converter_end.inc"
 
