--- conflicted
+++ resolved
@@ -279,14 +279,11 @@
 	# mark as defined
 	set(MEMORY_CHECK_SETUP OFF CACHE INTERNAL "Flag to avoid multiple setup" PARENT_SCOPE)
 endif (NOT MEMORY_CHECK_SETUP)
-<<<<<<< HEAD
-=======
 
 # query the number of cores to control parallelism
-execute_process(COMMAND getconf  _NPROCESSORS_ONLN
-                OUTPUT_VARIABLE NB_PROCESSORS
-		OUTPUT_STRIP_TRAILING_WHITESPACE
-		)
+include(ProcessorCount)
+ProcessorCount(NB_PROCESSORS)
+
 if(MSVC)
 	set(NB_PROCESSORS "1")
 endif()
@@ -298,5 +295,4 @@
 math(EXPR ALL_JOBS "${NB_PROCESSORS} + 2")
 set_property(GLOBAL PROPERTY JOB_POOLS cba_jobs=${CBA_JOBS} all_jobs=${ALL_JOBS} )
 set(CMAKE_JOB_POOL_COMPILE all_jobs)
-set(CMAKE_JOB_POOL_LINK all_jobs)
->>>>>>> 43af5ade
+set(CMAKE_JOB_POOL_LINK all_jobs)