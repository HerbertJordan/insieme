/**
 * Copyright (c) 2002-2013 Distributed and Parallel Systems Group,
 *                Institute of Computer Science,
 *               University of Innsbruck, Austria
 *
 * This file is part of the INSIEME Compiler and Runtime System.
 *
 * We provide the software of this file (below described as "INSIEME")
 * under GPL Version 3.0 on an AS IS basis, and do not warrant its
 * validity or performance.  We reserve the right to update, modify,
 * or discontinue this software at any time.  We shall have no
 * obligation to supply such updates or modifications or any other
 * form of support to you.
 *
 * If you require different license terms for your intended use of the
 * software, e.g. for proprietary commercial or industrial use, please
 * contact us at:
 *                   insieme@dps.uibk.ac.at
 *
 * We kindly ask you to acknowledge the use of this software in any
 * publication or other disclosure of results by referring to the
 * following citation:
 *
 * H. Jordan, P. Thoman, J. Durillo, S. Pellegrini, P. Gschwandtner,
 * T. Fahringer, H. Moritsch. A Multi-Objective Auto-Tuning Framework
 * for Parallel Codes, in Proc. of the Intl. Conference for High
 * Performance Computing, Networking, Storage and Analysis (SC 2012),
 * IEEE Computer Society Press, Nov. 2012, Salt Lake City, USA.
 *
 * All copyright notices must be kept intact.
 *
 * INSIEME depends on several third party software packages. Please 
 * refer to http://www.dps.uibk.ac.at/insieme/license.html for details 
 * regarding third party software licenses.
 */

#pragma once

#include <string>
#include <memory>
#include <ostream>
#include <unordered_map>

#include "insieme/core/forward_decls.h"
#include "insieme/transform/pattern/structure.h"
#include "insieme/transform/pattern/pattern.h"
#include "insieme/transform/pattern/irconvert.h"
#include "insieme/core/parser/ir_parse.h"

#include "insieme/utils/logging.h"

namespace insieme {
namespace transform {
namespace pattern {
namespace irp {
	using std::make_shared;

	inline TreePatternPtr atom(const core::NodePtr& node) {
		return atom(toTree(node));
	}

	inline TreePatternPtr atom(core::NodeManager& manager, const char* code) {
		auto a = [&manager] (const string& str) {return core::parse::parseIR(manager, str); };
		return atom(a(string(code)));
	}

	inline TreePatternPtr atom(core::NodeManager& manager, string& code) {
		auto a = [&manager] (const string& str) {return core::parse::parseIR(manager, str); };
		return atom(a(code));
	}

	inline TreePatternPtr wrapBody(const TreePatternPtr& body) {
		return body | node(core::NT_CompoundStmt, single(body));
	}

	inline TreePatternPtr genericType(const std::string& family, const ListPatternPtr& subtypes) {
		return node(core::NT_GenericType, atom(makeValue(family)) << single(node(subtypes)) << any);
	}

	inline TreePatternPtr genericType(const ListPatternPtr& family, const ListPatternPtr& subtypes) {
		return node(core::NT_GenericType, family << subtypes);
	}
	inline TreePatternPtr genericType(const std::string& family, const ListPatternPtr& subtypes, const ListPatternPtr& typeParams) {
		return node(core::NT_GenericType, atom(makeValue(family)) << single(node(subtypes)) << single(node(typeParams)));
	}

<<<<<<< HEAD
	inline TreePatternPtr lit(const std::string& value, const TreePatternPtr& typePattern) {
		return node(core::NT_Literal, single(typePattern) << atom(makeValue(value)));
	}
	inline TreePatternPtr lit(const TreePatternPtr& valuePattern, const TreePatternPtr& typePattern) {
		return node(core::NT_Literal, single(typePattern) << single(valuePattern));
=======
	inline TreePatternPtr literal(const std::string& value, const TreePatternPtr& type) {
		return node(core::NT_Literal, atom(makeValue(value)) << single(type));
	}

	inline TreePatternPtr literal(const TreePatternPtr& valuePattern, const TreePatternPtr& type) {
		return node(core::NT_Literal, single(valuePattern) << single(type));
	}

	inline TreePatternPtr tupleType(const ListPatternPtr& pattern) {
		return node(core::NT_TupleType, pattern);
	}

	inline TreePatternPtr variable(const TreePatternPtr& type, const TreePatternPtr& id) {
		return node(core::NT_Variable, single(type) << single(id));
>>>>>>> c2b0fb99
	}

	inline TreePatternPtr callExpr(const core::NodePtr& function, const ListPatternPtr& parameters) {
		return node(core::NT_CallExpr, atom(function) << parameters);
	}

	inline TreePatternPtr callExpr(const TreePatternPtr& function, const ListPatternPtr& parameters) {
		return node(core::NT_CallExpr, single(function) << parameters);
	}

	inline TreePatternPtr castExpr(const TreePatternPtr& expression) {
		return node(core::NT_CastExpr, single(expression));
	}

	inline TreePatternPtr bindExpr(const ListPatternPtr& parameters, const TreePatternPtr& call) {
		return node(core::NT_BindExpr, parameters << single(call));
	}

	inline TreePatternPtr tupleExpr(const ListPatternPtr& expressions) {
		return node(core::NT_TupleExpr, expressions);
	}

	inline TreePatternPtr vectorExpr(const ListPatternPtr& expressions) {
		return node(core::NT_VectorExpr, expressions);
	}

	inline TreePatternPtr structExpr(const ListPatternPtr& members) {
		return node(core::NT_StructExpr, members);
	}

	inline TreePatternPtr unionExpr(const TreePatternPtr& memberName, const TreePatternPtr& member) {
		return node(core::NT_UnionExpr, single(memberName) << single(member));
	}

	inline TreePatternPtr memberAccessExpr(const TreePatternPtr& subExpression, const TreePatternPtr& member) {
		return node(core::NT_MemberAccessExpr, single(subExpression) << single(member));
	}

	inline TreePatternPtr tupleProjectionExpr(const TreePatternPtr& subExpression, const TreePatternPtr& index) {
		return node(core::NT_TupleProjectionExpr, single(subExpression) << single(index));
	}

	inline TreePatternPtr markerExpr(const TreePatternPtr& subExpression, const TreePatternPtr& id) {
		return node(core::NT_MarkerExpr, single(subExpression) << single(id));
	}

	inline TreePatternPtr lambda(const TreePatternPtr& type, const ListPatternPtr& parameters, const TreePatternPtr& body) {
		return node(core::NT_Lambda, single(type) << parameters << wrapBody(body));
	}

	inline TreePatternPtr lambdaExpr(const TreePatternPtr& variable, const TreePatternPtr& lambdaDef) {
		return node(core::NT_LambdaExpr, single(variable) << single(lambdaDef));
	}

	inline TreePatternPtr lambdaDefinition(const ListPatternPtr& definitions) {
		return node(core::NT_LambdaDefinition, definitions);
	}

	inline TreePatternPtr compoundStmt(const ListPatternPtr& stmts) {
		return node(core::NT_CompoundStmt, stmts);
	}

	inline TreePatternPtr declarationStmt(const TreePatternPtr& variable, const TreePatternPtr& initExpr) {
		return node(core::NT_DeclarationStmt, single(variable) << single(initExpr));
	}

	inline TreePatternPtr ifStmt(const TreePatternPtr& condition, const TreePatternPtr& thenBody, const TreePatternPtr& elseBody){
		return node(core::NT_IfStmt, single(condition) << wrapBody(thenBody) << wrapBody(elseBody));
	}

	inline TreePatternPtr forStmt(const TreePatternPtr& declaration, const TreePatternPtr& end, const TreePatternPtr& step, const TreePatternPtr& body){
		return node(core::NT_ForStmt, single(declaration) << single(end) << single(step) << wrapBody(body));
	}

	inline TreePatternPtr whileStmt(const TreePatternPtr& condition, const TreePatternPtr& body){
		return node(core::NT_WhileStmt, single(condition) << wrapBody(body));
	}

	inline TreePatternPtr switchStmt(const TreePatternPtr& expression, const ListPatternPtr& cases, const TreePatternPtr& defaultCase){
		return node(core::NT_SwitchStmt, single(expression) << cases << single(defaultCase));
	}

	inline TreePatternPtr returnStmt(const TreePatternPtr& returnExpression){
		return node(core::NT_ReturnStmt, single(returnExpression));
	}

	inline TreePatternPtr markerStmt(const TreePatternPtr& subExpr, const TreePatternPtr& id){
		return node(core::NT_MarkerStmt, single(subExpr) << single(id));
	}

	const TreePatternPtr continueStmt = atom(makeTree((int)core::NT_ContinueStmt));
	const TreePatternPtr breakStmt = atom(makeTree((int)core::NT_BreakStmt));

} // end namespace irp
} // end namespace pattern
} // end namespace transform
} // end namespace insieme<|MERGE_RESOLUTION|>--- conflicted
+++ resolved
@@ -84,19 +84,12 @@
 		return node(core::NT_GenericType, atom(makeValue(family)) << single(node(subtypes)) << single(node(typeParams)));
 	}
 
-<<<<<<< HEAD
-	inline TreePatternPtr lit(const std::string& value, const TreePatternPtr& typePattern) {
-		return node(core::NT_Literal, single(typePattern) << atom(makeValue(value)));
-	}
-	inline TreePatternPtr lit(const TreePatternPtr& valuePattern, const TreePatternPtr& typePattern) {
-		return node(core::NT_Literal, single(typePattern) << single(valuePattern));
-=======
 	inline TreePatternPtr literal(const std::string& value, const TreePatternPtr& type) {
-		return node(core::NT_Literal, atom(makeValue(value)) << single(type));
+		return node(core::NT_Literal, single(type) << atom(makeValue(value)));
 	}
 
 	inline TreePatternPtr literal(const TreePatternPtr& valuePattern, const TreePatternPtr& type) {
-		return node(core::NT_Literal, single(valuePattern) << single(type));
+		return node(core::NT_Literal, single(type) << single(valuePattern));
 	}
 
 	inline TreePatternPtr tupleType(const ListPatternPtr& pattern) {
@@ -105,7 +98,6 @@
 
 	inline TreePatternPtr variable(const TreePatternPtr& type, const TreePatternPtr& id) {
 		return node(core::NT_Variable, single(type) << single(id));
->>>>>>> c2b0fb99
 	}
 
 	inline TreePatternPtr callExpr(const core::NodePtr& function, const ListPatternPtr& parameters) {
@@ -140,24 +132,16 @@
 		return node(core::NT_UnionExpr, single(memberName) << single(member));
 	}
 
-	inline TreePatternPtr memberAccessExpr(const TreePatternPtr& subExpression, const TreePatternPtr& member) {
-		return node(core::NT_MemberAccessExpr, single(subExpression) << single(member));
-	}
-
-	inline TreePatternPtr tupleProjectionExpr(const TreePatternPtr& subExpression, const TreePatternPtr& index) {
-		return node(core::NT_TupleProjectionExpr, single(subExpression) << single(index));
-	}
-
 	inline TreePatternPtr markerExpr(const TreePatternPtr& subExpression, const TreePatternPtr& id) {
 		return node(core::NT_MarkerExpr, single(subExpression) << single(id));
 	}
 
 	inline TreePatternPtr lambda(const TreePatternPtr& type, const ListPatternPtr& parameters, const TreePatternPtr& body) {
-		return node(core::NT_Lambda, single(type) << parameters << wrapBody(body));
+		return node(core::NT_Lambda, single(type) << single(node(core::NT_Parameters, parameters)) << wrapBody(body));
 	}
 
 	inline TreePatternPtr lambdaExpr(const TreePatternPtr& variable, const TreePatternPtr& lambdaDef) {
-		return node(core::NT_LambdaExpr, single(variable) << single(lambdaDef));
+		return node(core::NT_LambdaExpr, single(any) << single(variable) << single(lambdaDef));
 	}
 
 	inline TreePatternPtr lambdaDefinition(const ListPatternPtr& definitions) {
@@ -176,8 +160,8 @@
 		return node(core::NT_IfStmt, single(condition) << wrapBody(thenBody) << wrapBody(elseBody));
 	}
 
-	inline TreePatternPtr forStmt(const TreePatternPtr& declaration, const TreePatternPtr& end, const TreePatternPtr& step, const TreePatternPtr& body){
-		return node(core::NT_ForStmt, single(declaration) << single(end) << single(step) << wrapBody(body));
+	inline TreePatternPtr forStmt(const TreePatternPtr& iterator, const TreePatternPtr& start, const TreePatternPtr& end, const TreePatternPtr& step, const TreePatternPtr& body){
+		return node(core::NT_ForStmt, single(iterator) << single(start) << single(end) << single(step) << wrapBody(body));
 	}
 
 	inline TreePatternPtr whileStmt(const TreePatternPtr& condition, const TreePatternPtr& body){
