--- conflicted
+++ resolved
@@ -336,24 +336,16 @@
 
 template <>
 struct hash<insieme::analysis::poly::Iterator> {
-<<<<<<< HEAD
-	size_t operator()(const insieme::analysis::poly::Iterator& it) const { return (*it.getExpr()).hash(); }
-=======
 	size_t operator()(const insieme::analysis::poly::Iterator& it) const { 
-		return it.getExpr()->hash(); 
-	}
->>>>>>> c2b0fb99
+		return (*it.getExpr()).hash();
+	}
 };
 
 template <>
 struct hash<insieme::analysis::poly::Parameter> {
-<<<<<<< HEAD
-	size_t operator()(const insieme::analysis::poly::Parameter& it) const { return (*it.getExpr()).hash(); }
-=======
 	size_t operator()(const insieme::analysis::poly::Parameter& it) const { 
-		return it.getExpr()->hash(); 
-	}
->>>>>>> c2b0fb99
+		return (*it.getExpr()).hash();
+	}
 };
 
 } // end std namespace 