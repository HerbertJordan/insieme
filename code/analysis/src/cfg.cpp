/**
 * Copyright (c) 2002-2013 Distributed and Parallel Systems Group,
 *                Institute of Computer Science,
 *               University of Innsbruck, Austria
 *
 * This file is part of the INSIEME Compiler and Runtime System.
 *
 * We provide the software of this file (below described as "INSIEME")
 * under GPL Version 3.0 on an AS IS basis, and do not warrant its
 * validity or performance.  We reserve the right to update, modify,
 * or discontinue this software at any time.  We shall have no
 * obligation to supply such updates or modifications or any other
 * form of support to you.
 *
 * If you require different license terms for your intended use of the
 * software, e.g. for proprietary commercial or industrial use, please
 * contact us at:
 *                   insieme@dps.uibk.ac.at
 *
 * We kindly ask you to acknowledge the use of this software in any
 * publication or other disclosure of results by referring to the
 * following citation:
 *
 * H. Jordan, P. Thoman, J. Durillo, S. Pellegrini, P. Gschwandtner,
 * T. Fahringer, H. Moritsch. A Multi-Objective Auto-Tuning Framework
 * for Parallel Codes, in Proc. of the Intl. Conference for High
 * Performance Computing, Networking, Storage and Analysis (SC 2012),
 * IEEE Computer Society Press, Nov. 2012, Salt Lake City, USA.
 *
 * All copyright notices must be kept intact.
 *
 * INSIEME depends on several third party software packages. Please 
 * refer to http://www.dps.uibk.ac.at/insieme/license.html for details 
 * regarding third party software licenses.
 */

#include "insieme/analysis/cfg.h"
#include "insieme/core/ast_visitor.h"
#include "insieme/core/printer/pretty_printer.h"

#include "insieme/utils/map_utils.h"

#include <stack>
#include <tuple>

using namespace insieme::core;
using namespace insieme::utils;
using namespace insieme::analysis;
using namespace insieme::analysis::cfg;

namespace {

struct Scope {
	NodePtr  root;
	CFG::VertexTy entry;
	CFG::VertexTy exit;

	Scope(const NodePtr& root, const CFG::VertexTy& entry, const CFG::VertexTy& exit) :
		root(root), entry(entry), exit(exit) { }
};

/**
 * ScopeStack: represent a stack of scopes
 */
struct ScopeStack : std::vector<Scope> {

	ScopeStack() { }

	void push(const Scope& scope) { push_back(scope); }
	const Scope& top() const { return back(); }
	void pop() { pop_back(); }

	const Scope& getEnclosingLambda() const {
		auto filter = [](const Scope& curr) -> bool { return curr.root->getNodeType() == NT_LambdaExpr; };
		return getEnclosingBlock(filter);
	}

	// Returns target block of a continue statement placed
	// in the innermost scope
	const Scope& getContinueTarget() const {
		auto filter = [](const Scope& curr) -> bool {
			NodeType&& nt = curr.root->getNodeType();
			return nt == NT_WhileStmt || nt == NT_ForStmt;
		};
		return getEnclosingBlock(filter);
	}

	// Returns target block of a break statement placed
	// in the innermost scope
	const Scope& getBreakTarget() const {
		auto filter = [](const Scope& curr) -> bool {
			NodeType&& nt = curr.root->getNodeType();
			return nt == NT_WhileStmt || nt == NT_ForStmt || NT_SwitchStmt;
		};
		return getEnclosingBlock(filter);
	}

private:
	template <class Filter>
	const Scope& getEnclosingBlock(const Filter& filter) const {
		auto it = std::find_if(rbegin(), rend(), filter);
		assert(it != rend()); // if the IR is well formed a continue statement is only allowed if an enclosing loop exists
		return *it;
	}
};

typedef std::pair<bool, CFG::VertexTy> NodeBound;

struct CFGBuilder: public ASTVisitor< void > {

	CFG& cfg;

	cfg::Block* currBlock;
	bool isPending;

	CFG::VertexTy entry;
	CFG::VertexTy exit;

	CFG::VertexTy succ;

	ScopeStack 	scopeStack;

	bool subExpr;

	static insieme::utils::map::PointerMap<LambdaExprPtr, CFGPtr> cfgMap;

<<<<<<< HEAD
	CFGBuilder(CFG& cfg) : ASTVisitor<void>(false), cfg(cfg), currBlock(NULL), isPending(true),
			entry( cfg.addNode( new cfg::Block ) ), exit( cfg.addNode( new cfg::Block ) ), succ(exit), subExpr(false) { }
=======
	CFGBuilder(CFG& cfg) : cfg(cfg), currBlock(NULL), isPending(true),
			entry( cfg.addBlock( new cfg::Block ) ), exit( cfg.addBlock( new cfg::Block ) ), succ(exit), subExpr(false) { }
>>>>>>> ad21e14c

	void appendPendingBlock() {
		if(isPending && currBlock && !currBlock->empty()) {
			CFG::VertexTy&& node = cfg.addBlock(currBlock);
			// set the ID for this block
			cfg.addEdge(node, succ);
			succ = node;
			currBlock = NULL;
		}

		if(currBlock && currBlock->empty()) {
			delete currBlock;
			currBlock = NULL;
		}

		if(!isPending)
			currBlock = NULL;

		isPending = true;
	}

	void visitIfStmt(const IfStmtPtr& ifStmt) {
		cfg::Block* ifBlock = new cfg::Block;
		ifBlock->appendElement( cfg::Element(ifStmt->getCondition(), cfg::Element::CtrlCond) );
		ifBlock->setTerminal(ifStmt);
		CFG::VertexTy&& src = cfg.addBlock( ifBlock );

		// the current node needs to be appendend to the graph (if not empty)
		appendPendingBlock();
		CFG::VertexTy sink = succ;

		currBlock = new cfg::Block;
		// push scope into the stack for this compound statement
		visit(ifStmt->getThenBody());
		appendPendingBlock();
		cfg.addEdge(src, succ, cfg::Edge("T"));

		// reset the successor for the thenBody
		succ = sink;

		currBlock = new cfg::Block;
		// push scope into the stack for this compound statement
		visit(ifStmt->getElseBody());
		appendPendingBlock();
		cfg.addEdge(src, succ, cfg::Edge("F"));

		succ = src;
		currBlock = ifBlock;
		isPending = false;
	}

	void visitContinueStmt(const ContinueStmtPtr& continueStmt) {
		assert(!currBlock || (currBlock && currBlock->empty()));
		if(!currBlock)
			currBlock = new cfg::Block;

		currBlock->setTerminal(continueStmt);
		succ = scopeStack.getContinueTarget().entry;
	}

	void visitBreakStmt(const BreakStmtPtr& breakStmt) {
		assert(!currBlock || (currBlock && currBlock->empty()));
		if(!currBlock)
			currBlock = new cfg::Block;

		currBlock->setTerminal(breakStmt);
		succ = scopeStack.getBreakTarget().exit;
	}

	void visitReturnStmt(const ReturnStmtPtr& retStmt) {
		assert(!currBlock || (currBlock && currBlock->empty()));
		if(!currBlock)
			currBlock = new cfg::Block;

		currBlock->setTerminal(retStmt);
		currBlock->appendElement( cfg::Element(retStmt->getReturnExpr()) );
		succ = scopeStack.getEnclosingLambda().exit;
	}

	void visitMarkerStmt(const MarkerStmtPtr& markerStmt) {
		visit( markerStmt->getSubStatement() );
	}

	void visitForStmt(const ForStmtPtr& forStmt) {
		cfg::Block* forBlock = new cfg::Block;
		forBlock->setTerminal(forStmt);
		forBlock->appendElement( cfg::Element(forStmt->getEnd(), cfg::Element::CtrlCond) );
		CFG::VertexTy&& src = cfg.addBlock( forBlock );

		appendPendingBlock();
		CFG::VertexTy sink = succ;

		// increment expression
		cfg::Block* incBlock = new cfg::Block;
		incBlock->appendElement( cfg::Element(forStmt, cfg::Element::LoopIncrement) );
		CFG::VertexTy&& inc = cfg.addBlock( incBlock );
		cfg.addEdge(inc, src);

		succ = inc;

		currBlock = new cfg::Block;
		// push scope into the stack for this compound statement
		scopeStack.push( Scope(forStmt, src, sink) );
		visit(forStmt->getBody());
		scopeStack.pop();

		appendPendingBlock();

		cfg.addEdge(src, succ, cfg::Edge("T"));
		cfg.addEdge(src, sink, cfg::Edge("F"));

		succ = src;
		// decl stmt of the for loop needs to be part of the incoming block
		currBlock = new cfg::Block;
		currBlock->appendElement( cfg::Element(forStmt, cfg::Element::LoopInit) );
	}

	void visitWhileStmt(const WhileStmtPtr& whileStmt) {
		cfg::Block* whileBlock = new cfg::Block;
		whileBlock->appendElement( cfg::Element(whileStmt->getCondition()) );
		whileBlock->setTerminal(whileStmt);
		CFG::VertexTy&& src = cfg.addBlock( whileBlock );

		// the current node needs to be appendend to the graph (if not empty)
		appendPendingBlock();
		CFG::VertexTy sink = succ;

		succ = src;
		scopeStack.push( Scope(whileStmt, src, sink) );
		currBlock = new cfg::Block;
		// push scope into the stack for this compound statement
		visit(whileStmt->getBody());
		scopeStack.pop();

		appendPendingBlock();
		cfg.addEdge(src, succ, cfg::Edge("T"));
		cfg.addEdge(src, sink, cfg::Edge("F"));

		succ = src;
	}

	void visitSwitchStmt(const SwitchStmtPtr& switchStmt) {
		cfg::Block* switchBlock = new cfg::Block;
		switchBlock->appendElement( cfg::Element(switchStmt->getSwitchExpr()) );
		switchBlock->setTerminal(switchStmt);
		CFG::VertexTy&& src = cfg.addBlock( switchBlock );

		// the current node needs to be appendend to the graph (if not empty)
		appendPendingBlock();
		CFG::VertexTy sink = succ;

		scopeStack.push( Scope(switchStmt, src, sink) );
		const std::vector<SwitchStmt::Case>& cases = switchStmt->getCases();
		std::for_each(cases.begin(), cases.end(), [this, &src, &sink](const SwitchStmt::Case& curr){
			this->succ = sink;
			this->currBlock = new cfg::Block;
			// push scope into the stack for this compound statement
			this->visit(curr.second);

			appendPendingBlock();
			this->cfg.addEdge(src, succ, cfg::Edge( curr.first->toString() ));
		});

		succ = sink;
		currBlock = new cfg::Block;
		// Default case
		this->visit(switchStmt->getDefaultCase());
		appendPendingBlock();
		cfg.addEdge(src, succ);

		scopeStack.pop();
		succ = src;
		currBlock = switchBlock;
		isPending = false;
	}

	void visitCompoundStmt(const CompoundStmtPtr& compStmt) {
		const std::vector<StatementPtr>& body = compStmt->getStatements();
		if(!currBlock) {
			// create a new block to host this compound stmt
			currBlock = new cfg::Block;
		}

		// we are sure there is at least 1 element in this compound statement
		for_each(body.rbegin(), body.rend(),
			[ this ](const StatementPtr& curr) { this->visit(curr); }
		);
	}

	void visitCallExpr(const CallExprPtr& callExpr) {
		std::cout << "Visiting call expr: " << printer::PrettyPrinter(callExpr, 1<<5) << std::endl;
		if(callExpr->getFunctionExpr()->getNodeType() == NT_LambdaExpr) {
			const LambdaExprPtr& lambdaExpr = static_pointer_cast<const LambdaExpr>(callExpr->getFunctionExpr());
			auto fit = cfgMap.find(lambdaExpr);
			std::cout << "Building CFG for function" << std::endl;
			if(fit == cfgMap.end())
				cfgMap.insert( std::make_pair(lambdaExpr, CFG::buildCFG(lambdaExpr)) );
		}

		if(!subExpr) {
			if(!currBlock)
				currBlock = new cfg::Block;
			currBlock->appendElement(StatementPtr(callExpr));
		}
		subExpr = true;
		const vector<ExpressionPtr>& args = callExpr->getArguments();
		std::for_each(args.begin(), args.end(), [this](const ExpressionPtr& curr){ this->visit(curr); });
		subExpr = false;
	}

//	BlockBounds visitCallExpr(const CallExprPtr& callExpr) {
//		if(callExpr->getFunctionExpr()->getNodeType() == NT_LambdaExpr) {
//			cfg::Block callBlock;
//			callBlock.setTerminal(callExpr);
//			CFG::VertexTy&& src = cfg.addNode( callBlock );
//			CFG::VertexTy&& sink = cfg.addNode( cfg::Block() );
//			cfg.addEdge(sink, head);
//			head = sink;
//			visit(callExpr->getFunctionExpr());
//			cfg.addEdge(src, head);
//			head = src;
//			return std::make_tuple(false, head);
//		}
//		return visitStatement(callExpr);
//	}

	void visitLambdaExpr(const LambdaExprPtr& lambda) {
		scopeStack.push( Scope(lambda, CFG::VertexTy(), succ) );
		visit(lambda->getBody());
		scopeStack.pop();
		// cfgMap.insert( std::make_pair(lambda, CFGPtr(&cfg)) );
		appendPendingBlock();
	}

	void visitProgram(const ProgramPtr& program) {

		std::for_each(program->getEntryPoints().begin(), program->getEntryPoints().end(),
			[ this ]( const ExpressionPtr& curr ) {
				this->succ = this->exit;
				this->visit(curr);
				// connect the resulting block with the entry point
				this->cfg.addEdge(this->entry, this->succ);
			}
		);

		succ = entry;
	}

	void visitStatement(const StatementPtr& stmt) {
		assert(currBlock);
		currBlock->appendElement(stmt);
	}

	void completeGraph() {
		if(entry == succ)
			return;

		if(currBlock) {
			appendPendingBlock();
		}
		cfg.addEdge(entry, succ);
		succ = entry;
	}

};

insieme::utils::map::PointerMap<LambdaExprPtr, CFGPtr> CFGBuilder::cfgMap = insieme::utils::map::PointerMap<LambdaExprPtr, CFGPtr>();
} // end anonymous namespace

namespace insieme {
namespace analysis {


CFGPtr CFG::buildCFG(const NodePtr& rootNode) {
	CFGPtr cfg = std::make_shared<CFG>();
	CFGBuilder builder(*cfg);
	builder.visit(rootNode);
	builder.completeGraph();

	// print stats
	std::cout << "~~~~~~~~~~~~~~~~~~~~~~~~~~~~~~~~~~~~" << std::endl;
	std::cout << "Num of CFG graphs: " << CFGBuilder::cfgMap.size() << std::endl;
	std::for_each(CFGBuilder::cfgMap.begin(), CFGBuilder::cfgMap.end(),
		[](insieme::utils::map::PointerMap<LambdaExprPtr, CFGPtr>::value_type curr){
			std::cout << "number of nodes: " << curr.second->getSize() << std::endl;
		}
	);
	std::cout << "main: " << cfg->getSize() << std::endl;
	return cfg;
}

CFG::VertexTy CFG::addBlock(cfg::Block* block) {
	CFG::VertexTy&& v = boost::add_vertex(CFG::NodeProperty(block), graph);
	block->setBlockID(v);
	return v;
}

CFG::~CFG() {
	boost::graph_traits<ControlFlowGraph>::vertex_iterator vi, vi_end;
	for (boost::tie(vi, vi_end) = vertices(graph); vi != vi_end; ++vi) {
		const cfg::Block* block = &getBlock(*vi);
		delete block;
	}
}

} // end analysis namespace
} // end insieme namespace

namespace std {

std::ostream& operator<<(std::ostream& out, const insieme::analysis::CFG& cfg) {
	using namespace insieme::analysis;

	CFG::ConstNodePropertyMapTy&& node = get(&CFG::NodeProperty::block, cfg.graph);
	CFG::ConstEdgePropertyMapTy&& edge = get(&CFG::EdgeProperty::edge, cfg.graph);
	boost::write_graphviz(out, cfg.graph,
			CFG::BlockLabelWriter<CFG::ConstNodePropertyMapTy>(node),
			CFG::EdgeLabelWriter<CFG::ConstEdgePropertyMapTy>(edge));
	return out;
}

std::ostream& operator<<(std::ostream& out, const insieme::analysis::cfg::Block& block) {
	if(!block.empty()) {
		out << "[shape=box,label=\"";
		out << "[B" << block.getBlockID() << "]\\l";
		size_t num = 0;
		std::for_each(block.stmt_begin(), block.stmt_end(), [ &out, &num ](const insieme::analysis::cfg::Element& curr) {
			out << num++ << ": ";
			switch(curr.getType()) {
			case cfg::Element::None:
				out << printer::PrettyPrinter( static_pointer_cast<const Statement>(curr), 1<<5 );
				break;
			case cfg::Element::CtrlCond:
				out << printer::PrettyPrinter( static_pointer_cast<const Statement>(curr), 1<<5 ) << " <CTRL>";
				break;
			case cfg::Element::LoopInit: {
				out << printer::PrettyPrinter( static_pointer_cast<const ForStmt>(curr)->getDeclaration(), 1<<5 ) << " <LOOP_INIT>";
				break;
			}
			case cfg::Element::LoopIncrement: {
				const ForStmtPtr& forStmt = static_pointer_cast<const ForStmt>(curr);
				out << printer::PrettyPrinter(forStmt->getDeclaration()->getVariable()) << " += "
				    << printer::PrettyPrinter( forStmt->getStep(), 1<<5 ) << " <LOOP_INC>";
				break;
			}
			default:
				break;
			}
			out << "\\l";
		});
		if(!!block.getTerminator())
			out << "T: " << block.getTerminator();

		return out << "\"]";
	}
	assert(block.getBlockID() == 0 || block.getBlockID() == 1); // entry and exit block are the only allowed empty blocks
	return out << "[shape=diamond,label=\""<< (block.getBlockID() == 0 ? "ENTRY" : "EXIT") << "\"]";
}

std::ostream& operator<<(std::ostream& out, const insieme::analysis::cfg::Terminator& term) {
	// assert(type == Element::TERMINAL);
	switch(term->getNodeType()) {
	case NT_IfStmt:
		return out << "IF(...)\\l";
	case NT_ForStmt: {
		ForStmtPtr forStmt = static_pointer_cast<const ForStmt>(term);
		return out << "FOR( " << "... ; "
				<< printer::PrettyPrinter( forStmt->getDeclaration()->getVariable(), 1<<5 ) << " < "
				<< printer::PrettyPrinter(forStmt->getEnd(), 1<<5 ) << "; ...)\\l";
	}
	case NT_WhileStmt:
		return out << "WHILE(...)\\l";
	case NT_SwitchStmt:
		return out << "SWITCH(...)\\l";
	case NT_ContinueStmt:
		return out << "CONTINUE\\l";
	case NT_BreakStmt:
		return out << "BREAK\\l";
	case NT_ReturnStmt:
		return out << "RETURN\\l";
	default:
		assert(false);
	}
}

} // end std namespace
<|MERGE_RESOLUTION|>--- conflicted
+++ resolved
@@ -124,13 +124,8 @@
 
 	static insieme::utils::map::PointerMap<LambdaExprPtr, CFGPtr> cfgMap;
 
-<<<<<<< HEAD
 	CFGBuilder(CFG& cfg) : ASTVisitor<void>(false), cfg(cfg), currBlock(NULL), isPending(true),
-			entry( cfg.addNode( new cfg::Block ) ), exit( cfg.addNode( new cfg::Block ) ), succ(exit), subExpr(false) { }
-=======
-	CFGBuilder(CFG& cfg) : cfg(cfg), currBlock(NULL), isPending(true),
 			entry( cfg.addBlock( new cfg::Block ) ), exit( cfg.addBlock( new cfg::Block ) ), succ(exit), subExpr(false) { }
->>>>>>> ad21e14c
 
 	void appendPendingBlock() {
 		if(isPending && currBlock && !currBlock->empty()) {
