/**
 * Copyright (c) 2002-2013 Distributed and Parallel Systems Group,
 *                Institute of Computer Science,
 *               University of Innsbruck, Austria
 *
 * This file is part of the INSIEME Compiler and Runtime System.
 *
 * We provide the software of this file (below described as "INSIEME")
 * under GPL Version 3.0 on an AS IS basis, and do not warrant its
 * validity or performance.  We reserve the right to update, modify,
 * or discontinue this software at any time.  We shall have no
 * obligation to supply such updates or modifications or any other
 * form of support to you.
 *
 * If you require different license terms for your intended use of the
 * software, e.g. for proprietary commercial or industrial use, please
 * contact us at:
 *                   insieme@dps.uibk.ac.at
 *
 * We kindly ask you to acknowledge the use of this software in any
 * publication or other disclosure of results by referring to the
 * following citation:
 *
 * H. Jordan, P. Thoman, J. Durillo, S. Pellegrini, P. Gschwandtner,
 * T. Fahringer, H. Moritsch. A Multi-Objective Auto-Tuning Framework
 * for Parallel Codes, in Proc. of the Intl. Conference for High
 * Performance Computing, Networking, Storage and Analysis (SC 2012),
 * IEEE Computer Society Press, Nov. 2012, Salt Lake City, USA.
 *
 * All copyright notices must be kept intact.
 *
 * INSIEME depends on several third party software packages. Please 
 * refer to http://www.dps.uibk.ac.at/insieme/license.html for details 
 * regarding third party software licenses.
 */

#include "insieme/analysis/polyhedral/scop.h"
#include "insieme/analysis/polyhedral/backend.h"
/**************************************************************************************************
 * INCLUDE THE BACKENDS 
 * this is needed for compiling this class as templates are used and the template specializations
 * for Sets and Maps are needed in order to compile this translation unit 
 *************************************************************************************************/
#include "insieme/analysis/polyhedral/backends/isl_backend.h"
#include "isl/flow.h"

#define POLY_BACKEND ISL

/*************************************************************************************************/

#include "insieme/core/ir_visitor.h"
#include "insieme/core/ir_address.h"
#include "insieme/core/analysis/ir_utils.h"
#include "insieme/core/lang/basic.h"
#include "insieme/core/ir_builder.h"
#include "insieme/core/printer/pretty_printer.h"
#include "insieme/core/arithmetic/arithmetic_utils.h"

#include "insieme/utils/functional_utils.h"
#include "insieme/utils/logging.h"
#include "insieme/utils/set_utils.h"
#include "insieme/utils/numeric_cast.h"
#include <stack>

#define AS_STMT_ADDR(addr) static_address_cast<const Statement>(addr)
#define AS_EXPR_ADDR(addr) static_address_cast<const Expression>(addr)

#define STACK_SIZE_GUARD \
	auto checkPostCond = [&](size_t stackInitialSize) -> void { 	 \
		assert(regionStmts.size() == stackInitialSize);				 \
	};																 \
	FinalActions __check_stack_size( std::bind(checkPostCond, regionStmts.size()) );

namespace {

using namespace insieme::core;
using namespace insieme::core::lang;
using namespace insieme::analysis;
using namespace insieme::analysis::poly;
using namespace insieme::analysis::scop;

void postProcessSCoP(const NodeAddress& scop, AddressList& scopList);

/**************************************************************************************************
 * Expection which is thrown when a particular tree is defined to be not a static control part. This
 * exception has to be forwarded until the root containing this node which has to be defined as a
 * non ScopRegion
 * 
 * Because this exception is only used within the implementation of the ScopRegion visitor, it is
 * defined in the anonymous namespace and therefore not visible outside this translation unit.
 *************************************************************************************************/
class NotASCoP : public std::exception {
	NodePtr root;
	std::string msg;
public:
	NotASCoP( const NodePtr& root ) : root(root) { 
		std::ostringstream ss;
		ss << "Node '" << *root << "' is not a Static Control Part";
		msg = ss.str();
	}

	virtual const char* what() const throw() { return msg.c_str(); }
	
	const NodePtr& node() const { return root; }

	virtual ~NotASCoP() throw() { }
};

class DiscardSCoPException: public NotASCoP {
	const ExpressionPtr expr;
public: 
	DiscardSCoPException(const NodePtr& root, const ExpressionPtr& expr) : 
		NotASCoP(root), expr(expr) { }

	const ExpressionPtr& expression() const { return expr; }

	virtual ~DiscardSCoPException() throw() { }
};

/**************************************************************************************************
 * Extract constraints from a conditional expression. This is used for determining constraints for 
 * if and for statements. 
 *************************************************************************************************/
IterationDomain extractFromCondition(IterationVector& iv, const ExpressionPtr& cond) {

	NodeManager& mgr = cond->getNodeManager();
	assert (cond->getNodeType() == NT_CallExpr);

	const CallExprPtr& callExpr = static_pointer_cast<const CallExpr>(cond);
	if ( mgr.getLangBasic().isIntCompOp(callExpr->getFunctionExpr()) || 
		 mgr.getLangBasic().isUIntCompOp(callExpr->getFunctionExpr()) ) 
	{
		assert(callExpr->getArguments().size() == 2 && "Malformed expression");

		// First of all we check whether this condition is a composed by multiple conditions
		// connected through || or && statements 
		BasicGenerator::Operator&& op = 
			mgr.getLangBasic().getOperator( static_pointer_cast<const Literal>(callExpr->getFunctionExpr()) ); 

		switch (op) {
		case BasicGenerator::LOr:
		case BasicGenerator::LAnd:
			{
				IterationDomain&& lhs = extractFromCondition(iv, callExpr->getArgument(0));
				IterationDomain&& rhs = extractFromCondition(iv, callExpr->getArgument(1));

				if (op == BasicGenerator::LAnd)	{ return lhs && rhs; }
				else 							{ return lhs || rhs; }
			}
		case BasicGenerator::LNot:
			 return !extractFromCondition(iv, callExpr->getArgument(0));
		default:
			break;
		}
		// A constraints is normalized having a 0 on the right side, therefore we build a
		// temporary expression by subtracting the rhs to the lhs, Example: 
		//
		// if (a<b) { }    ->    if( a-b<0 ) { }
		try {
			IRBuilder builder(mgr);
			ExpressionPtr&& expr = builder.callExpr( 
					mgr.getLangBasic().getSignedIntSub(), callExpr->getArgument(0), callExpr->getArgument(1) 
				);
			AffineFunction af(iv, expr);
			// Determine the type of this constraint
			Constraint<AffineFunction>::Type type;
			switch (op) {
				case BasicGenerator::Eq: type = Constraint<AffineFunction>::EQ; break;
				case BasicGenerator::Ne: type = Constraint<AffineFunction>::NE; break;
				case BasicGenerator::Lt: type = Constraint<AffineFunction>::LT; break;
				case BasicGenerator::Le: type = Constraint<AffineFunction>::LE; break;
				case BasicGenerator::Gt: type = Constraint<AffineFunction>::GT; break;
				case BasicGenerator::Ge: type = Constraint<AffineFunction>::GE; break;
				default:
					assert(false && "Operation not supported!");
			}
			return IterationDomain( makeCombiner( Constraint<AffineFunction>(af, type) ) );
		} catch (arithmetic::NotAFormulaException&& e) { 
			throw NotASCoP(e.getExpr()); 
		} catch (NotAffineExpr&& e) { 
			throw NotASCoP(cond);
		}
	}
	// LOG(ERROR) << "Condition Expression not supported: " << *cond;
	throw NotASCoP(cond);
}

IterationVector markAccessExpression(const ExpressionPtr& expr) {
	// If the expression is already annotated because shared, then we simply return the iteration
	// vector precendly computed (because by definition it has to be the same)
	if (expr->hasAnnotation(scop::AccessFunction::KEY)) {
		return expr->getAnnotation(scop::AccessFunction::KEY)->getIterationVector();
	}

	// otherwise we have to build an affine function from the IR access expression
	try {
		IterationVector it;
		expr->addAnnotation( std::make_shared<AccessFunction>( it, AffineFunction(it, expr)) );
		return it;
	} catch(NotAffineExpr&& e) { 
		throw NotASCoP(expr);
	} catch(arithmetic::NotAFormulaException&& e) {
		throw NotASCoP(e.getExpr()); 
	}	 
}

SubScopList toSubScopList(const IterationVector& iterVec, const AddressList& scops) {
	SubScopList subScops;
	for_each(scops.begin(), scops.end(), [&](const NodeAddress& cur) { 
			subScops.push_back( SubScop(cur, IterationDomain(iterVec)) );
	});
	return subScops;
}

//===== ScopVisitor ================================================================================

struct ScopVisitor : public IRVisitor<IterationVector, Address> {

	AddressList& scopList;
	AddressList subScops;

	// Stack utilized to keep track of statements which are inside a SCoP.
	// because not all the compound statements of the IR are annotated by a SCoPRegion annotation,
	// we need to have a way to collect statements which can be inside nested scopes.
	typedef std::stack<ScopRegion::StmtVect> RegionStmtStack;
	RegionStmtStack regionStmts;

	ScopVisitor(AddressList& scopList) : 
		IRVisitor<IterationVector, Address>(false), scopList(scopList) 
	{
		regionStmts.push( RegionStmtStack::value_type() );
	}

	
	// Visit the body of a SCoP. This requires to collect the iteration vector for the body and
	// eventual ref access statements existing in the body. For each array access we extract the
	// equality constraint used for accessing each dimension of the array and store it in the
	// AccessFunction annotation.
	RefList collectRefs(IterationVector& iterVec, const StatementAddress& body) { 
		RefList&& refs = collectDefUse( body.getAddressedNode() );

		// For now we only consider array access. 
		//
		// FIXME: In the future also scalars should be properly handled using technique like scalar
		// arrays and so forth
		std::for_each(refs.begin(), refs.end(),
			[&](const RefPtr& cur) { 

				switch(cur->getType()) {
				case Ref::ARRAY:
				{
					const ArrayRef& arrRef = static_cast<const ArrayRef&>(*cur); 
					const ArrayRef::ExpressionList& idxExprs = arrRef.getIndexExpressions();
					std::for_each(idxExprs.begin(), idxExprs.end(), 
						[&](const ExpressionAddress& cur) { 
							iterVec = merge(iterVec, markAccessExpression(cur));
					});
					break;
				}
				case Ref::SCALAR:
				case Ref::CALL:
				case Ref::MEMBER:
					break;
				default:
					LOG(WARNING) << "Reference of type " << Ref::refTypeToStr(cur->getType()) << " not handled!";
				}
			});
		return refs;
	}

	IterationVector visitStmt(NodeAddress addr) {
		STACK_SIZE_GUARD;

		assert(subScops.empty());

		while(addr->getNodeType() == NT_MarkerStmt || addr->getNodeType() == NT_MarkerExpr) {
			addr = addr.getAddressOfChild(1); // sub-statement or expression
		}
		IterationVector&& ret = visit(addr);

		if ( addr->getNodeType() == NT_CallExpr) {
			CallExprAddress callExpr = static_address_cast<const CallExpr>(addr);
			if(callExpr->getFunctionExpr()->getNodeType() == NT_LambdaExpr) {
				return ret;
			}
		}

		if ( subScops.empty() ) {
			// this is a single stmt, therefore we can collect the references inside
			RefList&& refs = collectRefs(ret, AS_STMT_ADDR(addr));
			// Add this statement to the scope for the parent node 
			regionStmts.top().push_back( ScopRegion::Stmt(AS_STMT_ADDR(addr), refs) );
		} else {
			// the substatement is a 
			regionStmts.top().push_back( ScopRegion::Stmt(AS_STMT_ADDR(addr), RefList()) );
		}
		return ret;
	}

	/**********************************************************************************************
	 * Visit of If Statements: 
	 * Visits the then and else body checking whether they are SCoPs. In the case both the branches
	 * are SCoPs the condition is evaluated and a constraint created out of it. Two annotations will
	 * be then created, one with the positive condition and the second one with the negated
	 * condition which will be attached respectively to the then and the else body of the if
	 * statement. In the case one of the two branches is not a SCoP, the SCoP branch is inserted in
	 * the list of root scops (scopList) and the NotAScop exception thrown to the parent node. 
	 *********************************************************************************************/
	IterationVector visitIfStmt(const IfStmtAddress& ifStmt) {
		STACK_SIZE_GUARD;

		IterationVector ret, saveThen, saveElse;
		bool isThenSCOP = true, isElseSCOP = true;
		
		if ( ifStmt->hasAnnotation(ScopRegion::KEY) ) {
			ScopRegion& ann = *ifStmt->getAnnotation(ScopRegion::KEY);
			if ( !ann.isValid() ) { throw NotASCoP(ifStmt.getAddressedNode()); }

			// if the SCopRegion annotation is already attached, it means we already visited this
			// function, therefore we can return the iteration vector already precomputed 
			subScops.push_back( ifStmt );
			return ann.getIterationVector();
		}

		ExpressionAddress condAddr = ifStmt->getCondition();
		StatementAddress  thenAddr = ifStmt->getThenBody();
		StatementAddress  elseAddr = ifStmt->getElseBody();

		regionStmts.push( RegionStmtStack::value_type() );
		FinalActions faThen( [&] () -> void { regionStmts.pop(); } );

		try {
			subScops.clear();
			// check the then body
			saveThen = visitStmt(thenAddr);
		} catch (NotASCoP&& e) { isThenSCOP = false; }

		regionStmts.push( RegionStmtStack::value_type() );
		FinalActions faElse( [&] () -> void { regionStmts.pop(); } );

		try {
			subScops.clear();
			// check the else body
			saveElse = visitStmt(elseAddr);
		} catch (NotASCoP&& e) { isElseSCOP = false; }
	
		if ( isThenSCOP && !isElseSCOP ) {
			// then is a root of a ScopRegion, we add it to the list of scops
			postProcessSCoP( thenAddr, scopList );
		}

		if ( !isThenSCOP && isElseSCOP ) {
			// else is a root of a ScopRegion, we add it to the list of scops
			postProcessSCoP( elseAddr, scopList );
		}

		// if either one of the branches is not a ScopRegion it means the if statement is not a
		// ScopRegion, therefore we can re-throw the exception and invalidate this region
		if (!(isThenSCOP && isElseSCOP)) {
			throw NotASCoP( ifStmt.getAddressedNode() ); 
		}

		// reset the value of the iteration vector 
		ret = IterationVector();

		// check the condition expression
		IterationDomain&& cond = extractFromCondition(ret, condAddr.getAddressedNode());
	
		// At this point we are sure that both the then, else body are SCoPs and the condition of
		// this If statement is also an affine linear function. 
		ret = merge(ret, merge(saveThen, saveElse));
	
		ScopRegion::StmtVect ifScopStmts;

		assert(regionStmts.top().size() == 1);
		ifScopStmts.push_back( regionStmts.top().front() );

		// we saved the else body statements, therefore we can pop the record we allocated for it
		regionStmts.pop();
		faElse.setEnabled(false);

		assert(regionStmts.top().size() == 1);
		ifScopStmts.push_back( regionStmts.top().front() );

		// we saved the then body statements, therefore we can pop the record we allocated for it		
		regionStmts.pop();
		faThen.setEnabled(false);

		ifStmt->addAnnotation( 
			std::make_shared<ScopRegion>(
				ifStmt.getAddressedNode(), 
				ret, 
				IterationDomain(ret), 
				ScopRegion::StmtVect( ifScopStmts.rbegin(),ifScopStmts.rend() ), 
				SubScopList( { SubScop(thenAddr, cond), SubScop(elseAddr, !cond) } )
			)
		);
		
		// Checkpost conditions 
		assert (ifStmt->hasAnnotation(ScopRegion::KEY) && 
				ifStmt->getThenBody()->hasAnnotation(ScopRegion::KEY) && 
				ifStmt->getElseBody()->hasAnnotation(ScopRegion::KEY) && 
				"IfStmt Post-Conditions check failed"
			);
		subScops.push_back( ifStmt );
		return ret;
	}
	

	/**********************************************************************************************
	 * SwitchStmt: for each of the cases of the switch statement we create a constraint enforcing
	 * conditionExpr - caseExpr == 0. The constraint for the default case is created by a
	 * conjunction of the negated case constraints. 
	 *********************************************************************************************/
	IterationVector visitSwitchStmt(const SwitchStmtAddress& switchStmt) {
		STACK_SIZE_GUARD;
		
		if ( switchStmt->hasAnnotation(ScopRegion::KEY) ) {
			ScopRegion& ann = *switchStmt->getAnnotation(ScopRegion::KEY);
			if ( !ann.isValid() ) { throw NotASCoP(switchStmt.getAddressedNode()); }

			// if the SCopRegion annotation is already attached, it means we already visited this
			// compoundstmt, therefore we can return the iteration vector already precomputed 
			subScops.push_back(switchStmt);
			return ann.getIterationVector();
		}

		typedef std::vector<SwitchCasePtr> CaseList;
		typedef std::vector<IterationVector> IterationVectorList;

		IterationVector ret;
		
		bool isSCoP = true;
		IRBuilder builder( switchStmt->getNodeManager() );
			
		SubScopList scops;
		IterationDomain defaultCons(ret); // FIXME: replace with universe constraint
	
		regionStmts.push( RegionStmtStack::value_type() );
		FinalActions fa( [&] () -> void { regionStmts.pop(); } );

		SwitchCasesAddress cases = switchStmt->getCases();
		for(auto it = cases.begin(); it != cases.end(); ++it) {
			SwitchCaseAddress curCase = *it;

			// get the addess of the expression of this case stmt 
			ExpressionAddress exprAddr = curCase->getGuard();

			ExpressionPtr&& expr =
				builder.callExpr(
					builder.getLangBasic().getOperator( 
						switchStmt->getSwitchExpr()->getType(), BasicGenerator::Sub
					),
					switchStmt->getSwitchExpr() /* switchExpr*/, 
					exprAddr.getAddressedNode()
				);

			try {
				IterationVector iv;

				StatementAddress stmtAddr = curCase->getBody();

				subScops.clear();
					// build an address for the expression and the statement 
				ret = merge(iv, visitStmt(stmtAddr));

				// If the case statement is not a compound statement, the ScopRegion annotation will
				// not be inserted by default. Therefore we add the annotation to simplify the
				// resolution of the SCoP when the analysis is invoked 
				assert (stmtAddr->hasAnnotation(ScopRegion::KEY)); 

				IterationDomain caseCons( 
						makeCombiner(Constraint<AffineFunction>(AffineFunction(ret, expr), Constraint<AffineFunction>::EQ)) 
					);
				defaultCons &= !caseCons;

				// Add this statement to the subScops
				scops.push_back( SubScop(stmtAddr, caseCons) );

			} catch (NotASCoP&& e) { isSCoP = false; }
		} 

		if (switchStmt->getDefaultCase()) {
			try {
				StatementAddress defAddr = switchStmt->getDefaultCase();
				subScops.clear();

				IterationVector&& iv = visitStmt(defAddr);

				// If the case statement is not a compound statement, the ScopRegion annotation will
				// not be inserted by default. Therefore we add the annotation to simplify the
				// resolution of the SCoP when the analysis is invoked 
				assert (defAddr->hasAnnotation(ScopRegion::KEY)); 

				ret = merge(ret, iv);
				scops.push_back( SubScop(defAddr, defaultCons) );
			} catch (NotASCoP&& e) { isSCoP = false; }
		}

		if ( !isSCoP ) {
			// Add the entry points to the ScopList 
			for(size_t caseID = 0; caseID < cases.size(); ++caseID) {
				// get the addess of the expression of this case stmt 
				StatementAddress caseStmtAddr = cases[caseID]->getBody();

				if( caseStmtAddr->hasAnnotation(ScopRegion::KEY) ) {
					postProcessSCoP(caseStmtAddr, scopList) ;

				}

			}
			throw NotASCoP( switchStmt.getAddressedNode() );
		}

		switchStmt->addAnnotation( 
				std::make_shared<ScopRegion>(
					switchStmt.getAddressedNode(), 
					ret, 
					IterationDomain(ret), 
					regionStmts.top(), 
					scops
				) 
			);

		subScops.clear();
		subScops.push_back(switchStmt);

		return ret;
	}

	IterationVector visitForStmt(const ForStmtAddress& forStmt) {
		STACK_SIZE_GUARD;
	
		assert(subScops.empty());

		// if we already visited this forStmt, just return the precomputed iteration vector 
		if (forStmt->hasAnnotation(ScopRegion::KEY)) {
			ScopRegion& ann = *forStmt->getAnnotation(ScopRegion::KEY);
			if ( !ann.isValid() ) { throw NotASCoP(forStmt.getAddressedNode()); }

			// return the cached value
			subScops.push_back(forStmt);
			return ann.getIterationVector();
		}

		// Create a new scope for region stmts
		regionStmts.push( RegionStmtStack::value_type() );

		{
			// remove element from the stack of statements from all the exit paths 
			FinalActions fa( [&] () -> void { regionStmts.pop(); subScops.clear(); } );

			IterationVector&& bodyIV = visitStmt( forStmt->getBody() ), ret;

			ForStmtPtr forPtr = forStmt.getAddressedNode();
			ret.add( Iterator(forPtr->getIterator()) );
			
			NodeManager& mgr = forStmt->getNodeManager();
			IRBuilder builder(mgr);

			try {
				ret = merge(ret, bodyIV);	

				// We assume the IR loop semantics to be the following: 
				// i: lb...ub:s 
				// which spawns a domain: lw <= i < ub exists x in Z : lb + x*s = i
				// Check the lower bound of the loop
				AffineFunction lb(ret, 
						builder.callExpr(mgr.getLangBasic().getSignedIntSub(),
								forPtr->getIterator(), forPtr->getStart())
					);

				// check the upper bound of the loop
				AffineFunction ub(ret, builder.callExpr(mgr.getLangBasic().getSignedIntSub(),
							forPtr->getIterator(), forPtr->getEnd())
						);
				// set the constraint: iter >= lb && iter < ub

				poly::ConstraintCombinerPtr<AffineFunction>&& loopBounds = 
					Constraint<AffineFunction>(lb, Constraint<AffineFunction>::GE) and 
					Constraint<AffineFunction>(ub, Constraint<AffineFunction>::LT);

				// extract the Formula object 
				const ExpressionPtr& step = forStmt.getAddressedNode()->getStep();
				arithmetic::Formula&& formula = arithmetic::toFormula( step );
				
				if ( !(formula.isLinear() || formula.isOne()) && !formula.isConstant() ) 
					throw NotAffineExpr( step );

				if ( !formula.isOne() ) {
					// Add a new constraint to the loop bound which satisfy the step 

					// We add a new dimension to the iteration vector (an unbounded parameter) and
					// set a new constraint in the form : exist(a: step*a = i) 
					
					assert(formula.isConstant() && "Stride value of for loop is not constant.");

					VariablePtr existenceVar = IRBuilder(mgr).variable(mgr.getLangBasic().getInt4());
					ret.add( Iterator( existenceVar, true ) );

					AffineFunction existenceCons( ret );
					existenceCons.setCoeff( existenceVar, -formula.getTerms().front().second );
					existenceCons.setCoeff( forPtr->getIterator(), 1 );

					// WE still have to make sure the loop iterator assume the value given by the
					// loop lower bound, therefore i == lb
					AffineFunction lowerBound( ret, 
						builder.callExpr(mgr.getLangBasic().getSignedIntSub(), forPtr->getIterator(),
							forPtr->getStart())
						);

					loopBounds = loopBounds and 
						(Constraint<AffineFunction>(lowerBound, Constraint<AffineFunction>::EQ) or 
						 Constraint<AffineFunction>( existenceCons, Constraint<AffineFunction>::EQ ) );
				}

				IterationDomain cons( loopBounds );

				forStmt->addAnnotation( 
						std::make_shared<ScopRegion>(
							forStmt.getAddressedNode(),
							ret, 
							cons, 
							regionStmts.top(), 
							toSubScopList(ret, subScops)
						) 
					); 
				
				fa.setEnabled(false);

				regionStmts.pop();
				subScops.clear();

				// add this statement as a subscop
				subScops.push_back(forStmt);
			
			} catch (NotAffineExpr&& e) { 
				// one of the expressions are not affine constraints, therefore we set this loop to be a
				// non ScopRegion
				throw NotASCoP( forStmt.getAddressedNode() );

			}catch(arithmetic::NotAFormulaException&& e) {
				throw NotASCoP( e.getExpr() ); 
			}	 
			
			return ret;
		}
	}

	/*************************************************************************************************
	 * While stmts cannot be represented in the polyhedral form (at least in the general case). In
	 * the future we may develop a more advanced analysis capable of representing while loops in the
	 * polyhedral model 
	 ************************************************************************************************/
	IterationVector visitWhileStmt(const WhileStmtAddress& whileStmt) { 
		throw NotASCoP( whileStmt.getAddressedNode() );
	}

	IterationVector visitCompoundStmt(const CompoundStmtAddress& compStmt) {
		STACK_SIZE_GUARD;

		IterationVector ret;
		bool isSCOP = true;
		AddressList scops;
	
		assert(subScops.empty());

		if ( compStmt->hasAnnotation(ScopRegion::KEY) ) {
			ScopRegion& ann = *compStmt->getAnnotation(ScopRegion::KEY);
			if ( !ann.isValid() ) { throw NotASCoP(compStmt.getAddressedNode()); }

			// if the SCopRegion annotation is already attached, it means we already visited this
			// compoundstmt, therefore we can return the iteration vector already precomputed 
			subScops.push_back(compStmt);
			return ann.getIterationVector();
		}

		regionStmts.push( RegionStmtStack::value_type() );

		FinalActions fa( [&] () -> void { regionStmts.pop(); } );

		for(size_t i=0, end=compStmt->getStatements().size(); i!=end; ++i) {
			// make sure at every iteration the stack size is not growing within this compound stmt
			STACK_SIZE_GUARD;
			try {
				// clear Sub scops
				subScops.clear();
				NodeAddress&& nodeAddr = compStmt.getAddressOfChild(i);
				ret = merge(ret, visitStmt( nodeAddr ));
				// copy the sub spawned scops 
				std::copy(subScops.begin(), subScops.end(), std::back_inserter(scops));
			} catch(NotASCoP&& e) { 
				isSCOP = false; 
			}
		}

		// make the SCoPs available for the parent node 	
		subScops = scops;

		if (!isSCOP) { 

			subScops.clear();

			// FIXME: Use the subScops 
			// one of the statements in this compound statement broke a ScopRegion therefore we add
			// to the scop list the roots for valid ScopRegions inside this compound statement 
			for(size_t i=0, end=compStmt->getStatements().size(); i!=end; ++i) {
				StatementAddress addr = AS_STMT_ADDR(compStmt.getAddressOfChild(i));
				
				// Get rid of marker statements 
				while(addr->getNodeType() == NT_MarkerStmt || addr->getNodeType() == NT_MarkerExpr) {
					addr = AS_STMT_ADDR(addr.getAddressOfChild(1));
				}

				if (addr->hasAnnotation(ScopRegion::KEY)) { 
					postProcessSCoP( addr, scopList );
				}
			}
			throw NotASCoP(compStmt.getAddressedNode()); 
		}

		// Mark this CompoundStmts because it is a Scop
		compStmt->addAnnotation( 
			std::make_shared<scop::ScopRegion>(
				compStmt.getAddressedNode(),
				ret, 
				IterationDomain(ret), 
				regionStmts.top(), 
				toSubScopList(ret, subScops)
			) 
		);

		subScops.clear();
		subScops.push_back( compStmt );

		return ret;
	}

	IterationVector visitMarkerStmt(const MarkerStmtAddress& mark) {
		return visit( mark->getSubStatement() );
	}

	IterationVector visitMarkerExpr(const MarkerExprAddress& mark) {
		return visit( mark->getSubExpression() );
	}

	IterationVector visitLambda(const LambdaAddress& lambda) {	
		STACK_SIZE_GUARD;
		assert( subScops.empty() );

		if ( lambda->hasAnnotation(ScopRegion::KEY) ) {
			// if the SCopRegion annotation is already attached, it means we already visited this
			// function, therefore we can return the iteration vector already precomputed 
			subScops.push_back( lambda );
			return lambda->getAnnotation(ScopRegion::KEY)->getIterationVector();
		}

		IterationVector bodyIV;
		// otherwise we have to visit the body and attach the ScopRegion annotation 
		{
			regionStmts.push( RegionStmtStack::value_type() );
			// remove element from the stack of statements from all the exit paths 
			FinalActions fa( [&] () -> void { regionStmts.pop(); subScops.clear(); } );
		
			StatementAddress addr = AS_STMT_ADDR(lambda->getBody() );  /*getBody()*/
			bodyIV = visitStmt( addr );

			assert (addr->hasAnnotation(ScopRegion::KEY));
			assert(subScops.size() == 1 && "A Lambda cannot have more than one sub SCoP");
			
			lambda->addAnnotation( 
					std::make_shared<ScopRegion>(
						lambda.getAddressedNode(),
						bodyIV, 
						IterationDomain(bodyIV), 
						regionStmts.top(), 
						toSubScopList(bodyIV, subScops)
					) 
				);
	
			postProcessSCoP(addr, scopList) ;

			//fa.setEnabled( false );
		}
		
		subScops.push_back( lambda );

		return bodyIV;
	}

	IterationVector visitCallExpr(const CallExprAddress& callExpr) {
		STACK_SIZE_GUARD;

		const NodeAddress& func = callExpr->getFunctionExpr();
		const BasicGenerator& gen = callExpr->getNodeManager().getLangBasic();
		
		if ( func->getNodeType() != NT_LambdaExpr && !gen.isBuiltIn(func) ) {

			// Check whether the arguments of the functions are non-refs
			const vector<ExpressionPtr>& args = callExpr.getAddressedNode()->getArguments();
			bool isPure=true;
			std::for_each(args.begin(), args.end(), [&](const ExpressionPtr& cur) { 
					if(cur->getType()->getNodeType() == NT_RefType) { isPure = false; }
			} );
			
			if ( !isPure ) { throw NotASCoP(callExpr.getAddressedNode()); }
		}

		IterationVector iterVec;

		// Visit the arguments of this call expression using the evaluation order of C
		// (right-to-left). This will make the ordering of the statements inside the SCoP
		// consistent.
		const vector<ExpressionAddress>&& arguments = callExpr->getArguments();
		for(auto it = arguments.rbegin(); it != arguments.rend(); ++it) {
			iterVec = merge( iterVec, visit(*it) );
		}

		AddressList scops(subScops);
		subScops.clear();

		NodeAddress lambdaScop;

		// Visit the body of the function 
		iterVec = visitNode(func);

		if ( func->getNodeType() == NT_LambdaExpr ) {
			assert( subScops.size() == 1 );

			lambdaScop = subScops.front();
		}
	
		if ( func->getNodeType() == NT_LambdaExpr ) {
			assert( lambdaScop );
			
			throw NotASCoP( callExpr.getAddressedNode() ); // FIXME:

			const ScopRegion& lambda = *lambdaScop->getAnnotation(ScopRegion::KEY);
			const ScopRegion::StmtVect& stmts = lambda.getDirectRegionStmts();

			std::copy( stmts.begin(), stmts.end(), std::back_inserter(regionStmts.top()) );
			
			auto lambdaSubScops = lambda.getSubScops();
			for_each(lambdaSubScops.begin(), lambdaSubScops.end(), [&](const SubScop& cur) { scops.push_back(cur.first); });	
		}

		subScops.clear();
        std::copy(scops.begin(), scops.end(), std::back_inserter(subScops));

		return iterVec;
	}

	IterationVector visitBreakStmt(const BreakStmtAddress& breakStmt) {
		throw NotASCoP( breakStmt.getAddressedNode() );
	}

	IterationVector visitContinueStmt(const ContinueStmtAddress& contStmt) {
		throw NotASCoP( contStmt.getAddressedNode() );
	}

	// FIXME: for now we force to break a SCoP anytime a RetStmt is encountred. This infact would
	// mean a function is returning from anypoint and makes it complex to be supported in the
	// polyhedral model. However function which returns as last operation of the body can be
	// supported. A solution for have better support for function would be inlining. 
	IterationVector visitReturnStmt(const ReturnStmtAddress& retStmt) {
		throw NotASCoP( retStmt.getAddressedNode() );
	}

	IterationVector visitProgram(const ProgramAddress& prog) {
		for(size_t i=0, end=prog->getEntryPoints().size(); i!=end; ++i) {
			try { 
				NodeAddress&& addr = prog.getAddressOfChild(i);
				visit( addr ); 
				assert( subScops.size() == 1 );
				postProcessSCoP( subScops.front(), scopList );
			} catch(NotASCoP&& e) { 
				subScops.empty(); 
			}
		} 
		return IterationVector();
	}

	// Generic method which recursively visit IR nodes and merges the resulting 
	// iteration vectors 
	IterationVector visitNode(const NodeAddress& node) {
 		IterationVector ret;
 		for_each(node->getChildList(), [&](const NodeAddress& cur){
			ret = merge(ret, this->visit(cur));
		});
		return ret;
	}
};

/**************************************************************************************************
 * After the entry level of a SCoP has been found (using the bottom-up technique) we start the
 * top-down pass to detect conditions which would invalidate the SCoP. For example assignment to
 * parameters of the iteration vector is invalid, in order to detect this we have to consider the
 * top-level iteration vector and visit all the statements inside the scop looking for assignment
 * statements where the left side is one of the parameters of iter vec. 
 **************************************************************************************************/ 
void detectInvalidSCoPs(const IterationVector& iterVec, const NodeAddress& scop) {
	assert ( scop->hasAnnotation(ScopRegion::KEY) );

	ScopRegion& region = *scop->getAnnotation( ScopRegion::KEY );
	const ScopRegion::StmtVect& stmts = region.getDirectRegionStmts();

	std::for_each(stmts.begin(), stmts.end(), [&](const ScopRegion::Stmt& curStmt) {
		const RefAccessList& ail = curStmt.getRefAccesses();

		std::for_each(ail.begin(), ail.end(), 
			[&] (const RefPtr& cur) {

				// if( usage != Ref::SCALAR && usage != Ref::MEMBER) { continue; }

				const ExpressionAddress& addr = cur->getBaseExpression();
				switch ( cur->getUsage() ) {
				case Ref::DEF:
				case Ref::UNKNOWN:
					if ( iterVec.getIdx( addr.getAddressedNode() ) != -1 ) {
						// This SCoP has to be discarded because one of the iterators or parameters
						// of the iteration domain has been overwritten within the body of the SCoP
						throw DiscardSCoPException( 
							curStmt.getAddr().getAddressedNode(), addr.getAddressedNode() 
						);
					}
				default:
					break;
				}
			});
		});

	// now check stmts of the subScops
	const SubScopList& subScops = region.getSubScops();
	std::for_each(subScops.begin(), subScops.end(), [&](const SubScop& cur) { 
		detectInvalidSCoPs(iterVec, cur.first); 
	} );
}

void postProcessSCoP(const NodeAddress& scop, AddressList& scopList) {
	assert ( scop->hasAnnotation(ScopRegion::KEY) );

	ScopRegion& region = *scop->getAnnotation( ScopRegion::KEY );
	const IterationVector& iterVec = region.getIterationVector();
	
	if (iterVec.getIteratorNum() == 0) {
		// A top level SCoP containing no loops. This is considered not a SCoP in the terminology of
		// the polyhedral model, therefore is discarded. However we don't set the flag to invalid
		// because this region could be inside another SCoP contanining loops therefore forming a
		// valid SCoP
		LOG(WARNING) << "Invalidating SCoP because it contains no loops "; 
		return;
	}

	try {

		detectInvalidSCoPs(iterVec, scop);
		scopList.push_back( scop );

	} catch( DiscardSCoPException e ) { 
		LOG(WARNING) << "Invalidating SCoP because iterator/parameter '" << 
					*e.expression() << "' is being assigned in stmt: '" << *e.node() << "'";

		// Recur on every subscop to identify minimal SCoPs
		std::for_each(region.getSubScops().begin(), region.getSubScops().end(), 
				[&](const SubScop& subScop) { postProcessSCoP(subScop.first, scopList); });

		// Invalidate the annotation for this SCoP, we can set the valid flag to false because we
		// are sure that within this SCoP there are issues with makes the SCoP not valid. 
		region.setValid(false);
	} 

}

} // end namespace anonymous 

namespace insieme {
namespace analysis {
namespace scop {

using namespace core;
using namespace poly;

//===== ScopRegion =================================================================================
const string ScopRegion::NAME = "SCoPAnnotation";
const utils::StringKey<ScopRegion> ScopRegion::KEY("SCoPAnnotationKey");

std::ostream& ScopRegion::printTo(std::ostream& out) const {
	out << "IterVec: " << iterVec;
	out << "\\nIterDom: ";
	if (domain.isEmpty()) 	out << "{ }";
	else					out << domain;
	
	out << "\\n# of direct stmts: " << stmts.size();
	out << "\\nSub SCoPs: {";
	std::for_each(subScops.begin(), subScops.end(),
		[&](const SubScop& cur) { out << cur.second << ", "; });
	return out << "}";
}

bool ScopRegion::containsLoopNest() const {
	return iterVec.getIteratorNum() > 0;
}

/**************************************************************************************************
 * Recursively process ScopRegions caching the information related to access functions and
 * scattering matrices for the statements contained in this Scop region
 *************************************************************************************************/
void resolveScop(const poly::IterationVector& 	iterVec, 
				 poly::IterationDomain		 	parentDomain, 
	   		   	 const ScopRegion& 				region,
				 size_t&						pos,
				 size_t&						id,
 				 const AffineSystem&	 		curScat,
				 ScopRegion::IteratorOrder&		iterators,
				 poly::Scop& 					scat,
				 size_t&						sched_dim) 
{
	typedef std::set<Iterator> IteratorSet;
	// assert( parentDomain->getIterationVector() == iterVec );
	IterationDomain currDomain = parentDomain && IterationDomain(iterVec, region.getDomainConstraints());
	const ScopRegion::StmtVect& scopStmts = region.getDirectRegionStmts();
	
	// for every access in this region, convert the affine constraint to the new iteration vector 
	std::for_each(scopStmts.begin(), scopStmts.end(), [&] (const ScopRegion::Stmt& cur) { 
			
		StatementPtr&& curPtr = cur.getAddr().getAddressedNode();
		assert(curPtr->getNodeType() != core::NT_MarkerExpr && curPtr->getNodeType() != core::NT_MarkerStmt);
	
		IterationDomain thisDomain = currDomain;

		AffineSystem newScat(curScat);
		const IterationVector& iterVec = curScat.getIterationVector();
		assert(&newScat.getIterationVector() == &iterVec); 
		AffineFunction af( iterVec );

		// check wheather the statement is a SCoP
		auto fit = std::find_if(region.getSubScops().begin(), region.getSubScops().end(), 
			[&](const SubScop& subScop) -> bool { 
				return subScop.first.getAddressedNode() == cur.getAddr().getAddressedNode(); 
			} 
		);

		if (fit != region.getSubScops().end() ) {
			// add the IterationDomain stored in the pointer to the current domain and recursively
			// resolve the ScopRegion 
			thisDomain &= IterationDomain(iterVec, fit->second);

			if(curPtr->getNodeType() != NT_ForStmt) {
				assert(cur->hasAnnotation(ScopRegion::KEY));
				resolveScop( iterVec, 
							 thisDomain, 
							 *cur->getAnnotation(ScopRegion::KEY), 
							 pos, 
							 id,
							 curScat, 
							 iterators, 
							 scat, 
							 sched_dim
						   );
				return;
			}
		}

		af.setCoeff(poly::Constant(), pos++);
		newScat.append( af );

		// this is a sub scop
		if (curPtr->hasAnnotation(ScopRegion::KEY)) {

			if ( curPtr->getNodeType() == NT_ForStmt ) {
				// if the statement is a loop, then we append a dimension with the corresponding
				// iterator variable and we go recursively to visit the body  
				const ForStmtPtr& forStmt = static_pointer_cast<const ForStmt>(curPtr);
				const VariablePtr& iter = forStmt->getIterator();

				AffineFunction newAf( iterVec );
				newAf.setCoeff( poly::Iterator(iter), 1 );
				newScat.append(newAf); 
				
				iterators.push_back(poly::Iterator(iter));
			} 

			size_t nestedPos = 0;
			resolveScop( iterVec, 
						 thisDomain, 
						 *cur->getAnnotation(ScopRegion::KEY), 
						 nestedPos, 
						 id,
						 newScat, 
						 iterators, 
						 scat, 
						 sched_dim
					   );

			// pop back the iterator in the case the statement was a for stmt
			if ( curPtr->getNodeType() == NT_ForStmt ) { iterators.pop_back(); }
			return;
		}

		// Access expressions 
		const RefAccessList& refs = cur.getRefAccesses();
		poly::AccessList accInfo;
		std::for_each(refs.begin(), refs.end(), [&] (const RefPtr& curRef) {
				poly::AffineSystemPtr idx = std::make_shared<poly::AffineSystem>(iterVec);
				switch(curRef->getType()) {
				case Ref::SCALAR:
				case Ref::MEMBER:
					// A scalar is treated as a zero dimensional array 
					idx->append( AffineFunction(iterVec) );
					break;
				case Ref::ARRAY:
				{
					const ArrayRef& array = static_cast<const ArrayRef&>(*curRef);
					std::for_each(array.getIndexExpressions().begin(), array.getIndexExpressions().end(), 
						[&](const ExpressionAddress& cur) { 
							assert(cur->hasAnnotation(scop::AccessFunction::KEY));
							scop::AccessFunction& ann = *cur->getAnnotation(scop::AccessFunction::KEY);
							idx->append( ann.getAccessFunction().toBase(iterVec) );
						}
					);
					break;
				}
				default:
					LOG(WARNING) << "Reference of type " << Ref::refTypeToStr(curRef->getType()) << " not handled!";
				}

				accInfo.push_back( 
					poly::AccessInfo( 
							AS_EXPR_ADDR( concat<Node>(cur.getAddr(), curRef->getBaseExpression() ) ), 
							curRef->getType(), 
							curRef->getUsage(), 
							idx
						)
					);
		});

		IteratorSet nested_iters(iterators.begin(), iterators.end()), 
					domain_iters(iterVec.iter_begin(), iterVec.iter_end()), 
					notUsed;

		// Remove iterators which do not belong to this nested region
		std::set_difference(
				domain_iters.begin(), domain_iters.end(), nested_iters.begin(), nested_iters.end(), 
				std::inserter(notUsed, notUsed.begin())
			);
			
		// save the domain 
		ConstraintCombinerPtr<AffineFunction> saveDomain = currDomain.getConstraint();

		// set to zero all the not used iterators 
		std::for_each(notUsed.begin(), notUsed.end(), 
				[&] (const poly::Iterator& curIt) { 
					if ( curIt.isExistential() ) { return; }

					AffineFunction af(iterVec);
					af.setCoeff(curIt, 1);
					af.setCoeff(poly::Constant(), 0);
					saveDomain = saveDomain and Constraint<AffineFunction>(af, Constraint<AffineFunction>::EQ);
				}
			);

		IterationDomain iterDom = saveDomain ? IterationDomain(saveDomain) : IterationDomain(iterVec);
		scat.push_back( poly::Stmt( id++, cur.getAddr(), iterDom, newScat, accInfo ) );
	
		// keep track of the max dimension of the scheduling matrix 
		if (newScat.size() > sched_dim) {
			sched_dim = newScat.size();
		}

	} ); 
}

void ScopRegion::resolve() {
	assert( isValid() && "Error Try to resolve an invalid SCoP");

	// If the region has been already resolved, we simply return the cached result
	if ( isResolved() ) { return; }

	// we compute the full scattering information for this domain and we cache the result for
	// later use. 
	scattering = std::make_shared<ScopRegion::ScatteringPair>( 0, iterVec );

	AffineSystem sf( getIterationVector() );
	ScopRegion::IteratorOrder iterOrder;
	
	// in the case the entry point of this scop is a forloop, then we build the scattering matrix
	// using the loop iterator index 
	if (annNode->getNodeType() == NT_ForStmt) {
		AffineFunction af( getIterationVector() );
		poly::Iterator iter = poly::Iterator(core::static_pointer_cast<const ForStmt>(annNode)->getDeclaration()->getVariable());
		af.setCoeff( iter, 1 );
		sf.append( af );
		iterOrder.push_back(iter);
	}

	size_t pos=0, id=0;
	resolveScop(
			getIterationVector(), 
			poly::IterationDomain(getIterationVector()), 
			*this, 
			pos, 
			id,
			sf, 
			iterOrder, 
			scattering->second, 
			scattering->first
		);

	assert( isResolved() );
}

//===== AccessFunction ============================================================
const string AccessFunction::NAME = "AccessFuncAnn";
const utils::StringKey<AccessFunction> AccessFunction::KEY("AccessFuncAnnKey");

std::ostream& AccessFunction::printTo(std::ostream& out) const {
	return out << "IV: " << iterVec << ", Access: " << access;
}

//===== mark ======================================================================
AddressList mark(const core::NodePtr& root) {
	AddressList ret;
	LOG(DEBUG) << std::setfill('=') << std::setw(80) << std::left << "# Starting SCoP analysis";
	ScopVisitor sv(ret);
	try {
		sv.visit( NodeAddress(root) );
	} catch (NotASCoP&& e) { LOG(WARNING) << e.what(); }
	LOG(DEBUG) << ret.size() << std::setfill(' ');
	return ret;
}

namespace {

<<<<<<< HEAD
	ScatteringFunction sf( region.getIterationVector() );
	ScopRegion::IteratorOrder iterOrder;
	
	// in the case the entry point of this scop is a forloop, then we build the scattering matrix
	// using the loop iterator index 
	if (root->getNodeType() == NT_ForStmt) {
		AffineFunction af( region.getIterationVector() );
		poly::Iterator iter = poly::Iterator(core::static_pointer_cast<const ForStmt>(root)->getIterator());
		af.setCoeff( iter, 1 );
		sf.appendRow( af );
		iterOrder.push_back(iter);
=======
// Creates the scattering map for a statement inside the SCoP. This is done by building the domain
// for such statement (adding it to the outer domain). Then the scattering map which maps this
// statement to a logical execution date is transformed into a corresponding Map 
poly::MapPtr<BackendTraits<POLY_BACKEND>::ctx_type> 
createScatteringMap(
		BackendTraits<POLY_BACKEND>::ctx_type& 					ctx, 
		const poly::IterationVector&							iterVec,
		poly::SetPtr<BackendTraits<POLY_BACKEND>::ctx_type>& 	outer_domain, 
		const poly::Stmt& 										cur, 
		size_t 													scat_size ) 
{
	// Creates a name mapping which maps an entity of the IR (StmtAddress) 
	// to a name utilied by the framework as a placeholder 
	TupleName tn(cur.getAddr(), "S" + utils::numeric_cast<std::string>(cur.getId()));

	auto&& domainSet = makeSet<POLY_BACKEND>(ctx, cur.getDomain(), tn);
	assert( domainSet && "Invalid domain" );
	outer_domain = set_union(ctx, *outer_domain, *domainSet);

	AffineSystem sf = cur.getSchedule();
	// Because the scheduling of every statement has to have the same number of elements
	// (same dimensions) we append zeros until the size of the affine system is equal to 
	// the number of dimensions used inside this SCoP for the scheduling functions 
	for ( size_t s = sf.size(); s < scat_size; ++s ) {
		sf.append( AffineFunction(iterVec) );
>>>>>>> c2b0fb99
	}

	return makeMap<POLY_BACKEND>(ctx, sf, tn);
}

} // end anonymous namespace 

core::NodePtr toIR(const core::NodePtr& root) {

	if( !root->hasAnnotation( ScopRegion::KEY ) ) {
		LOG(WARNING) << "Not possible to compute dependence information from a non static control region.";
		return core::NodePtr();
	}
	
	// We are in a Scop 
	ScopRegion& ann = *root->getAnnotation( ScopRegion::KEY );
	
	ann.resolve();

	const ScopRegion::ScatteringPair&& scat = ann.getScatteringInfo();
	const IterationVector& iterVec = ann.getIterationVector();
	auto&& ctx = BackendTraits<POLY_BACKEND>::ctx_type();

	// universe set 
	auto&& domain = makeSet<POLY_BACKEND>(ctx, IterationDomain(iterVec));
	auto&& schedule = makeEmptyMap<POLY_BACKEND>(ctx, iterVec);
	
	std::for_each(scat.second.begin(), scat.second.end(), 
		[ & ] (const poly::Stmt& cur) { 
			schedule = map_union(ctx, *schedule, *createScatteringMap(ctx, iterVec, domain, cur, scat.first));
		}
	);

	return poly::toIR(root->getNodeManager(), ann.getIterationVector(), ctx, *domain, *schedule);
}

void computeDataDependence(const NodePtr& root) {

	if( !root->hasAnnotation( ScopRegion::KEY ) ) {
		LOG(WARNING) << "Not possible to compute dependence information from a non static control region.";
		return ;
	}
	
	// We are in a Scop 
	ScopRegion& ann = *root->getAnnotation( ScopRegion::KEY );

	ann.resolve();

	const ScopRegion::ScatteringPair&& scat = ann.getScatteringInfo();
	const IterationVector& iterVec = ann.getIterationVector();
	auto&& ctx = BackendTraits<POLY_BACKEND>::ctx_type();

	// universe set 
	auto&& domain = makeSet<POLY_BACKEND>(ctx, IterationDomain(iterVec));
	auto&& schedule = makeEmptyMap<POLY_BACKEND>(ctx, iterVec);
	auto&& reads = makeEmptyMap<POLY_BACKEND>(ctx, iterVec);
	auto&& writes = makeEmptyMap<POLY_BACKEND>(ctx, iterVec);

	std::for_each(scat.second.begin(), scat.second.end(), 
		[ & ] (const poly::Stmt& cur) { 
			TupleName tn(cur.getAddr(), "S"+utils::numeric_cast<std::string>(cur.getId()));
			schedule = map_union(ctx, *schedule, *createScatteringMap(ctx, iterVec, domain, cur, scat.first));
				
			// Access Functions 
			std::for_each(cur.access_begin(), cur.access_end(), [&](const poly::AccessInfo& cur){
				const AffineSystemPtr& accessInfo = cur.getAccess();

				if (accessInfo) {
					auto&& access = makeMap<POLY_BACKEND>(ctx, *accessInfo, tn, TupleName(cur.getExpr(), cur.getExpr()->toString()));

					switch ( cur.getUsage() ) {
					case Ref::USE: 		reads  = map_union(ctx, *reads, *access); 	break;
					case Ref::DEF: 		writes = map_union(ctx, *writes, *access);	break;
					case Ref::UNKNOWN:	reads  = map_union(ctx, *reads, *access);
										writes = map_union(ctx, *writes, *access);
										break;
					default:
						assert( false && "Usage kind not defined!" );
					}
				}
			});
		}
	);

	LOG(DEBUG) << "Print Scattering";
	map_intersect_domain(ctx, *schedule, *domain)->printTo(std::cout);

	LOG(DEBUG) << "Computing RAW dependencies: ";
	DependenceInfo<IslCtx> depInfo = 
		buildDependencies(ctx, *domain, *schedule, *reads, *writes, *makeEmptyMap<POLY_BACKEND>(ctx, iterVec));
	LOG(DEBUG) << depInfo;
	LOG(DEBUG) << "Empty?: " << depInfo.isEmpty();
	
	std::cout << std::endl;

	LOG(DEBUG) << "Computing WAW dependencies: ";	
	depInfo = buildDependencies(ctx, *domain, *schedule, *writes, *writes, *makeEmptyMap<POLY_BACKEND>(ctx, iterVec));
	std::cout << std::endl;
	LOG(DEBUG) << depInfo;

	LOG(DEBUG) << "Empty?: " << depInfo.isEmpty();


	LOG(DEBUG) << "Computing WAR dependencies: ";
	depInfo = buildDependencies(ctx, *domain, *schedule, *writes, *reads, *makeEmptyMap<POLY_BACKEND>(ctx, iterVec));
	std::cout << std::endl;
	LOG(DEBUG) << depInfo;

	LOG(DEBUG) << "Empty?: " << depInfo.isEmpty();

}

bool ScopRegion::isParallel() {
	assert(false && "Not yet implemented!");
}

#define MSG_WIDTH 100
//===== printSCoP ===================================================================
void printSCoP(std::ostream& out, const core::NodePtr& scop) {
	out << std::endl << std::setfill('=') << std::setw(MSG_WIDTH) << std::left << "@ SCoP PRINT";	
	// out << *scop;
	// check whether the IR node has a SCoP annotation
	if( !scop->hasAnnotation( ScopRegion::KEY ) ) {
		out << "{ }\n";
		return ;
	}
	
	// auto&& ctx = BackendTraits<POLY_BACKEND>::ctx_type();
	ScopRegion& ann = *scop->getAnnotation( ScopRegion::KEY );
	ann.resolve();
	const poly::Scop& scat = ann.getScop();
	out << "\nNumber of sub-statements: " << scat.size() << std::endl;
		
	out << "IV: " << ann.getIterationVector() << std::endl;
	for_each(scat, [&](const poly::Stmt& cur) {
		out << std::setfill('~') << std::setw(MSG_WIDTH) << "" << std::endl << cur; 
	} );

	LOG(DEBUG) << std::endl << std::setfill('=') << std::setw(MSG_WIDTH) << "";
}

// This function determines the maximum number of loop nests within this region 
// The analysis should be improved in a way that also the loopnest size is weighted with the number
// of statements present at each loop level.
size_t calcLoopNest(const IterationVector& iterVec, const poly::Scop& scat) {
	size_t max_loopnest=0;
	for_each(scat.begin(), scat.end(), 
		[&](const poly::Stmt& scopStmt) { 
			size_t cur_loopnest=0;
			for_each(scopStmt.getSchedule().begin(), scopStmt.getSchedule().end(), 
				[&](const AffineFunction& cur) { 
					for(auto&& it=cur.begin(), end=cur.end(); it!=end; ++it) {
						if((*it).second != 0 && (*it).first.getType() == Element::ITER) { 
							++cur_loopnest; 
							break;
						}
					}
				} );
			if (cur_loopnest > max_loopnest) {
				max_loopnest = cur_loopnest;
			}
		} );
	return max_loopnest;
}

} // end namespace scop
} // end namespace analysis
} // end namespace insieme


<|MERGE_RESOLUTION|>--- conflicted
+++ resolved
@@ -1187,7 +1187,7 @@
 	// using the loop iterator index 
 	if (annNode->getNodeType() == NT_ForStmt) {
 		AffineFunction af( getIterationVector() );
-		poly::Iterator iter = poly::Iterator(core::static_pointer_cast<const ForStmt>(annNode)->getDeclaration()->getVariable());
+		poly::Iterator iter = poly::Iterator(core::static_pointer_cast<const ForStmt>(annNode)->getIterator());
 		af.setCoeff( iter, 1 );
 		sf.append( af );
 		iterOrder.push_back(iter);
@@ -1231,19 +1231,6 @@
 
 namespace {
 
-<<<<<<< HEAD
-	ScatteringFunction sf( region.getIterationVector() );
-	ScopRegion::IteratorOrder iterOrder;
-	
-	// in the case the entry point of this scop is a forloop, then we build the scattering matrix
-	// using the loop iterator index 
-	if (root->getNodeType() == NT_ForStmt) {
-		AffineFunction af( region.getIterationVector() );
-		poly::Iterator iter = poly::Iterator(core::static_pointer_cast<const ForStmt>(root)->getIterator());
-		af.setCoeff( iter, 1 );
-		sf.appendRow( af );
-		iterOrder.push_back(iter);
-=======
 // Creates the scattering map for a statement inside the SCoP. This is done by building the domain
 // for such statement (adding it to the outer domain). Then the scattering map which maps this
 // statement to a logical execution date is transformed into a corresponding Map 
@@ -1269,7 +1256,6 @@
 	// the number of dimensions used inside this SCoP for the scheduling functions 
 	for ( size_t s = sf.size(); s < scat_size; ++s ) {
 		sf.append( AffineFunction(iterVec) );
->>>>>>> c2b0fb99
 	}
 
 	return makeMap<POLY_BACKEND>(ctx, sf, tn);
