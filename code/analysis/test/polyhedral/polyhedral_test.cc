--- conflicted
+++ resolved
@@ -205,11 +205,7 @@
 
 	// convertion to IR 
 	ExpressionPtr expr = toIR(mgr, af);
-<<<<<<< HEAD
-	EXPECT_EQ("int_add(int_add(v2, int_mul(2, v3)), 10)", toString(*expr));
-=======
-	EXPECT_EQ("int.add(int.add(v2, int.mul(2, v3)), 10)", toString(*insieme::core::analysis::normalize(expr)));
->>>>>>> 6b53a216
+	EXPECT_EQ("int_add(int_add(v2, int_mul(2, v3)), 10)", toString(*insieme::core::analysis::normalize(expr)));
 }
 
 TEST(AffineFunction, CreationFromExpr) {
@@ -262,11 +258,7 @@
 
 	ExpressionPtr expr = toIR(mgr, af);
 
-<<<<<<< HEAD
-	EXPECT_EQ("int_add(v1, v3)", toString(*expr));
-=======
-	EXPECT_EQ("int.add(v1, v3)", toString(*insieme::core::analysis::normalize(expr)));
->>>>>>> 6b53a216
+	EXPECT_EQ("int_add(v1, v3)", toString(*insieme::core::analysis::normalize(expr)));
 
 	AffineFunction af2(iterVec, expr);
 	EXPECT_EQ(*expr, *toIR(mgr,af2));
@@ -414,35 +406,16 @@
 
 	AffineFunction af(iterVec, {0,1,2,10}); //FIXE LE
 	AffineConstraint c1(af, ConstraintType::EQ);
-<<<<<<< HEAD
-	EXPECT_EQ("int_le(int_add(int_add(v2, int_mul(2, v3)), 10), 0)", toString(*toIR(mgr,c1)));
+	EXPECT_EQ("int_le(int_add(int_add(v2, int_mul(2, v3)), 10), 0)", toString(*insieme::core::analysis::normalize(toIR(mgr,c1))));
 
 	AffineFunction af2(iterVec, {2,3,0,10});
 	AffineConstraint c2(af2, ConstraintType::LT);
-	EXPECT_EQ( "int_le(int_add(int_add(int_mul(2, v1), int_mul(3, v2)), 10), 0)", toString(*toIR(mgr,c2)) );
-=======
-	EXPECT_EQ("int.le(int.add(int.add(v2, int.mul(2, v3)), 10), 0)", toString(*insieme::core::analysis::normalize(toIR(mgr,c1))));
-
-	AffineFunction af2(iterVec, {2,3,0,10});
-	AffineConstraint c2(af2, ConstraintType::LT);
-	EXPECT_EQ( "int.le(int.add(int.add(int.mul(2, v1), int.mul(3, v2)), 10), 0)", toString(*insieme::core::analysis::normalize(toIR(mgr,c2))) );
->>>>>>> 6b53a216
+	EXPECT_EQ( "int_le(int_add(int_add(int_mul(2, v1), int_mul(3, v2)), 10), 0)", toString(*insieme::core::analysis::normalize(toIR(mgr,c2))) );
 
 	AffineConstraintPtr&& ptr = c1 or not_(c2);
 
 	ExpressionPtr expr = toIR(mgr, ptr);
-	EXPECT_EQ("rec v0.{v0=fun(bool v1, (()=>bool) v2) {if(v1) {return true;} else {}; return v2();}}"
-<<<<<<< HEAD
-			  "(int_le(int_add(int_add(v2, int_mul(2, v3)), 10), 0), "
-			  "bind(){rec v0.{v0=fun(int<4> v4, int<4> v5) {"
-			  	"return bool_not(int_le(int_add(int_add(int_mul(2, v4), int_mul(3, v5)), 10), 0));"
-			  "}}(v1, v2)})", toString(*expr));
-=======
-			  "(int.le(int.add(int.add(v2, int.mul(2, v3)), 10), 0), "
-			  "bind(){rec v0.{v0=fun(int<4> v1, int<4> v2) {"
-			  	"return bool.not(int.le(int.add(int.add(int.mul(2, v1), int.mul(3, v2)), 10), 0));"
-			  "}}(v1, v2)})", toString(*insieme::core::analysis::normalize(expr)));
->>>>>>> 6b53a216
+	EXPECT_EQ("rec v0.{v0=fun(bool v1, (()=>bool) v2) {if(v1) {return true;} else {}; return v2();}}(int_le(int_add(int_add(v2, int_mul(2, v3)), 10), 0), bind(){rec v0.{v0=fun(int<4> v1, int<4> v2) {return bool_not(int_le(int_add(int_add(int_mul(2, v1), int_mul(3, v2)), 10), 0));}}(v1, v2)})" ,toString(*insieme::core::analysis::normalize(expr)));
 	
 }
 
@@ -944,15 +917,9 @@
 
 	NodePtr ir = scop.toIR(mgr);
 	
-<<<<<<< HEAD
-	EXPECT_EQ( "for(int<4> v7 = 0 .. int_add(100, 1) : 1) {"
-				 "for(int<4> v8 = 0 .. int_add(100, 1) : 1) {"
-				 	"ref_assign(v3, ref_deref(rec v0.{v0=fun(ref<array<'elem,1>> v1, uint<8> v2) {return ref_narrow(v1, dp_element(dp_root, v2), type<'elem>);}}(rec v0.{v0=fun(ref<array<'elem,1>> v1, uint<8> v2) {return ref_narrow(v1, dp_element(dp_root, v2), type<'elem>);}}(v4, v7), v8)));"
-=======
 	EXPECT_EQ( "for(int<4> v0 = 0 .. 101 : 1) {"
 				 "for(int<4> v1 = 0 .. 101 : 1) {"
-				 	"ref.assign(v3, ref.deref(rec v0.{v0=fun(ref<array<'elem,1>> v1, uint<8> v2) {return ref.narrow(v1, dp.element(dp.root, v2), type<'elem>);}}(rec v0.{v0=fun(ref<array<'elem,1>> v1, uint<8> v2) {return ref.narrow(v1, dp.element(dp.root, v2), type<'elem>);}}(v4, v0), v1)));"
->>>>>>> 6b53a216
+				 	"ref_assign(v3, ref_deref(rec v0.{v0=fun(ref<array<'elem,1>> v1, uint<8> v2) {return ref_narrow(v1, dp_element(dp_root, v2), type<'elem>);}}(rec v0.{v0=fun(ref<array<'elem,1>> v1, uint<8> v2) {return ref_narrow(v1, dp_element(dp_root, v2), type<'elem>);}}(v4, v0), v1)));"
 				  "};"
 			   "}", toString(*insieme::core::analysis::normalize(ir)));
 
@@ -962,15 +929,9 @@
 					{ 1, 0, 0} } );
 
 	ir = scop.toIR(mgr);
-<<<<<<< HEAD
-	EXPECT_EQ( "for(int<4> v9 = 0 .. int_add(100, 1) : 1) {"
-					"for(int<4> v10 = 0 .. int_add(100, 1) : 1) {"
-						"ref_assign(v3, ref_deref(rec v0.{v0=fun(ref<array<'elem,1>> v1, uint<8> v2) {return ref_narrow(v1, dp_element(dp_root, v2), type<'elem>);}}(rec v0.{v0=fun(ref<array<'elem,1>> v1, uint<8> v2) {return ref_narrow(v1, dp_element(dp_root, v2), type<'elem>);}}(v4, v10), v9)));"
-=======
 	EXPECT_EQ( "for(int<4> v0 = 0 .. 101 : 1) {"
 					"for(int<4> v1 = 0 .. 101 : 1) {"
-						"ref.assign(v3, ref.deref(rec v0.{v0=fun(ref<array<'elem,1>> v1, uint<8> v2) {return ref.narrow(v1, dp.element(dp.root, v2), type<'elem>);}}(rec v0.{v0=fun(ref<array<'elem,1>> v1, uint<8> v2) {return ref.narrow(v1, dp.element(dp.root, v2), type<'elem>);}}(v4, v1), v0)));"
->>>>>>> 6b53a216
+						"ref_assign(v3, ref_deref(rec v0.{v0=fun(ref<array<'elem,1>> v1, uint<8> v2) {return ref_narrow(v1, dp_element(dp_root, v2), type<'elem>);}}(rec v0.{v0=fun(ref<array<'elem,1>> v1, uint<8> v2) {return ref_narrow(v1, dp_element(dp_root, v2), type<'elem>);}}(v4, v1), v0)));"
 					"};"
 				"}", toString(*insieme::core::analysis::normalize(ir)));
 }
@@ -1018,15 +979,10 @@
 	scop.push_back(s);
 
 	NodePtr ir = scop.toIR(mgr);
-<<<<<<< HEAD
-	EXPECT_EQ( "for(int<4> v8 = 0 .. int_add(100, 1) : 1) {"
-					"for(int<4> v9 = 0 .. int_add(100, 1) : 1) {"
-						"ref_assign(v4, ref_deref(rec v0.{v0=fun(ref<array<'elem,1>> v1, uint<8> v2) {return ref_narrow(v1, dp_element(dp_root, v2), type<'elem>);}}(rec v0.{v0=fun(ref<array<'elem,1>> v1, uint<8> v2) {return ref_narrow(v1, dp_element(dp_root, v2), type<'elem>);}}(v5, v8), v9)));"
-=======
+
 	EXPECT_EQ( "for(int<4> v0 = 0 .. 101 : 1) {"
 					"for(int<4> v1 = 0 .. 101 : 1) {"
-						"ref.assign(v4, ref.deref(rec v0.{v0=fun(ref<array<'elem,1>> v1, uint<8> v2) {return ref.narrow(v1, dp.element(dp.root, v2), type<'elem>);}}(rec v0.{v0=fun(ref<array<'elem,1>> v1, uint<8> v2) {return ref.narrow(v1, dp.element(dp.root, v2), type<'elem>);}}(v5, v0), v1)));"
->>>>>>> 6b53a216
+						"ref_assign(v4, ref_deref(rec v0.{v0=fun(ref<array<'elem,1>> v1, uint<8> v2) {return ref_narrow(v1, dp_element(dp_root, v2), type<'elem>);}}(rec v0.{v0=fun(ref<array<'elem,1>> v1, uint<8> v2) {return ref_narrow(v1, dp_element(dp_root, v2), type<'elem>);}}(v5, v0), v1)));"
 					"};"
 				"}", toString(*insieme::core::analysis::normalize(ir)));
 
@@ -1068,17 +1024,10 @@
 	schedule[1].setCoeff(iter2, 0);
 
 	ir = scop.toIR(mgr);
-<<<<<<< HEAD
-	EXPECT_EQ( "for(int<4> v11 = 0 .. int_add(100, 1) : 25) {"
-					"for(int<4> v12 = v11 .. int_add(select(int_add(cast<int<4>>(v11), cast<int<4>>(25)), 100, int_lt), 1) : 1) {"
-						"for(int<4> v13 = 0 .. int_add(100, 1) : 1) {"
-							"ref_assign(v4, ref_deref(rec v0.{v0=fun(ref<array<'elem,1>> v1, uint<8> v2) {return ref_narrow(v1, dp_element(dp_root, v2), type<'elem>);}}(rec v0.{v0=fun(ref<array<'elem,1>> v1, uint<8> v2) {return ref_narrow(v1, dp_element(dp_root, v2), type<'elem>);}}(v5, v12), v13)));"
-=======
 	EXPECT_EQ( "for(int<4> v0 = 0 .. 101 : 25) {"
-					"for(int<4> v1 = v0 .. int.add(select(int.add(v0, 25), 100, int.lt), 1) : 1) {"
+					"for(int<4> v1 = v0 .. int_add(select(int_add(v0, 25), 100, int_lt), 1) : 1) {"
 						"for(int<4> v2 = 0 .. 101 : 1) {"
-							"ref.assign(v4, ref.deref(rec v0.{v0=fun(ref<array<'elem,1>> v1, uint<8> v2) {return ref.narrow(v1, dp.element(dp.root, v2), type<'elem>);}}(rec v0.{v0=fun(ref<array<'elem,1>> v1, uint<8> v2) {return ref.narrow(v1, dp.element(dp.root, v2), type<'elem>);}}(v5, v1), v2)));"
->>>>>>> 6b53a216
+							"ref_assign(v4, ref_deref(rec v0.{v0=fun(ref<array<'elem,1>> v1, uint<8> v2) {return ref_narrow(v1, dp_element(dp_root, v2), type<'elem>);}}(rec v0.{v0=fun(ref<array<'elem,1>> v1, uint<8> v2) {return ref_narrow(v1, dp_element(dp_root, v2), type<'elem>);}}(v5, v1), v2)));"
 						"};"
 					"};"
 				"}", toString(*insieme::core::analysis::normalize(ir)));
@@ -1178,19 +1127,11 @@
 
 
 	EXPECT_EQ("{"
-<<<<<<< HEAD
-				"for(int<4> v9 = 0 .. int_add(90, 1) : 1) {"
-					"ref_assign(v4, ref_deref(rec v0.{v0=fun(ref<array<'elem,1>> v1, uint<8> v2) {return ref_narrow(v1, dp_element(dp_root, v2), type<'elem>);}}(rec v0.{v0=fun(ref<array<'elem,1>> v1, uint<8> v2) {return ref_narrow(v1, dp_element(dp_root, v2), type<'elem>);}}(v5, v9), 0)));"
-			   "}; "
-			   "for(int<4> v10 = 0 .. int_add(100, 1) : 1) {"
-					"ref_assign(v4, uint_add(ref_deref(v4), ref_deref(rec v0.{v0=fun(ref<array<'elem,1>> v1, uint<8> v2) {return ref_narrow(v1, dp_element(dp_root, v2), type<'elem>);}}(rec v0.{v0=fun(ref<array<'elem,1>> v1, uint<8> v2) {return ref_narrow(v1, dp_element(dp_root, v2), type<'elem>);}}(v8, v10), 0))));"
-=======
 				"for(int<4> v0 = 0 .. 91 : 1) {"
-					"ref.assign(v4, ref.deref(rec v0.{v0=fun(ref<array<'elem,1>> v1, uint<8> v2) {return ref.narrow(v1, dp.element(dp.root, v2), type<'elem>);}}(rec v0.{v0=fun(ref<array<'elem,1>> v1, uint<8> v2) {return ref.narrow(v1, dp.element(dp.root, v2), type<'elem>);}}(v5, v0), 0)));"
+					"ref_assign(v4, ref_deref(rec v0.{v0=fun(ref<array<'elem,1>> v1, uint<8> v2) {return ref_narrow(v1, dp_element(dp_root, v2), type<'elem>);}}(rec v0.{v0=fun(ref<array<'elem,1>> v1, uint<8> v2) {return ref_narrow(v1, dp_element(dp_root, v2), type<'elem>);}}(v5, v0), 0)));"
 			   "}; "
 			   "for(int<4> v1 = 0 .. 101 : 1) {"
-					"ref.assign(v4, uint.add(ref.deref(v4), ref.deref(rec v0.{v0=fun(ref<array<'elem,1>> v1, uint<8> v2) {return ref.narrow(v1, dp.element(dp.root, v2), type<'elem>);}}(rec v0.{v0=fun(ref<array<'elem,1>> v1, uint<8> v2) {return ref.narrow(v1, dp.element(dp.root, v2), type<'elem>);}}(v8, v1), 0))));"
->>>>>>> 6b53a216
+					"ref_assign(v4, uint_add(ref_deref(v4), ref_deref(rec v0.{v0=fun(ref<array<'elem,1>> v1, uint<8> v2) {return ref_narrow(v1, dp_element(dp_root, v2), type<'elem>);}}(rec v0.{v0=fun(ref<array<'elem,1>> v1, uint<8> v2) {return ref_narrow(v1, dp_element(dp_root, v2), type<'elem>);}}(v8, v1), 0))));"
 				"};"
 			  "}", toString(*insieme::core::analysis::normalize(ir)));
 
@@ -1228,21 +1169,12 @@
 	ir = scop.toIR(mgr);
 
 	EXPECT_EQ("{"
-<<<<<<< HEAD
-				"for(int<4> v11 = 0 .. int_add(90, 1) : 1) {"
-					"ref_assign(v4, ref_deref(rec v0.{v0=fun(ref<array<'elem,1>> v1, uint<8> v2) {return ref_narrow(v1, dp_element(dp_root, v2), type<'elem>);}}(rec v0.{v0=fun(ref<array<'elem,1>> v1, uint<8> v2) {return ref_narrow(v1, dp_element(dp_root, v2), type<'elem>);}}(v5, v11), 0))); "
-					"ref_assign(v4, uint_add(ref_deref(v4), ref_deref(rec v0.{v0=fun(ref<array<'elem,1>> v1, uint<8> v2) {return ref_narrow(v1, dp_element(dp_root, v2), type<'elem>);}}(rec v0.{v0=fun(ref<array<'elem,1>> v1, uint<8> v2) {return ref_narrow(v1, dp_element(dp_root, v2), type<'elem>);}}(v8, v11), 0))));"
-				"}; "
-				"for(int<4> v12 = 91 .. int_add(100, 1) : 1) {"
-					"ref_assign(v4, uint_add(ref_deref(v4), ref_deref(rec v0.{v0=fun(ref<array<'elem,1>> v1, uint<8> v2) {return ref_narrow(v1, dp_element(dp_root, v2), type<'elem>);}}(rec v0.{v0=fun(ref<array<'elem,1>> v1, uint<8> v2) {return ref_narrow(v1, dp_element(dp_root, v2), type<'elem>);}}(v8, v12), 0))));"
-=======
 				"for(int<4> v0 = 0 .. 91 : 1) {"
-					"ref.assign(v4, ref.deref(rec v0.{v0=fun(ref<array<'elem,1>> v1, uint<8> v2) {return ref.narrow(v1, dp.element(dp.root, v2), type<'elem>);}}(rec v0.{v0=fun(ref<array<'elem,1>> v1, uint<8> v2) {return ref.narrow(v1, dp.element(dp.root, v2), type<'elem>);}}(v5, v0), 0))); "
-					"ref.assign(v4, uint.add(ref.deref(v4), ref.deref(rec v0.{v0=fun(ref<array<'elem,1>> v1, uint<8> v2) {return ref.narrow(v1, dp.element(dp.root, v2), type<'elem>);}}(rec v0.{v0=fun(ref<array<'elem,1>> v1, uint<8> v2) {return ref.narrow(v1, dp.element(dp.root, v2), type<'elem>);}}(v8, v0), 0))));"
+					"ref_assign(v4, ref_deref(rec v0.{v0=fun(ref<array<'elem,1>> v1, uint<8> v2) {return ref_narrow(v1, dp_element(dp_root, v2), type<'elem>);}}(rec v0.{v0=fun(ref<array<'elem,1>> v1, uint<8> v2) {return ref_narrow(v1, dp_element(dp_root, v2), type<'elem>);}}(v5, v0), 0))); "
+					"ref_assign(v4, uint_add(ref_deref(v4), ref_deref(rec v0.{v0=fun(ref<array<'elem,1>> v1, uint<8> v2) {return ref_narrow(v1, dp_element(dp_root, v2), type<'elem>);}}(rec v0.{v0=fun(ref<array<'elem,1>> v1, uint<8> v2) {return ref_narrow(v1, dp_element(dp_root, v2), type<'elem>);}}(v8, v0), 0))));"
 				"}; "
 				"for(int<4> v1 = 91 .. 101 : 1) {"
-					"ref.assign(v4, uint.add(ref.deref(v4), ref.deref(rec v0.{v0=fun(ref<array<'elem,1>> v1, uint<8> v2) {return ref.narrow(v1, dp.element(dp.root, v2), type<'elem>);}}(rec v0.{v0=fun(ref<array<'elem,1>> v1, uint<8> v2) {return ref.narrow(v1, dp.element(dp.root, v2), type<'elem>);}}(v8, v1), 0))));"
->>>>>>> 6b53a216
+					"ref_assign(v4, uint_add(ref_deref(v4), ref_deref(rec v0.{v0=fun(ref<array<'elem,1>> v1, uint<8> v2) {return ref_narrow(v1, dp_element(dp_root, v2), type<'elem>);}}(rec v0.{v0=fun(ref<array<'elem,1>> v1, uint<8> v2) {return ref_narrow(v1, dp_element(dp_root, v2), type<'elem>);}}(v8, v1), 0))));"
 				"};"
 			  "}", toString(*insieme::core::analysis::normalize(ir)));
 }
