/**
 * Copyright (c) 2002-2013 Distributed and Parallel Systems Group,
 *                Institute of Computer Science,
 *               University of Innsbruck, Austria
 *
 * This file is part of the INSIEME Compiler and Runtime System.
 *
 * We provide the software of this file (below described as "INSIEME")
 * under GPL Version 3.0 on an AS IS basis, and do not warrant its
 * validity or performance.  We reserve the right to update, modify,
 * or discontinue this software at any time.  We shall have no
 * obligation to supply such updates or modifications or any other
 * form of support to you.
 *
 * If you require different license terms for your intended use of the
 * software, e.g. for proprietary commercial or industrial use, please
 * contact us at:
 *                   insieme@dps.uibk.ac.at
 *
 * We kindly ask you to acknowledge the use of this software in any
 * publication or other disclosure of results by referring to the
 * following citation:
 *
 * H. Jordan, P. Thoman, J. Durillo, S. Pellegrini, P. Gschwandtner,
 * T. Fahringer, H. Moritsch. A Multi-Objective Auto-Tuning Framework
 * for Parallel Codes, in Proc. of the Intl. Conference for High
 * Performance Computing, Networking, Storage and Analysis (SC 2012),
 * IEEE Computer Society Press, Nov. 2012, Salt Lake City, USA.
 *
 * All copyright notices must be kept intact.
 *
 * INSIEME depends on several third party software packages. Please 
 * refer to http://www.dps.uibk.ac.at/insieme/license.html for details 
 * regarding third party software licenses.
 */

#include <gtest/gtest.h>

#include "insieme/analysis/polyhedral/iter_vec.h"
#include "insieme/analysis/polyhedral/affine_func.h"
#include "insieme/analysis/polyhedral/constraint.h"
#include "insieme/analysis/polyhedral/polyhedral.h"

#include "insieme/core/ir_program.h"
#include "insieme/core/ir_builder.h"
#include "insieme/core/ir_statements.h"

using namespace insieme::core;
using namespace insieme::analysis;

#define CREATE_ITER_VECTOR \
	VariablePtr iter1 = Variable::get(mgr, mgr.getLangBasic().getInt4(), 1); \
	VariablePtr iter2 = Variable::get(mgr, mgr.getLangBasic().getInt4(), 2); \
	VariablePtr param = Variable::get(mgr, mgr.getLangBasic().getInt4(), 3); \
	\
	poly::IterationVector iterVec; \
	\
	iterVec.add( poly::Iterator(iter1) ); \
	EXPECT_EQ(static_cast<size_t>(2), iterVec.size()); \
	iterVec.add( poly::Parameter(param) ); \
	EXPECT_EQ(static_cast<size_t>(3), iterVec.size()); \
	iterVec.add( poly::Iterator(iter2) ); \
	EXPECT_EQ(static_cast<size_t>(4), iterVec.size()); \

TEST(IterationVector, Creation) {
	
	NodeManager mgr;
	CREATE_ITER_VECTOR;
	EXPECT_EQ(static_cast<size_t>(4), iterVec.size());
	{
		std::ostringstream ss;
		iterVec.printTo(ss);
		EXPECT_EQ("(v1,v2|v3|1)", ss.str());
	}
	EXPECT_TRUE( iterVec[0] == poly::Iterator(iter1) );
	EXPECT_FALSE( iterVec[0] == poly::Parameter(iter1) );

	poly::IterationVector iterVec2;

	iterVec2.add( poly::Parameter(param) );
	iterVec2.add( poly::Iterator(iter1) ); 
	iterVec2.add( poly::Iterator(iter2) );

	for (size_t it = 0; it < iterVec.size(); ++it ) {
		EXPECT_TRUE( iterVec[it] == iterVec2[it]);
	}
	{
		std::ostringstream ss;
		ss << iterVec2;
		EXPECT_EQ("(v1,v2|v3|1)", ss.str());
	}
}

TEST(IterationVector, Iterator) {
	
	NodeManager mgr;
	CREATE_ITER_VECTOR;

	poly::IterationVector::iterator it = iterVec.begin();
	EXPECT_EQ(*(it+1), poly::Iterator(iter2));
	EXPECT_EQ(*(it+2), poly::Parameter(param));
	EXPECT_EQ(*(it+3), poly::Constant());

}

TEST(IterationVector, MergeEmpty) {
	NodeManager mgr;

	VariablePtr iter1 = Variable::get(mgr, mgr.getLangBasic().getInt4(), 1); 
	VariablePtr iter2 = Variable::get(mgr, mgr.getLangBasic().getInt4(), 2); 
	VariablePtr param = Variable::get(mgr, mgr.getLangBasic().getInt4(), 3); 
	
	poly::IterationVector iterVec1; 
	iterVec1.add( poly::Iterator(iter1) ); 
	iterVec1.add( poly::Iterator(iter2) );
//	iterVec1.add( poly::Parameter(param) ); 

	poly::IterationVector iterVec2; 

	poly::IterationVector itv = poly::merge(iterVec1, iterVec2);
	
	poly::IterationVector::iterator it = itv.begin();
	EXPECT_EQ(poly::Iterator(iter1), *(it++));
	EXPECT_EQ(poly::Iterator(iter2), *(it++));
//	EXPECT_EQ(poly::Parameter(param), *(it++));
	EXPECT_EQ(poly::Constant(), *it);

	poly::IterationVector itv2 = poly::merge(iterVec2, itv);
	// std::cout << itv;
	poly::IterationVector::iterator it2 = itv2.begin();
	EXPECT_EQ(poly::Iterator(iter1), *(it2++));
	EXPECT_EQ(poly::Iterator(iter2), *(it2++));
// 	EXPECT_EQ(poly::Parameter(param), *(it2++));
	EXPECT_EQ(poly::Constant(), *it2);

}

TEST(IterationVector, MergeNotEmpty) {
	NodeManager mgr;

	VariablePtr iter1 = Variable::get(mgr, mgr.getLangBasic().getInt4(), 1); 
	VariablePtr iter2 = Variable::get(mgr, mgr.getLangBasic().getInt4(), 2); 
	VariablePtr param = Variable::get(mgr, mgr.getLangBasic().getInt4(), 3); 
	
	poly::IterationVector iterVec1; 
	iterVec1.add( poly::Iterator(iter1) ); 
	iterVec1.add( poly::Parameter(param) ); 
	std::cout << iterVec1 << std::endl;

	poly::IterationVector iterVec2; 
	iterVec2.add( poly::Parameter(param) ); 
	iterVec2.add( poly::Iterator(iter2) ); 
	std::cout << iterVec2 << std::endl; 

	poly::IterationVector itv = poly::merge(iterVec1, iterVec2);
	std::cout << itv << std::endl;
	poly::IterationVector::iterator it = itv.begin();
	EXPECT_EQ(poly::Iterator(iter1), *(it++));
	EXPECT_EQ(poly::Iterator(iter2), *(it++));
	EXPECT_EQ(poly::Parameter(param), *(it++));
	EXPECT_EQ(poly::Constant(), *it);
}

TEST(IterVec, Transform) {
	NodeManager mgr;

	VariablePtr iter1 = Variable::get(mgr, mgr.getLangBasic().getInt4(), 1); 
	VariablePtr iter2 = Variable::get(mgr, mgr.getLangBasic().getInt4(), 2); 
	VariablePtr param = Variable::get(mgr, mgr.getLangBasic().getInt4(), 3); 
	
	poly::IterationVector iterVec1; 
	iterVec1.add( poly::Iterator(iter1) ); 
	iterVec1.add( poly::Parameter(param) ); 
	// std::cout << iterVec1 << std::endl;
	
	VariablePtr iter3 = Variable::get(mgr, mgr.getLangBasic().getInt4(), 4); 
	VariablePtr param2 = Variable::get(mgr, mgr.getLangBasic().getInt4(), 5); 
	
	poly::IterationVector iterVec2; 
	iterVec2.add( poly::Iterator(iter3) ); 
	iterVec2.add( poly::Iterator(iter1) ); 
	iterVec2.add( poly::Iterator(iter2) ); 
	iterVec2.add( poly::Parameter(param2) ); 
	iterVec2.add( poly::Parameter(param) ); 
	// std::cout << iterVec2 << std::endl;
	
	const poly::IndexTransMap&& transMap = poly::transform(iterVec2, iterVec1);
	EXPECT_EQ(transMap, poly::IndexTransMap({1,4,5}));
	
}

//==== AffineFunction =========================================================

TEST(AffineFunction, Creation) {
	NodeManager mgr;
	CREATE_ITER_VECTOR;

	poly::AffineFunction af(iterVec);
	af.setCoeff(poly::Iterator(iter1), 0);
	af.setCoeff(poly::Parameter(param),2);
	af.setCoeff(poly::Iterator(iter2), 1);
	af.setCoeff(poly::Constant(), 10);

	{
		std::ostringstream ss;
		af.printTo(ss);
		EXPECT_EQ("1*v2 + 2*v3 + 10*1", ss.str());
	}

	EXPECT_EQ(0, af.getCoeff(iter1));
	EXPECT_EQ(2, af.getCoeff(param));
	EXPECT_EQ(1, af.getCoeff(iter2));
	EXPECT_EQ(10, af.getCoeff(poly::Constant()));

	VariablePtr param2 = Variable::get(mgr, mgr.getLangBasic().getInt4(), 4); 	
	iterVec.add(poly::Parameter(param2));

	EXPECT_EQ(0, af.getCoeff(param2));
	EXPECT_EQ(0, af.getCoeff(iter1));
	EXPECT_EQ(2, af.getCoeff(param));
	EXPECT_EQ(1, af.getCoeff(iter2));
	EXPECT_EQ(10, af.getCoeff(poly::Constant()));

	{
		std::ostringstream ss;
		af.printTo(ss);
		EXPECT_EQ("1*v2 + 2*v3 + 10*1", ss.str());
	}

	// convertion to IR 
	ExpressionPtr expr = poly::toIR(mgr, af);
	EXPECT_EQ(expr->toString(), "int.add(int.add(v2, int.mul(2, v3)), 10)");
}

TEST(AffineFunction, CreationFromExpr) {
	NodeManager mgr;
   
   	VariablePtr iter1 = Variable::get(mgr, mgr.getLangBasic().getInt4(), 1);
	VariablePtr iter2 = Variable::get(mgr, mgr.getLangBasic().getInt4(), 2);
	VariablePtr param = Variable::get(mgr, mgr.getLangBasic().getInt4(), 3);

	CallExprPtr sum = CallExpr::get(mgr, mgr.getLangBasic().getInt4(), mgr.getLangBasic().getSignedIntAdd(), 
			toVector<ExpressionPtr>(iter1, param) 
		);
			
	poly::IterationVector iterVec; 
	iterVec.add( poly::Iterator(iter1) );

	poly::AffineFunction af(iterVec, sum);

	EXPECT_EQ(1, af.getCoeff(iter1));
	EXPECT_EQ(1, af.getCoeff(param));
	EXPECT_EQ(0, af.getCoeff(poly::Constant()));

	{
		std::ostringstream ss;
		af.printTo(ss);
		EXPECT_EQ("1*v1 + 1*v3", ss.str());
	}

	iterVec.add( poly::Iterator(iter2) );
	VariablePtr param2 = Variable::get(mgr, mgr.getLangBasic().getInt4(), 4); 
	iterVec.add(poly::Parameter(param2));

	EXPECT_EQ(1, af.getCoeff(iter1));
	EXPECT_EQ(0, af.getCoeff(iter2));
	EXPECT_EQ(1, af.getCoeff(param));
	EXPECT_EQ(0, af.getCoeff(param2));
	EXPECT_EQ(0, af.getCoeff(poly::Constant()));

	{
		std::ostringstream ss;
		af.printTo(ss);
		EXPECT_EQ("1*v1 + 1*v3", ss.str());
	}
}

TEST(AffineFunction, ToExpr) {
	NodeManager mgr;
   
   	VariablePtr iter1 = Variable::get(mgr, mgr.basic.getInt4(), 1);
	VariablePtr iter2 = Variable::get(mgr, mgr.basic.getInt4(), 2);
	VariablePtr param = Variable::get(mgr, mgr.basic.getInt4(), 3);

	CallExprPtr sum = CallExpr::get(mgr, mgr.basic.getInt4(), mgr.basic.getSignedIntAdd(), 
			toVector<ExpressionPtr>(iter1, param) 
		);
			
	poly::IterationVector iterVec; 
	iterVec.add( poly::Iterator(iter1) );
	poly::AffineFunction af(iterVec, sum);

	ExpressionPtr expr = poly::toIR(mgr, af);

	EXPECT_EQ(expr->toString(), "int.add(v1, v3)");

	poly::AffineFunction af2(iterVec, expr);
	EXPECT_EQ(*expr, *toIR(mgr,af2));
}

TEST(AffineFunction, Equality) {
	NodeManager mgr;

	VariablePtr iter1 = Variable::get(mgr, mgr.getLangBasic().getInt4(), 1); 
	VariablePtr iter2 = Variable::get(mgr, mgr.getLangBasic().getInt4(), 2); 
	VariablePtr param = Variable::get(mgr, mgr.getLangBasic().getInt4(), 3); 
	
	poly::IterationVector iterVec1; 
	iterVec1.add( poly::Iterator(iter1) ); 
	iterVec1.add( poly::Parameter(iter2) ); 
	
	poly::AffineFunction af1(iterVec1, {1,1,0});
	
	poly::IterationVector iterVec2; 
	iterVec2.add( poly::Iterator(iter2) ); 
	iterVec2.add( poly::Parameter(iter1) ); 
		
	poly::AffineFunction af2(iterVec2, {1,1,0});
	
	EXPECT_NE(af1, af2);
}

TEST(AffineFunction, AFChangeBase) {
	NodeManager mgr;

	VariablePtr iter1 = Variable::get(mgr, mgr.getLangBasic().getInt4(), 1); 
	VariablePtr iter2 = Variable::get(mgr, mgr.getLangBasic().getInt4(), 2); 
	VariablePtr param = Variable::get(mgr, mgr.getLangBasic().getInt4(), 3); 
	
	poly::IterationVector iterVec1; 
	iterVec1.add( poly::Iterator(iter2) ); 
	iterVec1.add( poly::Iterator(iter1) ); 
	iterVec1.add( poly::Parameter(param) ); 
	// std::cout << iterVec1 << std::endl;
	
	poly::AffineFunction af1(iterVec1, {0,1,1,9});
	
	VariablePtr iter3 = Variable::get(mgr, mgr.getLangBasic().getInt4(), 4); 
	VariablePtr param2 = Variable::get(mgr, mgr.getLangBasic().getInt4(), 5); 
	
	poly::IterationVector iterVec2; 
	iterVec2.add( poly::Iterator(iter3) ); 
	iterVec2.add( poly::Iterator(iter1) ); 
	iterVec2.add( poly::Iterator(iter2) ); 
	iterVec2.add( poly::Parameter(param2) ); 
	iterVec2.add( poly::Parameter(param) ); 
	// std::cout << iterVec2 << std::endl;
	
	const poly::IndexTransMap&& transMap = poly::transform(iterVec2, iterVec1);
	EXPECT_EQ(transMap, poly::IndexTransMap({2,1,4,5}));
	
	poly::AffineFunction aft = af1.toBase(iterVec2, transMap);
	EXPECT_EQ(af1, aft);
	
	iterVec1.add( poly::Iterator(iter3) );
	poly::AffineFunction af2(iterVec1, {0,1,0,1,9});
	EXPECT_EQ(af2, aft);
	
	af2.setCoeff(poly::Iterator(iter3), 3);
	EXPECT_NE(af2, aft);
}

TEST(Constraint, Creation) {
	NodeManager mgr;
	CREATE_ITER_VECTOR;

	poly::AffineFunction af(iterVec, {0,1,2,10});
	poly::Constraint<poly::AffineFunction> c(af, poly::Constraint<poly::AffineFunction>::EQ);
	{
		std::ostringstream ss;
		c.printTo(ss);
		EXPECT_EQ("1*v2 + 2*v3 + 10*1 == 0", ss.str());
	}
}

TEST(Constraint, Normalization) {
	NodeManager mgr;
	CREATE_ITER_VECTOR;

	poly::AffineFunction af(iterVec, {0,1,2,10});
	poly::Constraint<poly::AffineFunction> c(af, poly::Constraint<poly::AffineFunction>::LT);
	{
		std::ostringstream ss;
		c.printTo(ss);
		EXPECT_EQ("1*v2 + 2*v3 + 10*1 < 0", ss.str());
	}
	poly::ConstraintCombinerPtr<poly::AffineFunction> nc = normalize(c);
	{
		std::ostringstream ss;
		nc->printTo(ss);
		EXPECT_EQ("(-1*v2 + -2*v3 + -11*1 >= 0)", ss.str());
	}
}

TEST(Constraint, Combiner) {
	NodeManager mgr;
	CREATE_ITER_VECTOR;

	poly::AffineFunction af(iterVec, {0,1,2,10});
	poly::Constraint<poly::AffineFunction> c1(af, poly::Constraint<poly::AffineFunction>::EQ);
	EXPECT_EQ(toIR(mgr,c1)->toString(), 
			"int.le(int.add(int.add(v2, int.mul(2, v3)), 10), 0)"
		);

	poly::AffineFunction af2(iterVec, {2,3,0,10});
	poly::Constraint<poly::AffineFunction> c2(af2, poly::Constraint<poly::AffineFunction>::LT);
	EXPECT_EQ(toIR(mgr,c2)->toString(), 
			"int.le(int.add(int.add(int.mul(2, v1), int.mul(3, v2)), 10), 0)"
		);

	poly::ConstraintCombinerPtr<poly::AffineFunction> ptr = c1 or not_(c2);

	ExpressionPtr expr = toIR(mgr, ptr);
	EXPECT_EQ(expr->toString(), 
		"bool.or(int.le(int.add(int.add(v2, int.mul(2, v3)), 10), 0), bind(){rec v3.{v3=fun(int<4> v1, int<4> v2) {return bool.not(int.le(int.add(int.add(int.mul(2, v2), int.mul(3, v1)), 10), 0));}}(v2, v1)})");
	
}

TEST(IterationDomain, Creation) {
	NodeManager mgr;
	CREATE_ITER_VECTOR;

	poly::AffineFunction af(iterVec, {0,1,2,10});
	poly::AffineFunction af2(iterVec, {1,1,0,7});
	poly::AffineFunction af3(iterVec, {1,0,1,0});

	poly::ConstraintCombinerPtr<poly::AffineFunction> cl = 
		poly::Constraint<poly::AffineFunction>(af, poly::Constraint<poly::AffineFunction>::LT) and 
		poly::Constraint<poly::AffineFunction>(af2, poly::Constraint<poly::AffineFunction>::LT) and 
		poly::Constraint<poly::AffineFunction>(af3, poly::Constraint<poly::AffineFunction>::NE);

	{
		std::ostringstream ss;
		ss << iterVec;
		EXPECT_EQ("(v1,v2|v3|1)", ss.str());
	}

<<<<<<< HEAD
	//poly::IterationDomain it(iterVec, cl);
	//VariablePtr param2 = Variable::get(mgr, mgr.getLangBasic().getInt4(), 4); 
	//iterVec.add(poly::Parameter(param2));
	//EXPECT_EQ(static_cast<size_t>(5), iterVec.size());

	//{
	//	std::ostringstream ss;
	//	iterVec.printTo(ss);
	//	EXPECT_EQ("(v1,v2|v3,v4|1)", ss.str());
	//}

	//{
	//	std::ostringstream ss;
	//	it.getIterationVector().printTo(ss);
	//	EXPECT_EQ("(v1,v2|v3|1)", ss.str());
	//}
=======
	poly::IterationDomain it(cl);
	VariablePtr param2 = Variable::get(mgr, mgr.basic.getInt4(), 4); 
	iterVec.add(poly::Parameter(param2));
	EXPECT_EQ(static_cast<size_t>(5), iterVec.size());

	{
		std::ostringstream ss;
		ss << iterVec;
		EXPECT_EQ("(v1,v2|v3,v4|1)", ss.str());
	}

>>>>>>> c2b0fb99
	// check weather these 2 affine functions are the same... even thought the
	// underlying iteration vector has been changed
	// EXPECT_EQ(af, (*it.begin()).getAffineFunction());
}


TEST(AffineFunction, ChangeBase) {
	NodeManager mgr;
	CREATE_ITER_VECTOR;

	poly::AffineFunction af(iterVec, {0,1,2,10});
	{
		std::ostringstream ss;
		af.printTo(ss);
		EXPECT_EQ("1*v2 + 2*v3 + 10*1", ss.str());
	}

	poly::IterationVector iterVec1; 
	iterVec1.add( poly::Iterator(iter1) ); 
	iterVec1.add( poly::Iterator(param) ); 
	iterVec1.add( poly::Iterator(iter2) ); 
	// std::cout << iterVec1 << std::endl;

	const poly::IndexTransMap&& map = poly::transform(iterVec1, iterVec);
	EXPECT_EQ(map, poly::IndexTransMap({0,2,1,3}));

	poly::AffineFunction&& converted = af.toBase(iterVec1, map);
	{
		std::ostringstream ss;
		converted.printTo(ss);
		EXPECT_EQ("2*v3 + 1*v2 + 10*1", ss.str());
	}

	poly::AffineFunction&& converted2 = af.toBase(iterVec1);
	EXPECT_EQ(converted, converted2);

}<|MERGE_RESOLUTION|>--- conflicted
+++ resolved
@@ -278,11 +278,11 @@
 TEST(AffineFunction, ToExpr) {
 	NodeManager mgr;
    
-   	VariablePtr iter1 = Variable::get(mgr, mgr.basic.getInt4(), 1);
-	VariablePtr iter2 = Variable::get(mgr, mgr.basic.getInt4(), 2);
-	VariablePtr param = Variable::get(mgr, mgr.basic.getInt4(), 3);
-
-	CallExprPtr sum = CallExpr::get(mgr, mgr.basic.getInt4(), mgr.basic.getSignedIntAdd(), 
+   	VariablePtr iter1 = Variable::get(mgr, mgr.getLangBasic().getInt4(), 1);
+	VariablePtr iter2 = Variable::get(mgr, mgr.getLangBasic().getInt4(), 2);
+	VariablePtr param = Variable::get(mgr, mgr.getLangBasic().getInt4(), 3);
+
+	CallExprPtr sum = CallExpr::get(mgr, mgr.getLangBasic().getInt4(), mgr.getLangBasic().getSignedIntAdd(), 
 			toVector<ExpressionPtr>(iter1, param) 
 		);
 			
@@ -412,7 +412,7 @@
 
 	ExpressionPtr expr = toIR(mgr, ptr);
 	EXPECT_EQ(expr->toString(), 
-		"bool.or(int.le(int.add(int.add(v2, int.mul(2, v3)), 10), 0), bind(){rec v3.{v3=fun(int<4> v1, int<4> v2) {return bool.not(int.le(int.add(int.add(int.mul(2, v2), int.mul(3, v1)), 10), 0));}}(v2, v1)})");
+		"bool.or(int.le(int.add(int.add(v2, int.mul(2, v3)), 10), 0), bind(){rec v3.{v3=fun(int<4> v1, int<4> v2) {return bool.not(int.le(int.add(int.add(int.mul(2, v1), int.mul(3, v2)), 10), 0));}}(v1, v2)})");
 	
 }
 
@@ -435,26 +435,8 @@
 		EXPECT_EQ("(v1,v2|v3|1)", ss.str());
 	}
 
-<<<<<<< HEAD
-	//poly::IterationDomain it(iterVec, cl);
-	//VariablePtr param2 = Variable::get(mgr, mgr.getLangBasic().getInt4(), 4); 
-	//iterVec.add(poly::Parameter(param2));
-	//EXPECT_EQ(static_cast<size_t>(5), iterVec.size());
-
-	//{
-	//	std::ostringstream ss;
-	//	iterVec.printTo(ss);
-	//	EXPECT_EQ("(v1,v2|v3,v4|1)", ss.str());
-	//}
-
-	//{
-	//	std::ostringstream ss;
-	//	it.getIterationVector().printTo(ss);
-	//	EXPECT_EQ("(v1,v2|v3|1)", ss.str());
-	//}
-=======
 	poly::IterationDomain it(cl);
-	VariablePtr param2 = Variable::get(mgr, mgr.basic.getInt4(), 4); 
+	VariablePtr param2 = Variable::get(mgr, mgr.getLangBasic().getInt4(), 4); 
 	iterVec.add(poly::Parameter(param2));
 	EXPECT_EQ(static_cast<size_t>(5), iterVec.size());
 
@@ -464,7 +446,6 @@
 		EXPECT_EQ("(v1,v2|v3,v4|1)", ss.str());
 	}
 
->>>>>>> c2b0fb99
 	// check weather these 2 affine functions are the same... even thought the
 	// underlying iteration vector has been changed
 	// EXPECT_EQ(af, (*it.begin()).getAffineFunction());
