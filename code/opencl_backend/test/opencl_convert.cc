--- conflicted
+++ resolved
@@ -81,14 +81,8 @@
 	std::cout << "Converting input program '" << string(OCL_BE_TEST_DIR) << "kernel.cl" << "' to IR...\n";
 	insieme::frontend::Program prog(manager);
 
-<<<<<<< HEAD
-	std::cout << SRC_DIR << std::endl;
-	prog.addTranslationUnit(std::string(SRC_DIR) + "inputs/hello_host.c");	
-	//prog.addTranslationUnit(std::string(SRC_DIR) + "hello.cl");
-=======
 	prog.addTranslationUnit(std::string(OCL_BE_TEST_DIR) + "host.c");
 	//prog.addTranslationUnit(std::string(OCL_BE_TEST_DIR) + "kernel.cl");
->>>>>>> b89a2276
 	program = prog.convert();
 	std::cout << "Done.\n";
 
@@ -100,14 +94,6 @@
 	std::cout << "Printing the IR: " << pp;
 	
 	std::cout << "Start OpenCL Backend visit\n";
-<<<<<<< HEAD
-        #include "insieme/simple_backend/backend_convert.h"
-        auto backend = SimpleBackend::getDefault();//OpenCLBackend::getDefault();
-	auto converted = backend->convert(program);
-	std::cout << "Converted code:\n" << *converted;
-        std::cout << "CIAO!!";
-}
-=======
         
 	// Simple backend Test
 	/*#include "insieme/simple_backend/backend_convert.h"
@@ -117,5 +103,4 @@
 	auto backend = OpenCLBackend::getDefault(); 
 	auto converted = backend->convert(program);
 	std::cout << "Converted code:\n" << *converted;
-}
->>>>>>> b89a2276
+}