--- conflicted
+++ resolved
@@ -377,22 +377,12 @@
 		loopNests += loopNest;
 	});	
 
-<<<<<<< HEAD
-	insieme::transform::TransformationPtr tr2 = makeForEach(
-		insieme::transform::filter::pattern( irp::forStmt() ), 
-		makeTry( makeLoopInterchange(0,1) )
-	);
-
-	program = core::static_pointer_cast<const core::Program>(tr2->apply(program));
-=======
-	
-	//insieme::transform::ForEach tr( 
-	//	insieme::transform::filter::pattern( irp::forStmt() ), 
-	//	makeTry( makeLoopInterchange(0,1) )
-	//);
-
-	//program = core::static_pointer_cast<const core::Program>( tr.apply(program) );
->>>>>>> fa25968c
+//	insieme::transform::TransformationPtr tr2 = makeForEach(
+//		insieme::transform::filter::pattern( irp::forStmt() ),
+//		makeTry( makeLoopInterchange(0,1) )
+//	);
+//
+//	program = core::static_pointer_cast<const core::Program>(tr2->apply(program));
 
 	LOG(INFO) << std::setfill(' ') << std::endl
 		  << "=========================================" << std::endl
