--- conflicted
+++ resolved
@@ -373,34 +373,12 @@
 		loopNests += loopNest;
 	});	
 
-<<<<<<< HEAD
-	//insieme::transform::ForEach tr( 
-		//insieme::transform::filter::pattern( irp::compoundStmt( anyList ) ), 
-		//std::make_shared<insieme::transform::Pipeline>( 
-			//makeTry( makeLoopFusion(0,1) ),
-			//makeTry( makeLoopFusion(0,1) ),
-			//makeTry( makeLoopFusion(0,1) ),
-			//makeTry( makeLoopFusion(0,1) ),
-			//makeTry( makeLoopFusion(0,1) ),
-			//makeTry( makeLoopFusion(0,1) )
-		//)
-	//);
-
-	//program = core::static_pointer_cast<const core::Program>(tr.apply(program));
-
 	insieme::transform::TransformationPtr tr2 = makeForEach(
-=======
-	insieme::transform::ForEach tr( 
->>>>>>> 6682b578
 		insieme::transform::filter::pattern( irp::forStmt() ), 
 		makeTry( makeLoopInterchange(0,1) )
 	);
 
-<<<<<<< HEAD
 	program = core::static_pointer_cast<const core::Program>(tr2->apply(program));
-=======
-	program = core::static_pointer_cast<const core::Program>( tr.apply(program) );
->>>>>>> 6682b578
 
 	LOG(INFO) << std::setfill(' ') << std::endl
 		  << "=========================================" << std::endl
