--- conflicted
+++ resolved
@@ -72,17 +72,11 @@
 
 	int LocalExecutor::run(const std::string& binary, const std::map<string, string>& env, const string& dir) const {
 		// create output directory
-<<<<<<< HEAD
-		// set capabilities
-		// TODO: only do this for newer kernel versions or kernels that have this fix
-		runCommand("sudo setcap cap_sys_rawio=ep " + binary);
-=======
 #ifndef DISABLE_ENERGY
 		// set capabilities for energy measurements, required for kernel versions 3.7 and newer
 		// TODO: only do this for newer kernel versions or kernels that have this fix
 		runCommand("sudo setcap cap_sys_rawio=ep " + binary);
 #endif
->>>>>>> ef1efdf3
 		return runCommand(setupEnv(env) + " IRT_INST_OUTPUT_PATH=" + dir + " " + binary.c_str());
 	}
 
