--- conflicted
+++ resolved
@@ -83,7 +83,6 @@
 				//get return value, stdOut and stdErr
 				int retVal=system(realCmd.c_str());
 
-<<<<<<< HEAD
 				//TODO change this to handle SIGINT signal
 				if(retVal==512)
 					exit(0);
@@ -92,8 +91,6 @@
 				   (WTERMSIG(retVal) == SIGINT || WTERMSIG(retVal) == SIGQUIT))
 				   	   std::cout<<"killed"<<std::endl;
 
-=======
->>>>>>> 5fd3965d
 				string output=readFile(setup.stdOutFile);
 				string error=readFile(setup.stdErrFile);
 
@@ -114,12 +111,6 @@
 					stdErr+=token+"\n";
 				}
 
-<<<<<<< HEAD
-				if(retVal>0)
-					return TestResult(false,time,mem,output,stdErr,cmd,producedFiles);
-
-				return TestResult(true,time,mem,output,stdErr,cmd,producedFiles);
-=======
 				// check whether execution has been aborted by the user
 				if (WIFSIGNALED(retVal) && (WTERMSIG(retVal) == SIGINT || WTERMSIG(retVal) == SIGQUIT)) {
 					return TestResult::userAborted(time, mem, output, stdErr, cmd);
@@ -127,7 +118,6 @@
 
 				// produce regular result
 				return TestResult(retVal==0,time,mem,output,stdErr,cmd,producedFiles);
->>>>>>> 5fd3965d
 			}
 
 			namespace fs = boost::filesystem;
