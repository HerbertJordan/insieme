/**
 * Copyright (c) 2002-2013 Distributed and Parallel Systems Group,
 *                Institute of Computer Science,
 *               University of Innsbruck, Austria
 *
 * This file is part of the INSIEME Compiler and Runtime System.
 *
 * We provide the software of this file (below described as "INSIEME")
 * under GPL Version 3.0 on an AS IS basis, and do not warrant its
 * validity or performance.  We reserve the right to update, modify,
 * or discontinue this software at any time.  We shall have no
 * obligation to supply such updates or modifications or any other
 * form of support to you.
 *
 * If you require different license terms for your intended use of the
 * software, e.g. for proprietary commercial or industrial use, please
 * contact us at:
 *                   insieme@dps.uibk.ac.at
 *
 * We kindly ask you to acknowledge the use of this software in any
 * publication or other disclosure of results by referring to the
 * following citation:
 *
 * H. Jordan, P. Thoman, J. Durillo, S. Pellegrini, P. Gschwandtner,
 * T. Fahringer, H. Moritsch. A Multi-Objective Auto-Tuning Framework
 * for Parallel Codes, in Proc. of the Intl. Conference for High
 * Performance Computing, Networking, Storage and Analysis (SC 2012),
 * IEEE Computer Society Press, Nov. 2012, Salt Lake City, USA.
 *
 * All copyright notices must be kept intact.
 *
 * INSIEME depends on several third party software packages. Please 
 * refer to http://www.dps.uibk.ac.at/insieme/license.html for details 
 * regarding third party software licenses.
 */

#include "insieme/annotations/c/include.h"

#include "insieme/core/ir_node_annotation.h"
#include "insieme/core/dump/annotations.h"
#include "insieme/core/encoder/encoder.h"

namespace insieme {
namespace annotations {
namespace c {

	using namespace insieme::core;

	/**
	 * The value annotation type to be attached to nodes to store
	 * the actual name.
	 * this tag is not migratable, this means that it gets lost while translation units merge
	 */
<<<<<<< HEAD
	struct IncludeTag : public value_annotation::migratable  { 
=======
	struct IncludeTag : public value_annotation::migratable { 
>>>>>>> c8abb517
		string include;
		IncludeTag(const string& include) : include(include) {}
		bool operator==(const IncludeTag& other) const { return include == other.include; }
		bool migrate(const NodeAnnotationPtr& ptr, const NodePtr& before, const NodePtr& after) const {
<<<<<<< HEAD
			if (hasIncludeAttached (before)) {
				attachInclude (after,  getAttachedInclude(before));
				return true;
			}
			else return false;
=======
			if(before.isa<GenericTypePtr>() && after.isa<GenericTypePtr>()
				//For intercepted types which are represented as generic types support migration
				&& before.as<GenericTypePtr>()->getFamilyName() == after.as<GenericTypePtr>()->getFamilyName()) {
				after->attachValue(IncludeTag(include)); 
				return true;
			}
			
			if( before.isa<LiteralPtr>() && after.isa<LiteralPtr>() &&
				before.as<LiteralPtr>()->getType().isa<FunctionTypePtr>() && 
				after.as<LiteralPtr>()->getType().isa<FunctionTypePtr>() && 
				//For intercepted functions which are represented as literals with function types support migration
				(before.as<LiteralPtr>()->getType().as<FunctionTypePtr>()->getFunctionKind() == after.as<LiteralPtr>()->getType().as<FunctionTypePtr>()->getFunctionKind())
				) {
				after->attachValue(IncludeTag(include)); 
				std::cout << "IncludeTag " << before << " " << after << std::endl;
				return true;
			}

			return false;
>>>>>>> c8abb517
		}
	};

	// ---------------- Support Dump ----------------------

	VALUE_ANNOTATION_CONVERTER(IncludeTag)

		typedef core::value_node_annotation<IncludeTag>::type annotation_type;

		virtual ExpressionPtr toIR(NodeManager& manager, const NodeAnnotationPtr& annotation) const {
			assert(dynamic_pointer_cast<annotation_type>(annotation) && "Only include annotations supported!");
			return encoder::toIR(manager, static_pointer_cast<annotation_type>(annotation)->getValue().include);
		}

		virtual NodeAnnotationPtr toAnnotation(const ExpressionPtr& node) const {
			assert(encoder::isEncodingOf<string>(node.as<ExpressionPtr>()) && "Invalid encoding encountered!");
			return std::make_shared<annotation_type>(IncludeTag(encoder::toValue<string>(node)));
		}
	};

	// ----------------------------------------------------

	bool hasIncludeAttached(const NodePtr& node) {
		return node->hasAttachedValue<IncludeTag>();
	}

	const string& getAttachedInclude(const NodePtr& node) {
		assert(hasIncludeAttached(node) && "Does not have a Include annotation!");
		return node->getAttachedValue<IncludeTag>().include;
	}

	void attachInclude(const NodePtr& node, const string& include) {
		node->attachValue(IncludeTag(include));
	}


} // end namespace c
} // end namespace annotations
} // end namespace insieme<|MERGE_RESOLUTION|>--- conflicted
+++ resolved
@@ -51,42 +51,40 @@
 	 * the actual name.
 	 * this tag is not migratable, this means that it gets lost while translation units merge
 	 */
-<<<<<<< HEAD
 	struct IncludeTag : public value_annotation::migratable  { 
-=======
-	struct IncludeTag : public value_annotation::migratable { 
->>>>>>> c8abb517
 		string include;
 		IncludeTag(const string& include) : include(include) {}
 		bool operator==(const IncludeTag& other) const { return include == other.include; }
 		bool migrate(const NodeAnnotationPtr& ptr, const NodePtr& before, const NodePtr& after) const {
-<<<<<<< HEAD
+//   ==== this code is for the general case
 			if (hasIncludeAttached (before)) {
+				if (after.isa<core::StructTypePtr>() && after.as<core::StructTypePtr>()->getName()->getValue() == "A")
+					assert (false);
+
 				attachInclude (after,  getAttachedInclude(before));
 				return true;
 			}
 			else return false;
-=======
-			if(before.isa<GenericTypePtr>() && after.isa<GenericTypePtr>()
-				//For intercepted types which are represented as generic types support migration
-				&& before.as<GenericTypePtr>()->getFamilyName() == after.as<GenericTypePtr>()->getFamilyName()) {
-				after->attachValue(IncludeTag(include)); 
-				return true;
-			}
-			
-			if( before.isa<LiteralPtr>() && after.isa<LiteralPtr>() &&
-				before.as<LiteralPtr>()->getType().isa<FunctionTypePtr>() && 
-				after.as<LiteralPtr>()->getType().isa<FunctionTypePtr>() && 
-				//For intercepted functions which are represented as literals with function types support migration
-				(before.as<LiteralPtr>()->getType().as<FunctionTypePtr>()->getFunctionKind() == after.as<LiteralPtr>()->getType().as<FunctionTypePtr>()->getFunctionKind())
-				) {
-				after->attachValue(IncludeTag(include)); 
-				std::cout << "IncludeTag " << before << " " << after << std::endl;
-				return true;
-			}
+//	==== this code is for an spetialized case in witch migration is only done when needed
+	//		if(before.isa<GenericTypePtr>() && after.isa<GenericTypePtr>()
+	//			//For intercepted types which are represented as generic types support migration
+	//			&& before.as<GenericTypePtr>()->getFamilyName() == after.as<GenericTypePtr>()->getFamilyName()) {
+	//			after->attachValue(IncludeTag(include)); 
+	//			return true;
+	//		}
+	//		
+	//		if( before.isa<LiteralPtr>() && after.isa<LiteralPtr>() &&
+	//			before.as<LiteralPtr>()->getType().isa<FunctionTypePtr>() && 
+	//			after.as<LiteralPtr>()->getType().isa<FunctionTypePtr>() && 
+	//			//For intercepted functions which are represented as literals with function types support migration
+	//			(before.as<LiteralPtr>()->getType().as<FunctionTypePtr>()->getFunctionKind() == after.as<LiteralPtr>()->getType().as<FunctionTypePtr>()->getFunctionKind())
+	//			) {
+	//			after->attachValue(IncludeTag(include)); 
+	//			std::cout << "IncludeTag " << before << " " << after << std::endl;
+	//			return true;
+	//		}
 
-			return false;
->>>>>>> c8abb517
+	//		return false;
 		}
 	};
 
@@ -119,6 +117,8 @@
 	}
 
 	void attachInclude(const NodePtr& node, const string& include) {
+
+
 		node->attachValue(IncludeTag(include));
 	}
 
