--- conflicted
+++ resolved
@@ -34,20 +34,12 @@
  * regarding third party software licenses.
  */
 
-<<<<<<< HEAD
-//FLAG(opt_name, opt_id, var_name, var_help)
-FLAG("help,h", 				"help", 				Help, 				"produce help message")
-FLAG("version,V", 			"version", 				Version, 			"print version string")
-FLAG("pretty-print,P", 		"pretty-print", 		PrettyPrint, 		"pretty print the IR after frontend conversion")
-FLAG("check-sema,S",		"check-sema", 			CheckSema, 			"run semantics check on the generated IR")
-FLAG("omp-sema",			"omp-sema", 			OMPSema, 			"apply OMP semantics in frontend")
-=======
 //FLAG(opt_name, opt_id, var_name, def_value, var_help)
 FLAG("help,h", 				"help", 				Help, 			false, 	"produce help message")
 FLAG("version,V", 			"version", 				Version, 		false, 	"print version string")
 FLAG("pretty-print,P", 		"pretty-print", 		PrettyPrint, 	false, 	"pretty print the IR after frontend conversion")
 FLAG("check-sema,S",		"check-sema", 			CheckSema, 		true, 	"run semantics check on the generated IR")
->>>>>>> 2ca7805d
+FLAG("omp-sema",			"omp-sema", 			OMPSema, 		false,	"apply OMP semantics in frontend")
 
 //For debug:
 FLAG("opencl,OCL", "opencl", OpenCL, false, "produces code by OpenCL backend (debug)")
