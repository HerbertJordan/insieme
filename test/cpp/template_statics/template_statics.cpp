--- conflicted
+++ resolved
@@ -86,23 +86,7 @@
 	return a;
 }
 
-<<<<<<< HEAD
 int main(){
-
-	{
-	std::cout << Obj<int>(4).getVal() << std::endl;
-	std::cout << Obj<float>(4.0f).getVal() << std::endl;
-	std::cout << Obj<int>(3).getVal() << std::endl;
-	std::cout << Obj<float>(3.0f).getVal() << std::endl;
-	}
-
-	{
-	std::cout << f(3u) << std::endl;
-	std::cout << f(3000) << std::endl;
-	std::cout << f(3.0f) << std::endl;
-	std::cout << f(3.0) << std::endl;
-	}
-=======
 	{
 		std::cout << Obj(4).getVal() << std::endl;
 		std::cout << Obj(3).getVal() << std::endl;
@@ -127,6 +111,5 @@
 		std::cout << TObj2<float>(3.0f).getVal() << std::endl;
 	}
 
->>>>>>> 9230445d
 	return 0;
 }